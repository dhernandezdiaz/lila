--- conflicted
+++ resolved
@@ -13,11 +13,7 @@
   <string name="createBlogDiscussionHelp">jan o ken toki lon lipu sina. tawa ni la toki pi ma toki li kama lon</string>
   <string name="publishOnYourBlog">o pana tawa jan ale</string>
   <string name="publishHelp">ni li kule la jan ale li ken lukin e lipu. ona li kule ala la jan ala li ken lukin</string>
-<<<<<<< HEAD
-  <plurals name="publishedNbBlogPosts" comment="%s is the number of blog posts published.&#10;&#10;Appears in a player's activity feed after they write and publish a blog post. This notice is on the 'Activity' tab of the player who wrote the post.">
-=======
   <plurals name="publishedNbBlogPosts">
->>>>>>> 77660dd9
     <item quantity="one">sina pana e lipu</item>
     <item quantity="other">sina pana e lipu %s</item>
   </plurals>
@@ -37,26 +33,14 @@
     <item quantity="other">o lukin e lipu ale pi jan %s</item>
   </plurals>
   <string name="uploadAnImageForYourPost">o pana e sitelen tawa lipu sina</string>
-<<<<<<< HEAD
-  <string name="imageAlt" comment="You can add alternative text (or 'alt text') to describe an image in words, for the benefit of partially sighted or blind users.">ijo pi sitelen ni</string>
-  <string name="imageCredit" comment="A field in case the image is not yours, so you can note/give credit to the person who took the photo for example, or other forms of copyright.">tan sitelen</string>
-  <string name="deleteBlog">o weka e lipu ni lon tenpo ale</string>
-  <string name="deleteImage">o weka e sitelen</string>
-  <string name="safeToUseImages" comment="safeToUseImages&#10;&#10;This is mentioned because the images there are royalty-free, so there is no risk of copyright infringement.">sina ken kepeken sitelen ni: </string>
-=======
   <string name="imageAlt">ijo pi sitelen ni</string>
   <string name="imageCredit">tan sitelen</string>
   <string name="deleteBlog">o weka e lipu ni lon tenpo ale</string>
   <string name="deleteImage">o weka e sitelen</string>
   <string name="safeToUseImages">sina ken kepeken sitelen ni: </string>
->>>>>>> 77660dd9
   <string name="selectPostTopics">lipu sina li toki lon seme? o pana e nimi</string>
   <string name="useImagesYouMadeYourself">sina ken kepeken e sitelen pi pali sina e sitelen pi ilo Lichess. sina ken ala kepeken sitelen pi jo sina ala</string>
   <string name="safeAndRespectfulContent">o sitelen ala e ijo jaki e ijo ike. o lanpan ala e lipu pi jan ante</string>
   <string name="inappropriateContentAccountClosed">sina sitelen anu pana e ijo jaki la sina ken kama ken ala kepeken ilo Lichess</string>
-<<<<<<< HEAD
-  <string name="blogTips" comment="blogTips&#10;&#10;This is a link to https://lichess.org/page/blog-tips. Appears when creating a new post.">sona pona mi tawa pali lipu</string>
-=======
   <string name="blogTips">sona pona mi tawa pali lipu</string>
->>>>>>> 77660dd9
 </resources>