<?xml version="1.0" encoding="UTF-8"?>
<resources>
  <string name="advancedPawn">Advanced pawn</string>
  <string name="advancedPawnDescription">A pawn promoting or threatening to promote is key to the tactic.</string>
  <string name="attackingF2F7">Attacking f2 or f7</string>
  <string name="attackingF2F7Description">An attack focusing on the f2 or f7 pawn, such as in the fried liver opening.</string>
  <string name="attraction">Attraction</string>
  <string name="attractionDescription">An exchange or sacrifice encouraging or forcing an opponent piece to a square that allows a follow-up tactic.</string>
  <string name="backRankMate">Back rank mate</string>
  <string name="backRankMateDescription">Checkmate the king on the home rank, when it is trapped there by its own pieces.</string>
  <string name="bishopEndgame">Bishop endgame</string>
  <string name="bishopEndgameDescription">An endgame with only bishops and pawns.</string>
  <string name="castling">Castling</string>
  <string name="castlingDescription">Bring the king to safety, and deploy the rook for attack.</string>
  <string name="capturingDefender">Capture the defender</string>
  <string name="capturingDefenderDescription">Removing a piece that is critical to defence of another piece, allowing the now undefended piece to be captured on a following move.</string>
  <string name="kingsideAttack">Kingside attack</string>
  <string name="kingsideAttackDescription">An attack of the opponent's king, after they castled on the king side.</string>
  <string name="clearance">Clearance</string>
  <string name="clearanceDescription">A move, often with tempo, that clears a square, file or diagonal for a follow-up tactical idea.</string>
  <string name="coercion">Coercion</string>
  <string name="coercionDescription">A move, often a check, that forces the opponent's piece to a square that allows a follow-up tactic.</string>
  <string name="defensiveMove">Defensive move</string>
  <string name="defensiveMoveDescription">A precise move or sequence of moves that is needed to avoid losing material or another advantage.</string>
  <string name="deflection">Deflection</string>
  <string name="deflectionDescription">A move that distracts an opponent piece from another duty that it performs, such as guarding a key square.</string>
  <string name="discoveredAttack">Discovered attack</string>
  <string name="discoveredAttackDescription">Moving a piece that previously blocked an attack by another long range piece, such as a knight out of the way of a rook.</string>
  <string name="doubleCheck">Double check</string>
  <string name="doubleCheckDescription">Checking with two pieces at once, as a result of a discovered attack where both the moving piece and the unveiled piece attack the opponent's king.</string>
  <string name="endgame">Endgame</string>
  <string name="endgameDescription">A tactic during the last phase of the game.</string>
  <string name="enPassant">En passant</string>
  <string name="enPassantDescription">A tactic involving the en passant rule, where a pawn can capture an opponent pawn that has bypassed it using its initial two-square move.</string>
  <string name="exposedKing">Exposed king</string>
  <string name="exposedKingDescription">A tactic involving a king with few defenders around it, often leading to checkmate.</string>
  <string name="fork">Fork</string>
  <string name="forkDescription">A move where the moved piece attacks two opponent pieces at once.</string>
  <string name="hangingPiece">Hanging piece</string>
  <string name="hangingPieceDescription">A tactic involving an opponent piece being undefended or insufficiently defended and free to capture.</string>
  <string name="interference">Interference</string>
  <string name="interferenceDescription">Moving a piece between two opponent pieces to leave one or both opponent pieces undefended, such as a knight on a defended square between two rooks.</string>
  <string name="intermezzo">Intermezzo</string>
  <string name="intermezzoDescription">Instead of playing the expected move, first interpose another move posing an immediate threat that the opponent must answer. Also known as "Zwischenzug" or "In between".</string>
  <string name="knightEndgame">Knight endgame</string>
  <string name="knightEndgameDescription">An endgame with only knights and pawns.</string>
  <string name="long">Long puzzle</string>
  <string name="longDescription">Three moves to win.</string>
  <string name="mateIn1">Mate in 1</string>
  <string name="mateIn1Description">Deliver checkmate in one move.</string>
  <string name="mateIn2">Mate in 2</string>
  <string name="mateIn2Description">Deliver checkmate in two moves.</string>
  <string name="mateIn3">Mate in 3</string>
  <string name="mateIn3Description">Deliver checkmate in three moves.</string>
  <string name="mateIn4">Mate in 4</string>
  <string name="mateIn4Description">Deliver checkmate in four moves.</string>
  <string name="mateIn5">Mate in 5 or more</string>
  <string name="mateIn5Description">Figure out a long mating sequence.</string>
  <string name="middlegame">Middlegame</string>
  <string name="middlegameDescription">A tactic during the second phase of the game.</string>
  <string name="oneMove">One-move puzzle</string>
  <string name="oneMoveDescription">A puzzle that is only one move long.</string>
  <string name="opening">Opening</string>
  <string name="openingDescription">A tactic during the first phase of the game.</string>
  <string name="overloading">Overloading</string>
  <string name="overloadingDescription">Where a piece is performing multiple functions, such as defending two pieces. Capture of one of the defended pieces will leave an opportunity as the defender moves, similar to deflection.</string>
  <string name="pawnEndgame">Pawn endgame</string>
  <string name="pawnEndgameDescription">An endgame with only pawns.</string>
  <string name="pin">Pin</string>
  <string name="pinDescription">A tactic involving pins, where a piece is unable to move without revealing an attack on a higher value piece.</string>
  <string name="promotion">Promotion</string>
  <string name="promotionDescription">A pawn promoting or threatening to promote is key to the tactic.</string>
  <string name="queenEndgame">Queen endgame</string>
  <string name="queenEndgameDescription">An endgame with only queens and pawns.</string>
  <string name="queensideAttack">Queenside attack</string>
  <string name="queensideAttackDescription">An attack of the opponent's king, after they castled on the queen side.</string>
  <string name="quietMove">Quiet move</string>
  <string name="quietMoveDescription">A move that does not make a check or capture, but does prepare an unavoidable threat for a later move.</string>
  <string name="rookEndgame">Rook endgame</string>
  <string name="rookEndgameDescription">An endgame with only rooks and pawns.</string>
  <string name="sacrifice">Sacrifice</string>
  <string name="sacrificeDescription">A tactic involving giving up material in the short-term, to gain an advantage again after a forced sequence of moves.</string>
  <string name="short">Short puzzle</string>
  <string name="shortDescription">Two moves to win.</string>
  <string name="skewer">Skewer</string>
  <string name="skewerDescription">A motif involving a high value piece being attacked, moving out the way, and allowing a lower value piece behind it to be captured or attacked, the inverse of a pin.</string>
  <string name="smotheredMate">Smothered mate</string>
  <string name="smotheredMateDescription">A checkmate delivered by a knight in which the mated king is unable to move because it is surrounded (or smothered) by its own pieces.</string>
  <string name="trappedPiece">Trapped piece</string>
  <string name="trappedPieceDescription">A piece is unable to escape capture as it has limited moves.</string>
  <string name="underPromotion">Underpromotion</string>
  <string name="underPromotionDescription">Promotion to a knight, bishop, or rook.</string>
  <string name="veryLong">Very long puzzle</string>
  <string name="veryLongDescription">Four moves or more to win.</string>
  <string name="xRayAttack">X-Ray attack</string>
<<<<<<< HEAD
  <string name="xRayAttackDescription">A tactic where multiple friendly pieces attack a square or opponent piece, where at least one piece is attacking through an enemy piece.</string>
=======
  <string name="xRayAttackDescription">A piece attacks or defends a square, through an enemy piece.</string>
>>>>>>> 37ba74e6
  <string name="zugzwang">Zugzwang</string>
  <string name="zugzwangDescription">The opponent is limited in the moves they can make, and all moves worsen their position.</string>
  <string name="healthyMix">Healthy mix</string>
  <string name="healthyMixDescription">A bit of everything. You don't know what to expect, so you remain ready for anything! Just like in real games.</string>
</resources><|MERGE_RESOLUTION|>--- conflicted
+++ resolved
@@ -93,11 +93,7 @@
   <string name="veryLong">Very long puzzle</string>
   <string name="veryLongDescription">Four moves or more to win.</string>
   <string name="xRayAttack">X-Ray attack</string>
-<<<<<<< HEAD
-  <string name="xRayAttackDescription">A tactic where multiple friendly pieces attack a square or opponent piece, where at least one piece is attacking through an enemy piece.</string>
-=======
   <string name="xRayAttackDescription">A piece attacks or defends a square, through an enemy piece.</string>
->>>>>>> 37ba74e6
   <string name="zugzwang">Zugzwang</string>
   <string name="zugzwangDescription">The opponent is limited in the moves they can make, and all moves worsen their position.</string>
   <string name="healthyMix">Healthy mix</string>
