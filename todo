--- conflicted
+++ resolved
@@ -101,20 +101,13 @@
 replay games using move time
 antifarming tool for mods
 list all players by ranking.
-<<<<<<< HEAD
 automatic ai cheat detection is broken
 time pie chart colors http://en.lichess.org/52ede6hu/stats
 zindex issue https://github.com/ornicar/lila/issues/57
-translation only registered players can contribute
 full page recent forum posts
-denormalized game counts are fucked up http://en.lichess.org/@/awwaey/all
-chrome missing gradients on setup buttons
+remove unused Start translation
 
 deploy
 ------
 db.chat.ensureIndex({tr:1,c:1,d:-1})
-db.chat.ensureIndex({u:1,c:1,d:-1})
-=======
-full page recent forum posts
-remove unused Start translation
->>>>>>> 04816d48
+db.chat.ensureIndex({u:1,c:1,d:-1})