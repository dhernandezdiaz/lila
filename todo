start chess960 after both player move http://fr.lichess.org/forum/lichess-feedback/clock-fairness-in-chess960-games
guess friend list
takeback play 2 times ?? http://en.lichess.org/analyse/nfjchnmo/black move 45
show lobby chat to anon (and rated games?) or show empty chat
also translate websockets error message
@someone = link to someone's profile
analysis not the fastest checkmate, but no best move? http://en.lichess.org/analyse/w3xw8fsw/black 
finish games per day chart
untranslated = https://github.com/ornicar/lila/issues/4 http://en.lichess.org/forum/lichess-feedback/please-make-more-strings-translatable#4
game stats timeline issues http://en.lichess.org/forum/lichess-feedback/move-times
analyse: show main line for every move http://en.lichess.org/forum/lichess-feedback/about-the-analysis-feature#5
try to show last analysis cp on graph (move 26) http://en.lichess.org/analyse/bwxnx0al
elo range must contain player elo
complete analysis movetimes with tsinnema - requires ms movetimes and db migration
localize elo chart dates
index game positions
elo stats (branch elostats)
lobby concurrency http://en.lichess.org/forum/lichess-feedback/bug-multiple-players-can-accept-the-same-game-proposal#1
possible timeout bug http://en.lichess.org/forum/lichess-feedback/possible-timeout-bug#1
add elo titles (like 2300+ = FM)
tournament berserker = half time, double points
chat icons (k) (K)
blind accessible
make hand and finisher actors to avoid racing conditions
all hub members should use userIds rather than usernames
tournament ties
AI thinks during your time (premove?) http://en.lichess.org/forum/lichess-feedback/y-u-so-greedy-with-time-stockfish#4
- in fact it does not, but the UI clocks only update once the ai made the move
- solution: do AI asynchronously. Send player move events right away,
- and ai events when the ai completes
not possible to copy the link URL invite when using a touch device. Can this be easily fixed by adding an automatic "copy" button next to the link?
search bug http://en.lichess.org/games/search?players.a=&players.b=&players.winner=&eloMin=&eloMax=&hasAi=&aiLevelMin=&aiLevelMax=&variant=&mode=1&opening=&turnsMin=&turnsMax=&durationMin=&durationMax=&status=35&dateMin=&dateMax=&sort.field=tu&sort.order=asc
takeback substract time for person granting
add fullscreen mode for spectators and load new games in a loop (based on certain filter options) - thus creating a chess tv channel
only team forum posts on the homepage?
team list sort by date, name, popularity, avg elo, team elo, ...?
team timeline (forum posts, joins)
download 10.000 best elo games http://en.lichess.org/inbox/v1p6hokg#bottom
sound config (like sound on game join, not moves)
make signup more visible
traduction intégrale
block user creation from an IP
mute IP
fast join game = creator not redirected properly?
start clock after black move http://en.lichess.org/forum/lichess-feedback/shouldnt-the-time-start-time-after-blacks-first-move#3
national flags http://en.lichess.org/forum/lichess-feedback/suggestion-display-national-flag#4
restrict hook creation by IP
check denormalization of user game fields
opponent history http://imgur.com/ur1Mt http://en.lichess.org/forum/lichess-feedback/match-history#10
show tournament trophies on user profile
mute ip
games with me http://en.lichess.org/forum/general-chess-discussion/-vs-me#2
ssl websocket would pass through proxies http://en.lichess.org/forum/lichess-feedback/layout-bug-and-proxies#2 requires play 2.1
team chat
let players block other players
detect lack of support for date formatting (gl) and use 2013-02-15 13:48:00 instead
recognize pgn in forum and show a pgn4web
localize in chrome web store
<<<<<<< HEAD
add latin translation http://en.lichess.org/inbox/sdnh1zl6
=======
>>>>>>> 17e72b79
spectator room (analyse mode) height and hide<|MERGE_RESOLUTION|>--- conflicted
+++ resolved
@@ -56,8 +56,4 @@
 detect lack of support for date formatting (gl) and use 2013-02-15 13:48:00 instead
 recognize pgn in forum and show a pgn4web
 localize in chrome web store
-<<<<<<< HEAD
-add latin translation http://en.lichess.org/inbox/sdnh1zl6
-=======
->>>>>>> 17e72b79
 spectator room (analyse mode) height and hide