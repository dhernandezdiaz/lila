--- conflicted
+++ resolved
@@ -4217,13 +4217,8 @@
     resolution: {integrity: sha512-WISw0/08RKQiv2gdAmIcdXNP9mg3e8Ybp31ORu9dKkl9+tRz2Q9Gx6efo5V29Pr+o6hUDTmjB7UFI1H+l4s9Ag==}
     dependencies:
       '@types/node': 20.5.0
-<<<<<<< HEAD
-      chessground: 9.0.2
+      chessground: 9.0.4
       chessops: 0.12.8
-=======
-      chessground: 9.0.4
-      chessops: 0.12.7
->>>>>>> b7d9abb9
       snabbdom: 3.5.1
     dev: false
 
