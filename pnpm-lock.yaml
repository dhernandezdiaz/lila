lockfileVersion: '9.0'

settings:
  autoInstallPeers: true
  excludeLinksFromLockfile: false

importers:

  .:
    dependencies:
      '@types/lichess':
        specifier: workspace:*
        version: link:ui/@types/lichess
      '@types/node':
<<<<<<< HEAD
        specifier: ^22.8.7
        version: 22.9.0
=======
        specifier: ^22.10.1
        version: 22.10.1
>>>>>>> 69b61f5d
      '@types/web':
        specifier: ^0.0.180
        version: 0.0.180
      '@typescript-eslint/eslint-plugin':
<<<<<<< HEAD
        specifier: ^8.12.2
        version: 8.13.0(@typescript-eslint/parser@8.13.0(eslint@9.14.0)(typescript@5.6.3))(eslint@9.14.0)(typescript@5.6.3)
      '@typescript-eslint/parser':
        specifier: ^8.12.2
        version: 8.13.0(eslint@9.14.0)(typescript@5.6.3)
=======
        specifier: ^8.16.0
        version: 8.16.0(@typescript-eslint/parser@8.16.0(eslint@9.15.0)(typescript@5.7.2))(eslint@9.15.0)(typescript@5.7.2)
      '@typescript-eslint/parser':
        specifier: ^8.16.0
        version: 8.16.0(eslint@9.15.0)(typescript@5.7.2)
>>>>>>> 69b61f5d
      ab:
        specifier: github:lichess-org/ab-stub
        version: https://codeload.github.com/lichess-org/ab-stub/tar.gz/94236bf34dbc9c05daf50f4c9842d859b9142be0
      chessground:
        specifier: ^9.1.1
        version: 9.1.1
      chessops:
        specifier: ^0.14.2
        version: 0.14.2
      eslint:
        specifier: ^9.15.0
        version: 9.15.0
      jsdom:
        specifier: ^25.0.1
        version: 25.0.1
      lint-staged:
        specifier: ^15.2.10
        version: 15.2.10
      onchange:
        specifier: ^7.1.0
        version: 7.1.0
      prettier:
        specifier: ^3.4.1
        version: 3.4.1
      snabbdom:
        specifier: 3.5.1
        version: 3.5.1
      typescript:
        specifier: ^5.7.2
        version: 5.7.2
      vitest:
        specifier: ^2.1.6
        version: 2.1.6(@types/node@22.10.1)(jsdom@25.0.1)

  bin:
    dependencies:
      fast-xml-parser:
        specifier: ^4.5.0
        version: 4.5.0

<<<<<<< HEAD
  ui:
    dependencies:
      jsdom:
        specifier: ^25.0.1
        version: 25.0.1
      vitest:
        specifier: ^2.1.4
        version: 2.1.4(@types/node@22.9.0)(jsdom@25.0.1)

=======
>>>>>>> 69b61f5d
  ui/@types/lichess: {}

  ui/analyse:
    dependencies:
      '@badrap/result':
        specifier: ^0.2.13
        version: 0.2.13
      '@types/debounce-promise':
        specifier: ^3.1.9
        version: 3.1.9
      '@types/sortablejs':
        specifier: ^1.15.8
        version: 1.15.8
      '@types/yaireo__tagify':
        specifier: 4.27.0
        version: 4.27.0
      '@yaireo/tagify':
        specifier: 4.17.9
        version: 4.17.9(prop-types@15.8.1)
      bits:
        specifier: workspace:*
        version: link:../bits
      ceval:
        specifier: workspace:*
        version: link:../ceval
      chart:
        specifier: workspace:*
        version: link:../chart
      chat:
        specifier: workspace:*
        version: link:../chat
      chess:
        specifier: workspace:*
        version: link:../chess
      common:
        specifier: workspace:*
        version: link:../common
      debounce-promise:
        specifier: ^3.1.2
        version: 3.1.2
      editor:
        specifier: workspace:*
        version: link:../editor
      game:
        specifier: workspace:*
        version: link:../game
      keyboardMove:
        specifier: workspace:*
        version: link:../keyboardMove
      nvui:
        specifier: workspace:*
        version: link:../nvui
      prop-types:
        specifier: ^15.8.1
        version: 15.8.1
      shepherd.js:
        specifier: ^11.2.0
        version: 11.2.0
      sortablejs:
        specifier: ^1.15.6
        version: 1.15.6
      tablesort:
        specifier: ^5.3.0
        version: 5.3.0
      tree:
        specifier: workspace:*
        version: link:../tree

  ui/bits:
    dependencies:
      '@fnando/sparkline':
        specifier: ^0.3.10
        version: 0.3.10
      '@textcomplete/core':
        specifier: ^0.1.13
        version: 0.1.13
      '@textcomplete/textarea':
        specifier: ^0.1.13
        version: 0.1.13(@textcomplete/core@0.1.13)
      '@toast-ui/editor':
        specifier: 3.2.2
        version: 3.2.2
      '@types/canvas-confetti':
        specifier: ^1.6.4
        version: 1.6.4
      '@types/debounce-promise':
        specifier: ^3.1.9
        version: 3.1.9
      '@types/fnando__sparkline':
        specifier: ^0.3.7
        version: 0.3.7
      '@types/qrcode':
        specifier: ^1.5.5
        version: 1.5.5
      '@types/yaireo__tagify':
        specifier: 4.27.0
        version: 4.27.0
      '@types/zxcvbn':
        specifier: ^4.4.5
        version: 4.4.5
      '@yaireo/tagify':
        specifier: 4.17.9
        version: 4.17.9(prop-types@15.8.1)
      canvas-confetti:
        specifier: ^1.9.3
        version: 1.9.3
      chat:
        specifier: workspace:*
        version: link:../chat
      chess:
        specifier: workspace:*
        version: link:../chess
      common:
        specifier: workspace:*
        version: link:../common
      cropperjs:
        specifier: ^1.6.2
        version: 1.6.2
      debounce-promise:
        specifier: ^3.1.2
        version: 3.1.2
      emoji-mart:
        specifier: ^5.6.0
        version: 5.6.0
      flatpickr:
        specifier: ^4.6.13
        version: 4.6.13
      lichess-pgn-viewer:
        specifier: ^2.2.0
        version: 2.2.0
      prop-types:
        specifier: ^15.8.1
        version: 15.8.1
      qrcode:
        specifier: ^1.5.4
        version: 1.5.4
      shepherd.js:
        specifier: ^11.2.0
        version: 11.2.0
      tablesort:
        specifier: ^5.3.0
        version: 5.3.0
      zxcvbn:
        specifier: ^4.4.2
        version: 4.4.2

  ui/ceval:
    dependencies:
      '@badrap/result':
        specifier: ^0.2.13
        version: 0.2.13
      common:
        specifier: workspace:*
        version: link:../common
      idb-keyval:
        specifier: ^6.2.1
        version: 6.2.1
      lila-stockfish-web:
        specifier: 0.0.7
        version: 0.0.7
      stockfish-mv.wasm:
        specifier: ^0.6.1
        version: 0.6.1
      stockfish-nnue.wasm:
        specifier: 1.0.0-1946a675.smolnet
        version: 1.0.0-1946a675.smolnet
      stockfish.js:
        specifier: ^10.0.2
        version: 10.0.2
      stockfish.wasm:
        specifier: ^0.10.0
        version: 0.10.0

  ui/challenge:
    dependencies:
      common:
        specifier: workspace:*
        version: link:../common

  ui/chart:
    dependencies:
      '@juggle/resize-observer':
        specifier: ^3.4.0
        version: 3.4.0
      ceval:
        specifier: workspace:*
        version: link:../ceval
      chart.js:
        specifier: 4.4.6
        version: 4.4.6
      chartjs-adapter-dayjs-4:
        specifier: ^1.0.4
        version: 1.0.4(chart.js@4.4.6)(dayjs@1.11.13)
      chartjs-plugin-datalabels:
        specifier: ^2.2.0
        version: 2.2.0(chart.js@4.4.6)
      chartjs-plugin-zoom:
        specifier: ^2.2.0
        version: 2.2.0(chart.js@4.4.6)
      chess:
        specifier: workspace:*
        version: link:../chess
      common:
        specifier: workspace:*
        version: link:../common
      dayjs:
        specifier: ^1.11.13
        version: 1.11.13
      nouislider:
        specifier: ^15.8.1
        version: 15.8.1

  ui/chat:
    dependencies:
      common:
        specifier: workspace:*
        version: link:../common
      palantir:
        specifier: workspace:*
        version: link:../palantir

  ui/chess:
    dependencies:
      common:
        specifier: workspace:*
        version: link:../common

  ui/cli:
    dependencies:
      common:
        specifier: workspace:*
        version: link:../common
      dasher:
        specifier: workspace:*
        version: link:../dasher

  ui/common:
    dependencies:
      '@types/debounce-promise':
        specifier: ^3.1.9
        version: 3.1.9
      debounce-promise:
        specifier: ^3.1.2
        version: 3.1.2
      lichess-pgn-viewer:
        specifier: ^2.2.0
        version: 2.2.0
      tablesort:
        specifier: ^5.3.0
        version: 5.3.0

  ui/coordinateTrainer:
    dependencies:
      '@fnando/sparkline':
        specifier: ^0.3.10
        version: 0.3.10
      '@types/fnando__sparkline':
        specifier: ^0.3.7
        version: 0.3.7
      common:
        specifier: workspace:*
        version: link:../common
      voice:
        specifier: workspace:*
        version: link:../voice

  ui/dasher:
    dependencies:
      common:
        specifier: workspace:*
        version: link:../common

  ui/dgt: {}

  ui/editor:
    dependencies:
      chess:
        specifier: workspace:*
        version: link:../chess
      common:
        specifier: workspace:*
        version: link:../common

  ui/game:
    dependencies:
      common:
        specifier: workspace:*
        version: link:../common

  ui/insight:
    dependencies:
      chart:
        specifier: workspace:^
        version: link:../chart
      chart.js:
        specifier: 4.4.6
        version: 4.4.6
      chartjs-plugin-datalabels:
        specifier: ^2.2.0
        version: 2.2.0(chart.js@4.4.6)
      common:
        specifier: workspace:*
        version: link:../common

  ui/keyboardMove:
    dependencies:
      chess:
        specifier: workspace:*
        version: link:../chess
      common:
        specifier: workspace:*
        version: link:../common
      game:
        specifier: workspace:*
        version: link:../game

  ui/learn:
    dependencies:
      common:
        specifier: workspace:*
        version: link:../common

  ui/lobby:
    dependencies:
      '@types/debounce-promise':
        specifier: ^3.1.9
        version: 3.1.9
      common:
        specifier: workspace:*
        version: link:../common
      dasher:
        specifier: workspace:*
        version: link:../dasher
      debounce-promise:
        specifier: ^3.1.2
        version: 3.1.2
      game:
        specifier: workspace:*
        version: link:../game

  ui/local:
    dependencies:
      '@types/lichess':
        specifier: workspace:*
        version: link:../@types/lichess
      bits:
        specifier: workspace:*
        version: link:../bits
      chart.js:
        specifier: 4.4.3
        version: 4.4.3
      chess:
        specifier: workspace:*
        version: link:../chess
      chessops:
        specifier: ^0.14.0
        version: 0.14.1
      common:
        specifier: workspace:*
        version: link:../common
      fast-diff:
        specifier: ^1.3.0
        version: 1.3.0
      game:
        specifier: workspace:*
        version: link:../game
      json-stringify-pretty-compact:
        specifier: 4.0.0
        version: 4.0.0
      round:
        specifier: workspace:*
        version: link:../round
      snabbdom:
        specifier: 3.5.1
        version: 3.5.1
      zerofish:
        specifier: 0.0.29
        version: 0.0.29

  ui/mod:
    dependencies:
      '@types/debounce-promise':
        specifier: ^3.1.9
        version: 3.1.9
      '@types/yaireo__tagify':
        specifier: 4.27.0
        version: 4.27.0
      '@yaireo/tagify':
        specifier: 4.17.9
        version: 4.17.9(prop-types@15.8.1)
      apexcharts:
        specifier: ^3.54.1
        version: 3.54.1
      common:
        specifier: workspace:*
        version: link:../common
      debounce-promise:
        specifier: ^3.1.2
        version: 3.1.2
      prop-types:
        specifier: ^15.8.1
        version: 15.8.1
      tablesort:
        specifier: ^5.3.0
        version: 5.3.0

  ui/msg:
    dependencies:
      common:
        specifier: workspace:*
        version: link:../common

  ui/notify:
    dependencies:
      common:
        specifier: workspace:*
        version: link:../common

  ui/nvui:
    dependencies:
      chess:
        specifier: workspace:*
        version: link:../chess
      common:
        specifier: workspace:*
        version: link:../common

  ui/opening:
    dependencies:
      '@types/debounce-promise':
        specifier: ^3.1.9
        version: 3.1.9
      chart.js:
        specifier: 4.4.6
        version: 4.4.6
      chartjs-adapter-dayjs-4:
        specifier: ^1.0.4
        version: 1.0.4(chart.js@4.4.6)(dayjs@1.11.13)
      common:
        specifier: workspace:*
        version: link:../common
      dayjs:
        specifier: ^1.11.13
        version: 1.11.13
      debounce-promise:
        specifier: ^3.1.2
        version: 3.1.2
      lichess-pgn-viewer:
        specifier: ^2.2.0
        version: 2.2.0

  ui/palantir:
    dependencies:
      '@types/webrtc':
        specifier: ^0.0.44
        version: 0.0.44
      common:
        specifier: workspace:*
        version: link:../common
      peerjs:
        specifier: ^1.5.4
        version: 1.5.4

  ui/puz:
    dependencies:
      common:
        specifier: workspace:*
        version: link:../common

  ui/puzzle:
    dependencies:
      ceval:
        specifier: workspace:*
        version: link:../ceval
      chart.js:
        specifier: 4.4.6
        version: 4.4.6
      chess:
        specifier: workspace:*
        version: link:../chess
      common:
        specifier: workspace:*
        version: link:../common
      keyboardMove:
        specifier: workspace:*
        version: link:../keyboardMove
      nvui:
        specifier: workspace:*
        version: link:../nvui
      tree:
        specifier: workspace:*
        version: link:../tree
      voice:
        specifier: workspace:*
        version: link:../voice

  ui/racer:
    dependencies:
      chess:
        specifier: workspace:*
        version: link:../chess
      common:
        specifier: workspace:*
        version: link:../common
      puz:
        specifier: workspace:*
        version: link:../puz

  ui/round:
    dependencies:
      chat:
        specifier: workspace:*
        version: link:../chat
      chess:
        specifier: workspace:*
        version: link:../chess
      common:
        specifier: workspace:*
        version: link:../common
      game:
        specifier: workspace:*
        version: link:../game
      keyboardMove:
        specifier: workspace:*
        version: link:../keyboardMove
      nvui:
        specifier: workspace:*
        version: link:../nvui
      shepherd.js:
        specifier: ^11.2.0
        version: 11.2.0
      voice:
        specifier: workspace:*
        version: link:../voice

  ui/serviceWorker:
    dependencies:
      '@types/serviceworker':
        specifier: ^0.0.101
        version: 0.0.101

  ui/simul:
    dependencies:
      chat:
        specifier: workspace:*
        version: link:../chat
      common:
        specifier: workspace:*
        version: link:../common
      game:
        specifier: workspace:*
        version: link:../game

  ui/site:
    dependencies:
      chat:
        specifier: workspace:*
        version: link:../chat
      chess:
        specifier: workspace:*
        version: link:../chess
      common:
        specifier: workspace:*
        version: link:../common
      dialog-polyfill:
        specifier: 0.5.6
        version: 0.5.6
      lichess-pgn-viewer:
        specifier: ^2.2.0
        version: 2.2.0
      tablesort:
        specifier: ^5.3.0
        version: 5.3.0

  ui/storm:
    dependencies:
      chess:
        specifier: workspace:*
        version: link:../chess
      common:
        specifier: workspace:*
        version: link:../common
      puz:
        specifier: workspace:*
        version: link:../puz

  ui/swiss:
    dependencies:
      chat:
        specifier: workspace:*
        version: link:../chat
      common:
        specifier: workspace:*
        version: link:../common
      flatpickr:
        specifier: ^4.6.13
        version: 4.6.13
      game:
        specifier: workspace:*
        version: link:../game

  ui/tournament:
    dependencies:
      '@types/dragscroll':
        specifier: 0.0.3
        version: 0.0.3
      chat:
        specifier: workspace:*
        version: link:../chat
      common:
        specifier: workspace:*
        version: link:../common
      date-fns:
        specifier: 2.30.0
        version: 2.30.0
      dragscroll:
        specifier: ^0.0.8
        version: 0.0.8
      game:
        specifier: workspace:*
        version: link:../game

  ui/tree:
    dependencies:
      common:
        specifier: workspace:*
        version: link:../common

  ui/tutor:
    dependencies:
      common:
        specifier: workspace:*
        version: link:../common
      lichess-pgn-viewer:
        specifier: ^2.2.0
        version: 2.2.0

  ui/voice:
    dependencies:
      chess:
        specifier: workspace:*
        version: link:../chess
      common:
        specifier: workspace:*
        version: link:../common
      game:
        specifier: workspace:*
        version: link:../game
      vosk-browser:
        specifier: ^0.0.8
        version: 0.0.8

packages:

  '@babel/runtime@7.26.0':
    resolution: {integrity: sha512-FDSOghenHTiToteC/QRlv2q3DhPZ/oOXTBoirfWNx1Cx3TMVcGWQtMMmQcSvb/JjpNeGzx8Pq/b4fKEJuWm1sw==}
    engines: {node: '>=6.9.0'}

  '@badrap/result@0.2.13':
    resolution: {integrity: sha512-Qvyzz0dmGY0h8pwvBFo1BznAKf5Y5NXIDiqhPALWtfU7oHbAToCtPu4FlYQ3uysskSWLx8GUiyhe0nv0nDd/7Q==}

  '@blakeembrey/deque@1.0.5':
    resolution: {integrity: sha512-6xnwtvp9DY1EINIKdTfvfeAtCYw4OqBZJhtiqkT3ivjnEfa25VQ3TsKvaFfKm8MyGIEfE95qLe+bNEt3nB0Ylg==}

  '@blakeembrey/template@1.2.0':
    resolution: {integrity: sha512-w/63nURdkRPpg3AXbNr7lPv6HgOuVDyefTumiXsbXxtIwcuk5EXayWR5OpSwDjsQPgaYsfUSedMduaNOjAYY8A==}

  '@esbuild/aix-ppc64@0.21.5':
    resolution: {integrity: sha512-1SDgH6ZSPTlggy1yI6+Dbkiz8xzpHJEVAlF/AM1tHPLsf5STom9rwtjE4hKAF20FfXXNTFqEYXyJNWh1GiZedQ==}
    engines: {node: '>=12'}
    cpu: [ppc64]
    os: [aix]

  '@esbuild/android-arm64@0.21.5':
    resolution: {integrity: sha512-c0uX9VAUBQ7dTDCjq+wdyGLowMdtR/GoC2U5IYk/7D1H1JYC0qseD7+11iMP2mRLN9RcCMRcjC4YMclCzGwS/A==}
    engines: {node: '>=12'}
    cpu: [arm64]
    os: [android]

  '@esbuild/android-arm@0.21.5':
    resolution: {integrity: sha512-vCPvzSjpPHEi1siZdlvAlsPxXl7WbOVUBBAowWug4rJHb68Ox8KualB+1ocNvT5fjv6wpkX6o/iEpbDrf68zcg==}
    engines: {node: '>=12'}
    cpu: [arm]
    os: [android]

  '@esbuild/android-x64@0.21.5':
    resolution: {integrity: sha512-D7aPRUUNHRBwHxzxRvp856rjUHRFW1SdQATKXH2hqA0kAZb1hKmi02OpYRacl0TxIGz/ZmXWlbZgjwWYaCakTA==}
    engines: {node: '>=12'}
    cpu: [x64]
    os: [android]

  '@esbuild/darwin-arm64@0.21.5':
    resolution: {integrity: sha512-DwqXqZyuk5AiWWf3UfLiRDJ5EDd49zg6O9wclZ7kUMv2WRFr4HKjXp/5t8JZ11QbQfUS6/cRCKGwYhtNAY88kQ==}
    engines: {node: '>=12'}
    cpu: [arm64]
    os: [darwin]

  '@esbuild/darwin-x64@0.21.5':
    resolution: {integrity: sha512-se/JjF8NlmKVG4kNIuyWMV/22ZaerB+qaSi5MdrXtd6R08kvs2qCN4C09miupktDitvh8jRFflwGFBQcxZRjbw==}
    engines: {node: '>=12'}
    cpu: [x64]
    os: [darwin]

  '@esbuild/freebsd-arm64@0.21.5':
    resolution: {integrity: sha512-5JcRxxRDUJLX8JXp/wcBCy3pENnCgBR9bN6JsY4OmhfUtIHe3ZW0mawA7+RDAcMLrMIZaf03NlQiX9DGyB8h4g==}
    engines: {node: '>=12'}
    cpu: [arm64]
    os: [freebsd]

  '@esbuild/freebsd-x64@0.21.5':
    resolution: {integrity: sha512-J95kNBj1zkbMXtHVH29bBriQygMXqoVQOQYA+ISs0/2l3T9/kj42ow2mpqerRBxDJnmkUDCaQT/dfNXWX/ZZCQ==}
    engines: {node: '>=12'}
    cpu: [x64]
    os: [freebsd]

  '@esbuild/linux-arm64@0.21.5':
    resolution: {integrity: sha512-ibKvmyYzKsBeX8d8I7MH/TMfWDXBF3db4qM6sy+7re0YXya+K1cem3on9XgdT2EQGMu4hQyZhan7TeQ8XkGp4Q==}
    engines: {node: '>=12'}
    cpu: [arm64]
    os: [linux]

  '@esbuild/linux-arm@0.21.5':
    resolution: {integrity: sha512-bPb5AHZtbeNGjCKVZ9UGqGwo8EUu4cLq68E95A53KlxAPRmUyYv2D6F0uUI65XisGOL1hBP5mTronbgo+0bFcA==}
    engines: {node: '>=12'}
    cpu: [arm]
    os: [linux]

  '@esbuild/linux-ia32@0.21.5':
    resolution: {integrity: sha512-YvjXDqLRqPDl2dvRODYmmhz4rPeVKYvppfGYKSNGdyZkA01046pLWyRKKI3ax8fbJoK5QbxblURkwK/MWY18Tg==}
    engines: {node: '>=12'}
    cpu: [ia32]
    os: [linux]

  '@esbuild/linux-loong64@0.21.5':
    resolution: {integrity: sha512-uHf1BmMG8qEvzdrzAqg2SIG/02+4/DHB6a9Kbya0XDvwDEKCoC8ZRWI5JJvNdUjtciBGFQ5PuBlpEOXQj+JQSg==}
    engines: {node: '>=12'}
    cpu: [loong64]
    os: [linux]

  '@esbuild/linux-mips64el@0.21.5':
    resolution: {integrity: sha512-IajOmO+KJK23bj52dFSNCMsz1QP1DqM6cwLUv3W1QwyxkyIWecfafnI555fvSGqEKwjMXVLokcV5ygHW5b3Jbg==}
    engines: {node: '>=12'}
    cpu: [mips64el]
    os: [linux]

  '@esbuild/linux-ppc64@0.21.5':
    resolution: {integrity: sha512-1hHV/Z4OEfMwpLO8rp7CvlhBDnjsC3CttJXIhBi+5Aj5r+MBvy4egg7wCbe//hSsT+RvDAG7s81tAvpL2XAE4w==}
    engines: {node: '>=12'}
    cpu: [ppc64]
    os: [linux]

  '@esbuild/linux-riscv64@0.21.5':
    resolution: {integrity: sha512-2HdXDMd9GMgTGrPWnJzP2ALSokE/0O5HhTUvWIbD3YdjME8JwvSCnNGBnTThKGEB91OZhzrJ4qIIxk/SBmyDDA==}
    engines: {node: '>=12'}
    cpu: [riscv64]
    os: [linux]

  '@esbuild/linux-s390x@0.21.5':
    resolution: {integrity: sha512-zus5sxzqBJD3eXxwvjN1yQkRepANgxE9lgOW2qLnmr8ikMTphkjgXu1HR01K4FJg8h1kEEDAqDcZQtbrRnB41A==}
    engines: {node: '>=12'}
    cpu: [s390x]
    os: [linux]

  '@esbuild/linux-x64@0.21.5':
    resolution: {integrity: sha512-1rYdTpyv03iycF1+BhzrzQJCdOuAOtaqHTWJZCWvijKD2N5Xu0TtVC8/+1faWqcP9iBCWOmjmhoH94dH82BxPQ==}
    engines: {node: '>=12'}
    cpu: [x64]
    os: [linux]

  '@esbuild/netbsd-x64@0.21.5':
    resolution: {integrity: sha512-Woi2MXzXjMULccIwMnLciyZH4nCIMpWQAs049KEeMvOcNADVxo0UBIQPfSmxB3CWKedngg7sWZdLvLczpe0tLg==}
    engines: {node: '>=12'}
    cpu: [x64]
    os: [netbsd]

  '@esbuild/openbsd-x64@0.21.5':
    resolution: {integrity: sha512-HLNNw99xsvx12lFBUwoT8EVCsSvRNDVxNpjZ7bPn947b8gJPzeHWyNVhFsaerc0n3TsbOINvRP2byTZ5LKezow==}
    engines: {node: '>=12'}
    cpu: [x64]
    os: [openbsd]

  '@esbuild/sunos-x64@0.21.5':
    resolution: {integrity: sha512-6+gjmFpfy0BHU5Tpptkuh8+uw3mnrvgs+dSPQXQOv3ekbordwnzTVEb4qnIvQcYXq6gzkyTnoZ9dZG+D4garKg==}
    engines: {node: '>=12'}
    cpu: [x64]
    os: [sunos]

  '@esbuild/win32-arm64@0.21.5':
    resolution: {integrity: sha512-Z0gOTd75VvXqyq7nsl93zwahcTROgqvuAcYDUr+vOv8uHhNSKROyU961kgtCD1e95IqPKSQKH7tBTslnS3tA8A==}
    engines: {node: '>=12'}
    cpu: [arm64]
    os: [win32]

  '@esbuild/win32-ia32@0.21.5':
    resolution: {integrity: sha512-SWXFF1CL2RVNMaVs+BBClwtfZSvDgtL//G/smwAc5oVK/UPu2Gu9tIaRgFmYFFKrmg3SyAjSrElf0TiJ1v8fYA==}
    engines: {node: '>=12'}
    cpu: [ia32]
    os: [win32]

  '@esbuild/win32-x64@0.21.5':
    resolution: {integrity: sha512-tQd/1efJuzPC6rCFwEvLtci/xNFcTZknmXs98FYDfGE4wP9ClFV98nyKrzJKVPMhdDnjzLhdUyMX4PsQAPjwIw==}
    engines: {node: '>=12'}
    cpu: [x64]
    os: [win32]

  '@eslint-community/eslint-utils@4.4.1':
    resolution: {integrity: sha512-s3O3waFUrMV8P/XaF/+ZTp1X9XBZW1a4B97ZnjQF2KYWaFD2A8KyFBsrsfSjEmjn3RGWAIuvlneuZm3CUK3jbA==}
    engines: {node: ^12.22.0 || ^14.17.0 || >=16.0.0}
    peerDependencies:
      eslint: ^6.0.0 || ^7.0.0 || >=8.0.0

  '@eslint-community/regexpp@4.12.1':
    resolution: {integrity: sha512-CCZCDJuduB9OUkFkY2IgppNZMi2lBQgD2qzwXkEia16cge2pijY/aXi96CJMquDMn3nJdlPV1A5KrJEXwfLNzQ==}
    engines: {node: ^12.0.0 || ^14.0.0 || >=16.0.0}

  '@eslint/config-array@0.19.0':
    resolution: {integrity: sha512-zdHg2FPIFNKPdcHWtiNT+jEFCHYVplAXRDlQDyqy0zGx/q2parwh7brGJSiTxRk/TSMkbM//zt/f5CHgyTyaSQ==}
    engines: {node: ^18.18.0 || ^20.9.0 || >=21.1.0}

  '@eslint/core@0.9.0':
    resolution: {integrity: sha512-7ATR9F0e4W85D/0w7cU0SNj7qkAexMG+bAHEZOjo9akvGuhHE2m7umzWzfnpa0XAg5Kxc1BWmtPMV67jJ+9VUg==}
    engines: {node: ^18.18.0 || ^20.9.0 || >=21.1.0}

  '@eslint/eslintrc@3.2.0':
    resolution: {integrity: sha512-grOjVNN8P3hjJn/eIETF1wwd12DdnwFDoyceUJLYYdkpbwq3nLi+4fqrTAONx7XDALqlL220wC/RHSC/QTI/0w==}
    engines: {node: ^18.18.0 || ^20.9.0 || >=21.1.0}

  '@eslint/js@9.15.0':
    resolution: {integrity: sha512-tMTqrY+EzbXmKJR5ToI8lxu7jaN5EdmrBFJpQk5JmSlyLsx6o4t27r883K5xsLuCYCpfKBCGswMSWXsM+jB7lg==}
    engines: {node: ^18.18.0 || ^20.9.0 || >=21.1.0}

  '@eslint/object-schema@2.1.4':
    resolution: {integrity: sha512-BsWiH1yFGjXXS2yvrf5LyuoSIIbPrGUWob917o+BTKuZ7qJdxX8aJLRxs1fS9n6r7vESrq1OUqb68dANcFXuQQ==}
    engines: {node: ^18.18.0 || ^20.9.0 || >=21.1.0}

  '@eslint/plugin-kit@0.2.3':
    resolution: {integrity: sha512-2b/g5hRmpbb1o4GnTZax9N9m0FXzz9OV42ZzI4rDDMDuHUqigAiQCEWChBWCY4ztAGVRjoWT19v0yMmc5/L5kA==}
    engines: {node: ^18.18.0 || ^20.9.0 || >=21.1.0}

  '@floating-ui/core@1.6.8':
    resolution: {integrity: sha512-7XJ9cPU+yI2QeLS+FCSlqNFZJq8arvswefkZrYI1yQBbftw6FyrZOxYSh+9S7z7TpeWlRt9zJ5IhM1WIL334jA==}

  '@floating-ui/dom@1.6.12':
    resolution: {integrity: sha512-NP83c0HjokcGVEMeoStg317VD9W7eDlGK7457dMBANbKA6GJZdc7rjujdgqzTaz93jkGgc5P/jeWbaCHnMNc+w==}

  '@floating-ui/utils@0.2.8':
    resolution: {integrity: sha512-kym7SodPp8/wloecOpcmSnWJsK7M0E5Wg8UcFA+uO4B9s5d0ywXOEro/8HM9x0rW+TljRzul/14UYz3TleT3ig==}

  '@fnando/sparkline@0.3.10':
    resolution: {integrity: sha512-Rwz2swatdSU5F4sCOvYG8EOWdjtLgq5d8nmnqlZ3PXdWJI9Zq9BRUvJ/9ygjajJG8qOyNpMFX3GEVFjZIuB1Jg==}

  '@humanfs/core@0.19.1':
    resolution: {integrity: sha512-5DyQ4+1JEUzejeK1JGICcideyfUbGixgS9jNgex5nqkW+cY7WZhxBigmieN5Qnw9ZosSNVC9KQKyb+GUaGyKUA==}
    engines: {node: '>=18.18.0'}

  '@humanfs/node@0.16.6':
    resolution: {integrity: sha512-YuI2ZHQL78Q5HbhDiBA1X4LmYdXCKCMQIfw0pw7piHJwyREFebJUvrQN4cMssyES6x+vfUbx1CIpaQUKYdQZOw==}
    engines: {node: '>=18.18.0'}

  '@humanwhocodes/module-importer@1.0.1':
    resolution: {integrity: sha512-bxveV4V8v5Yb4ncFTT3rPSgZBOpCkjfK0y4oVVVJwIuDVBRMDXrPyXRL988i5ap9m9bnyEEjWfm5WkBmtffLfA==}
    engines: {node: '>=12.22'}

  '@humanwhocodes/retry@0.3.1':
    resolution: {integrity: sha512-JBxkERygn7Bv/GbN5Rv8Ul6LVknS+5Bp6RgDC/O8gEBU/yeH5Ui5C/OlWrTb6qct7LjjfT6Re2NxB0ln0yYybA==}
    engines: {node: '>=18.18'}

  '@humanwhocodes/retry@0.4.1':
    resolution: {integrity: sha512-c7hNEllBlenFTHBky65mhq8WD2kbN9Q6gk0bTk8lSBvc554jpXSkST1iePudpt7+A/AQvuHs9EMqjHDXMY1lrA==}
    engines: {node: '>=18.18'}

  '@jridgewell/sourcemap-codec@1.5.0':
    resolution: {integrity: sha512-gv3ZRaISU3fjPAgNsriBRqGWQL6quFx04YMPW/zD8XMLsU32mhCCbfbO6KZFLjvYpCZ8zyDEgqsgf+PwPaM7GQ==}

  '@juggle/resize-observer@3.4.0':
    resolution: {integrity: sha512-dfLbk+PwWvFzSxwk3n5ySL0hfBog779o8h68wK/7/APo/7cgyWp5jcXockbxdk5kFRkbeXWm4Fbi9FrdN381sA==}

  '@kurkle/color@0.3.4':
    resolution: {integrity: sha512-M5UknZPHRu3DEDWoipU6sE8PdkZ6Z/S+v4dD+Ke8IaNlpdSQah50lz1KtcFBa2vsdOnwbbnxJwVM4wty6udA5w==}

  '@msgpack/msgpack@2.8.0':
    resolution: {integrity: sha512-h9u4u/jiIRKbq25PM+zymTyW6bhTzELvOoUd+AvYriWOAKpLGnIamaET3pnHYoI5iYphAHBI4ayx0MehR+VVPQ==}
    engines: {node: '>= 10'}

  '@nodelib/fs.scandir@2.1.5':
    resolution: {integrity: sha512-vq24Bq3ym5HEQm2NKCr3yXDwjc7vTsEThRDnkp2DK9p1uqLR+DHurm/NOTo0KG7HYHU7eppKZj3MyqYuMBf62g==}
    engines: {node: '>= 8'}

  '@nodelib/fs.stat@2.0.5':
    resolution: {integrity: sha512-RkhPPp2zrqDAQA/2jNhnztcPAlv64XdhIp7a7454A5ovI7Bukxgt7MX7udwAu3zg1DcpPU0rz3VV1SeaqvY4+A==}
    engines: {node: '>= 8'}

  '@nodelib/fs.walk@1.2.8':
    resolution: {integrity: sha512-oGB+UxlgWcgQkgwo8GcEGwemoTFt3FIO9ababBmaGwXIoBKZ+GTy0pP185beGg7Llih/NSHSV2XAs1lnznocSg==}
    engines: {node: '>= 8'}

<<<<<<< HEAD
  '@rollup/rollup-android-arm-eabi@4.24.4':
    resolution: {integrity: sha512-jfUJrFct/hTA0XDM5p/htWKoNNTbDLY0KRwEt6pyOA6k2fmk0WVwl65PdUdJZgzGEHWx+49LilkcSaumQRyNQw==}
    cpu: [arm]
    os: [android]

  '@rollup/rollup-android-arm64@4.24.4':
    resolution: {integrity: sha512-j4nrEO6nHU1nZUuCfRKoCcvh7PIywQPUCBa2UsootTHvTHIoIu2BzueInGJhhvQO/2FTRdNYpf63xsgEqH9IhA==}
    cpu: [arm64]
    os: [android]

  '@rollup/rollup-darwin-arm64@4.24.4':
    resolution: {integrity: sha512-GmU/QgGtBTeraKyldC7cDVVvAJEOr3dFLKneez/n7BvX57UdhOqDsVwzU7UOnYA7AAOt+Xb26lk79PldDHgMIQ==}
    cpu: [arm64]
    os: [darwin]

  '@rollup/rollup-darwin-x64@4.24.4':
    resolution: {integrity: sha512-N6oDBiZCBKlwYcsEPXGDE4g9RoxZLK6vT98M8111cW7VsVJFpNEqvJeIPfsCzbf0XEakPslh72X0gnlMi4Ddgg==}
    cpu: [x64]
    os: [darwin]

  '@rollup/rollup-freebsd-arm64@4.24.4':
    resolution: {integrity: sha512-py5oNShCCjCyjWXCZNrRGRpjWsF0ic8f4ieBNra5buQz0O/U6mMXCpC1LvrHuhJsNPgRt36tSYMidGzZiJF6mw==}
    cpu: [arm64]
    os: [freebsd]

  '@rollup/rollup-freebsd-x64@4.24.4':
    resolution: {integrity: sha512-L7VVVW9FCnTTp4i7KrmHeDsDvjB4++KOBENYtNYAiYl96jeBThFfhP6HVxL74v4SiZEVDH/1ILscR5U9S4ms4g==}
    cpu: [x64]
    os: [freebsd]

  '@rollup/rollup-linux-arm-gnueabihf@4.24.4':
    resolution: {integrity: sha512-10ICosOwYChROdQoQo589N5idQIisxjaFE/PAnX2i0Zr84mY0k9zul1ArH0rnJ/fpgiqfu13TFZR5A5YJLOYZA==}
    cpu: [arm]
    os: [linux]

  '@rollup/rollup-linux-arm-musleabihf@4.24.4':
    resolution: {integrity: sha512-ySAfWs69LYC7QhRDZNKqNhz2UKN8LDfbKSMAEtoEI0jitwfAG2iZwVqGACJT+kfYvvz3/JgsLlcBP+WWoKCLcw==}
    cpu: [arm]
    os: [linux]

  '@rollup/rollup-linux-arm64-gnu@4.24.4':
    resolution: {integrity: sha512-uHYJ0HNOI6pGEeZ/5mgm5arNVTI0nLlmrbdph+pGXpC9tFHFDQmDMOEqkmUObRfosJqpU8RliYoGz06qSdtcjg==}
    cpu: [arm64]
    os: [linux]

  '@rollup/rollup-linux-arm64-musl@4.24.4':
    resolution: {integrity: sha512-38yiWLemQf7aLHDgTg85fh3hW9stJ0Muk7+s6tIkSUOMmi4Xbv5pH/5Bofnsb6spIwD5FJiR+jg71f0CH5OzoA==}
    cpu: [arm64]
    os: [linux]

  '@rollup/rollup-linux-powerpc64le-gnu@4.24.4':
    resolution: {integrity: sha512-q73XUPnkwt9ZNF2xRS4fvneSuaHw2BXuV5rI4cw0fWYVIWIBeDZX7c7FWhFQPNTnE24172K30I+dViWRVD9TwA==}
    cpu: [ppc64]
    os: [linux]

  '@rollup/rollup-linux-riscv64-gnu@4.24.4':
    resolution: {integrity: sha512-Aie/TbmQi6UXokJqDZdmTJuZBCU3QBDA8oTKRGtd4ABi/nHgXICulfg1KI6n9/koDsiDbvHAiQO3YAUNa/7BCw==}
    cpu: [riscv64]
    os: [linux]

  '@rollup/rollup-linux-s390x-gnu@4.24.4':
    resolution: {integrity: sha512-P8MPErVO/y8ohWSP9JY7lLQ8+YMHfTI4bAdtCi3pC2hTeqFJco2jYspzOzTUB8hwUWIIu1xwOrJE11nP+0JFAQ==}
    cpu: [s390x]
    os: [linux]

  '@rollup/rollup-linux-x64-gnu@4.24.4':
    resolution: {integrity: sha512-K03TljaaoPK5FOyNMZAAEmhlyO49LaE4qCsr0lYHUKyb6QacTNF9pnfPpXnFlFD3TXuFbFbz7tJ51FujUXkXYA==}
    cpu: [x64]
    os: [linux]

  '@rollup/rollup-linux-x64-musl@4.24.4':
    resolution: {integrity: sha512-VJYl4xSl/wqG2D5xTYncVWW+26ICV4wubwN9Gs5NrqhJtayikwCXzPL8GDsLnaLU3WwhQ8W02IinYSFJfyo34Q==}
    cpu: [x64]
    os: [linux]

  '@rollup/rollup-win32-arm64-msvc@4.24.4':
    resolution: {integrity: sha512-ku2GvtPwQfCqoPFIJCqZ8o7bJcj+Y54cZSr43hHca6jLwAiCbZdBUOrqE6y29QFajNAzzpIOwsckaTFmN6/8TA==}
    cpu: [arm64]
    os: [win32]

  '@rollup/rollup-win32-ia32-msvc@4.24.4':
    resolution: {integrity: sha512-V3nCe+eTt/W6UYNr/wGvO1fLpHUrnlirlypZfKCT1fG6hWfqhPgQV/K/mRBXBpxc0eKLIF18pIOFVPh0mqHjlg==}
    cpu: [ia32]
    os: [win32]

  '@rollup/rollup-win32-x64-msvc@4.24.4':
    resolution: {integrity: sha512-LTw1Dfd0mBIEqUVCxbvTE/LLo+9ZxVC9k99v1v4ahg9Aak6FpqOfNu5kRkeTAn0wphoC4JU7No1/rL+bBCEwhg==}
=======
  '@rollup/rollup-android-arm-eabi@4.27.3':
    resolution: {integrity: sha512-EzxVSkIvCFxUd4Mgm4xR9YXrcp976qVaHnqom/Tgm+vU79k4vV4eYTjmRvGfeoW8m9LVcsAy/lGjcgVegKEhLQ==}
    cpu: [arm]
    os: [android]

  '@rollup/rollup-android-arm64@4.27.3':
    resolution: {integrity: sha512-LJc5pDf1wjlt9o/Giaw9Ofl+k/vLUaYsE2zeQGH85giX2F+wn/Cg8b3c5CDP3qmVmeO5NzwVUzQQxwZvC2eQKw==}
    cpu: [arm64]
    os: [android]

  '@rollup/rollup-darwin-arm64@4.27.3':
    resolution: {integrity: sha512-OuRysZ1Mt7wpWJ+aYKblVbJWtVn3Cy52h8nLuNSzTqSesYw1EuN6wKp5NW/4eSre3mp12gqFRXOKTcN3AI3LqA==}
    cpu: [arm64]
    os: [darwin]

  '@rollup/rollup-darwin-x64@4.27.3':
    resolution: {integrity: sha512-xW//zjJMlJs2sOrCmXdB4d0uiilZsOdlGQIC/jjmMWT47lkLLoB1nsNhPUcnoqyi5YR6I4h+FjBpILxbEy8JRg==}
    cpu: [x64]
    os: [darwin]

  '@rollup/rollup-freebsd-arm64@4.27.3':
    resolution: {integrity: sha512-58E0tIcwZ+12nK1WiLzHOD8I0d0kdrY/+o7yFVPRHuVGY3twBwzwDdTIBGRxLmyjciMYl1B/U515GJy+yn46qw==}
    cpu: [arm64]
    os: [freebsd]

  '@rollup/rollup-freebsd-x64@4.27.3':
    resolution: {integrity: sha512-78fohrpcVwTLxg1ZzBMlwEimoAJmY6B+5TsyAZ3Vok7YabRBUvjYTsRXPTjGEvv/mfgVBepbW28OlMEz4w8wGA==}
    cpu: [x64]
    os: [freebsd]

  '@rollup/rollup-linux-arm-gnueabihf@4.27.3':
    resolution: {integrity: sha512-h2Ay79YFXyQi+QZKo3ISZDyKaVD7uUvukEHTOft7kh00WF9mxAaxZsNs3o/eukbeKuH35jBvQqrT61fzKfAB/Q==}
    cpu: [arm]
    os: [linux]

  '@rollup/rollup-linux-arm-musleabihf@4.27.3':
    resolution: {integrity: sha512-Sv2GWmrJfRY57urktVLQ0VKZjNZGogVtASAgosDZ1aUB+ykPxSi3X1nWORL5Jk0sTIIwQiPH7iE3BMi9zGWfkg==}
    cpu: [arm]
    os: [linux]

  '@rollup/rollup-linux-arm64-gnu@4.27.3':
    resolution: {integrity: sha512-FPoJBLsPW2bDNWjSrwNuTPUt30VnfM8GPGRoLCYKZpPx0xiIEdFip3dH6CqgoT0RnoGXptaNziM0WlKgBc+OWQ==}
    cpu: [arm64]
    os: [linux]

  '@rollup/rollup-linux-arm64-musl@4.27.3':
    resolution: {integrity: sha512-TKxiOvBorYq4sUpA0JT+Fkh+l+G9DScnG5Dqx7wiiqVMiRSkzTclP35pE6eQQYjP4Gc8yEkJGea6rz4qyWhp3g==}
    cpu: [arm64]
    os: [linux]

  '@rollup/rollup-linux-powerpc64le-gnu@4.27.3':
    resolution: {integrity: sha512-v2M/mPvVUKVOKITa0oCFksnQQ/TqGrT+yD0184/cWHIu0LoIuYHwox0Pm3ccXEz8cEQDLk6FPKd1CCm+PlsISw==}
    cpu: [ppc64]
    os: [linux]

  '@rollup/rollup-linux-riscv64-gnu@4.27.3':
    resolution: {integrity: sha512-LdrI4Yocb1a/tFVkzmOE5WyYRgEBOyEhWYJe4gsDWDiwnjYKjNs7PS6SGlTDB7maOHF4kxevsuNBl2iOcj3b4A==}
    cpu: [riscv64]
    os: [linux]

  '@rollup/rollup-linux-s390x-gnu@4.27.3':
    resolution: {integrity: sha512-d4wVu6SXij/jyiwPvI6C4KxdGzuZOvJ6y9VfrcleHTwo68fl8vZC5ZYHsCVPUi4tndCfMlFniWgwonQ5CUpQcA==}
    cpu: [s390x]
    os: [linux]

  '@rollup/rollup-linux-x64-gnu@4.27.3':
    resolution: {integrity: sha512-/6bn6pp1fsCGEY5n3yajmzZQAh+mW4QPItbiWxs69zskBzJuheb3tNynEjL+mKOsUSFK11X4LYF2BwwXnzWleA==}
    cpu: [x64]
    os: [linux]

  '@rollup/rollup-linux-x64-musl@4.27.3':
    resolution: {integrity: sha512-nBXOfJds8OzUT1qUreT/en3eyOXd2EH5b0wr2bVB5999qHdGKkzGzIyKYaKj02lXk6wpN71ltLIaQpu58YFBoQ==}
    cpu: [x64]
    os: [linux]

  '@rollup/rollup-win32-arm64-msvc@4.27.3':
    resolution: {integrity: sha512-ogfbEVQgIZOz5WPWXF2HVb6En+kWzScuxJo/WdQTqEgeyGkaa2ui5sQav9Zkr7bnNCLK48uxmmK0TySm22eiuw==}
    cpu: [arm64]
    os: [win32]

  '@rollup/rollup-win32-ia32-msvc@4.27.3':
    resolution: {integrity: sha512-ecE36ZBMLINqiTtSNQ1vzWc5pXLQHlf/oqGp/bSbi7iedcjcNb6QbCBNG73Euyy2C+l/fn8qKWEwxr+0SSfs3w==}
    cpu: [ia32]
    os: [win32]

  '@rollup/rollup-win32-x64-msvc@4.27.3':
    resolution: {integrity: sha512-vliZLrDmYKyaUoMzEbMTg2JkerfBjn03KmAw9CykO0Zzkzoyd7o3iZNam/TpyWNjNT+Cz2iO3P9Smv2wgrR+Eg==}
>>>>>>> 69b61f5d
    cpu: [x64]
    os: [win32]

  '@textcomplete/core@0.1.13':
    resolution: {integrity: sha512-C4S+ihQU5HsKQ/TbsmS0e7hfPZtLZbEXj5NDUgRnhu/1Nezpu892bjNZGeErZm+R8iyDIT6wDu6EgIhng4M8eQ==}

  '@textcomplete/textarea@0.1.13':
    resolution: {integrity: sha512-GNathnXpV361YuZrBVXvVqFYZ5NQZsjGC7Bt2sCUA/RTWlIgxHxC0ruDChYyRDx4siQZiZZOO5pWz+z1x8pZFQ==}
    peerDependencies:
      '@textcomplete/core': ^0.1.12

  '@textcomplete/utils@0.1.13':
    resolution: {integrity: sha512-5UW9Ee0WEX1s9K8MFffo5sfUjYm3YVhtqRhAor/ih7p0tnnpaMB7AwMRDKwhSIQL6O+g1fmEkxCeO8WqjPzjUA==}

  '@toast-ui/editor@3.2.2':
    resolution: {integrity: sha512-ASX7LFjN2ZYQJrwmkUajPs7DRr9FsM1+RQ82CfTO0Y5ZXorBk1VZS4C2Dpxinx9kl55V4F8/A2h2QF4QMDtRbA==}

  '@types/canvas-confetti@1.6.4':
    resolution: {integrity: sha512-fNyZ/Fdw/Y92X0vv7B+BD6ysHL4xVU5dJcgzgxLdGbn8O3PezZNIJpml44lKM0nsGur+o/6+NZbZeNTt00U1uA==}

  '@types/debounce-promise@3.1.9':
    resolution: {integrity: sha512-awNxydYSU+E2vL7EiOAMtiSOfL5gUM5X4YSE2A92qpxDJQ/rXz6oMPYBFDcDywlUmvIDI6zsqgq17cGm5CITQw==}

  '@types/dragscroll@0.0.3':
    resolution: {integrity: sha512-Nti+uvpcVv2VAkqF1+XJivEdE1rxdvWmE4mtMydm9kYBaT0/QsvQSjzqA2G0SE62RoTjVmhC48ap8yfApl8YJw==}

  '@types/emscripten@1.39.13':
    resolution: {integrity: sha512-cFq+fO/isvhvmuP/+Sl4K4jtU6E23DoivtbO4r50e3odaxAiVdbfSYRDdJ4gCdxx+3aRjhphS5ZMwIH4hFy/Cw==}

  '@types/estree@1.0.6':
    resolution: {integrity: sha512-AYnb1nQyY49te+VRAVgmzfcgjYS91mY5P0TKUDCLEM+gNnA+3T6rWITXRLYCpahpqSQbN5cE+gHpnPyXjHWxcw==}

  '@types/fnando__sparkline@0.3.7':
    resolution: {integrity: sha512-irYrS2clNGbnKBBIBAulPH6hDZ/HlBkNsDbYPfO8B2obcxtC9UzKFS5IBSzrUtfKbwf8U01xHj+5iEJ7TtY04Q==}

  '@types/hammerjs@2.0.46':
    resolution: {integrity: sha512-ynRvcq6wvqexJ9brDMS4BnBLzmr0e14d6ZJTEShTBWKymQiHwlAyGu0ZPEFI2Fh1U53F7tN9ufClWM5KvqkKOw==}

  '@types/json-schema@7.0.15':
    resolution: {integrity: sha512-5+fP8P8MFNC+AyZCDxrB2pkZFPGzqQWUzpSeuuVLvm8VMcorNYavBqoFcxK8bQz4Qsbn4oUEEem4wDLfcysGHA==}

  '@types/node@22.10.1':
    resolution: {integrity: sha512-qKgsUwfHZV2WCWLAnVP1JqnpE6Im6h3Y0+fYgMTasNQ7V++CBX5OT1as0g0f+OyubbFqhf6XVNIsmN4IIhEgGQ==}

<<<<<<< HEAD
  '@types/node@22.9.0':
    resolution: {integrity: sha512-vuyHg81vvWA1Z1ELfvLko2c8f34gyA0zaic0+Rllc5lbCnbSyuvb2Oxpm6TAUAC/2xZN3QGqxBNggD1nNR2AfQ==}
=======
  '@types/node@22.9.1':
    resolution: {integrity: sha512-p8Yy/8sw1caA8CdRIQBG5tiLHmxtQKObCijiAa9Ez+d4+PRffM4054xbju0msf+cvhJpnFEeNjxmVT/0ipktrg==}
>>>>>>> 69b61f5d

  '@types/prop-types@15.7.13':
    resolution: {integrity: sha512-hCZTSvwbzWGvhqxp/RqVqwU999pBf2vp7hzIjiYOsl8wqOmUxkQ6ddw1cV3l8811+kdUFus/q4d1Y3E3SyEifA==}

  '@types/qrcode@1.5.5':
    resolution: {integrity: sha512-CdfBi/e3Qk+3Z/fXYShipBT13OJ2fDO2Q2w5CIP5anLTLIndQG9z6P1cnm+8zCWSpm5dnxMFd/uREtb0EXuQzg==}

  '@types/react@18.3.12':
    resolution: {integrity: sha512-D2wOSq/d6Agt28q7rSI3jhU7G6aiuzljDGZ2hTZHIkrTLUI+AF3WMeKkEZ9nN2fkBAlcktT6vcZjDFiIhMYEQw==}

  '@types/serviceworker@0.0.101':
    resolution: {integrity: sha512-ds7Vil7PMGcMYKjV2B0/EL6EldSWqaPVUtgdmjJqiY8Qrv007oBQeoWlh8aNSKikQluoJKKmnUCBNPII6fLhXg==}

  '@types/sortablejs@1.15.8':
    resolution: {integrity: sha512-b79830lW+RZfwaztgs1aVPgbasJ8e7AXtZYHTELNXZPsERt4ymJdjV4OccDbHQAvHrCcFpbF78jkm0R6h/pZVg==}

<<<<<<< HEAD
  '@types/web@0.0.154':
    resolution: {integrity: sha512-Tc10Nkpbb8AgM3iGnrvpKVb6x8pzrZpMCPqMJe8htXoEdNDKojEevNAkCjxkjCLZF2p1ZB+gknAwdbkypxwxKg==}

  '@types/web@0.0.166':
    resolution: {integrity: sha512-qvY/TzK1WuxfeACL3Zzw+gMivGiIynRKH98nLET7ACzTRTX8CWMA6LQJ9WayIHvTBU1JeFCBRIBjsxhGz4TfHQ==}
=======
  '@types/web@0.0.180':
    resolution: {integrity: sha512-G4sAw9smNoDTMBQtNupDd+2v9SWlqJfdOSRXbMg/KFLmYYhq+RI5oK98kXubfLB/49LKMN7eEzBaGtLMSEAy9A==}
>>>>>>> 69b61f5d

  '@types/webrtc@0.0.44':
    resolution: {integrity: sha512-4BJZdzrApNFeuXgucyqs24k69f7oti3wUcGEbFbaV08QBh7yEe3tnRRuYXlyXJNXiumpZujiZqUZZ2/gMSeO0g==}

  '@types/yaireo__tagify@4.27.0':
    resolution: {integrity: sha512-aMqj5QbXQL/Z47kevT4NODIaUgAhuMRWRUw4wAGNadgvegoLh3zbE56p2taXlmjRBw8S/yiqQoDek5I2i0CwiQ==}

  '@types/zxcvbn@4.4.5':
    resolution: {integrity: sha512-FZJgC5Bxuqg7Rhsm/bx6gAruHHhDQ55r+s0JhDh8CQ16fD7NsJJ+p8YMMQDhSQoIrSmjpqqYWA96oQVMNkjRyA==}

<<<<<<< HEAD
  '@typescript-eslint/eslint-plugin@8.13.0':
    resolution: {integrity: sha512-nQtBLiZYMUPkclSeC3id+x4uVd1SGtHuElTxL++SfP47jR0zfkZBJHc+gL4qPsgTuypz0k8Y2GheaDYn6Gy3rg==}
=======
  '@typescript-eslint/eslint-plugin@8.16.0':
    resolution: {integrity: sha512-5YTHKV8MYlyMI6BaEG7crQ9BhSc8RxzshOReKwZwRWN0+XvvTOm+L/UYLCYxFpfwYuAAqhxiq4yae0CMFwbL7Q==}
>>>>>>> 69b61f5d
    engines: {node: ^18.18.0 || ^20.9.0 || >=21.1.0}
    peerDependencies:
      '@typescript-eslint/parser': ^8.0.0 || ^8.0.0-alpha.0
      eslint: ^8.57.0 || ^9.0.0
      typescript: '*'
    peerDependenciesMeta:
      typescript:
        optional: true

<<<<<<< HEAD
  '@typescript-eslint/parser@8.13.0':
    resolution: {integrity: sha512-w0xp+xGg8u/nONcGw1UXAr6cjCPU1w0XVyBs6Zqaj5eLmxkKQAByTdV/uGgNN5tVvN/kKpoQlP2cL7R+ajZZIQ==}
=======
  '@typescript-eslint/parser@8.16.0':
    resolution: {integrity: sha512-D7DbgGFtsqIPIFMPJwCad9Gfi/hC0PWErRRHFnaCWoEDYi5tQUDiJCTmGUbBiLzjqAck4KcXt9Ayj0CNlIrF+w==}
>>>>>>> 69b61f5d
    engines: {node: ^18.18.0 || ^20.9.0 || >=21.1.0}
    peerDependencies:
      eslint: ^8.57.0 || ^9.0.0
      typescript: '*'
    peerDependenciesMeta:
      typescript:
        optional: true

<<<<<<< HEAD
  '@typescript-eslint/scope-manager@8.13.0':
    resolution: {integrity: sha512-XsGWww0odcUT0gJoBZ1DeulY1+jkaHUciUq4jKNv4cpInbvvrtDoyBH9rE/n2V29wQJPk8iCH1wipra9BhmiMA==}
    engines: {node: ^18.18.0 || ^20.9.0 || >=21.1.0}

  '@typescript-eslint/type-utils@8.13.0':
    resolution: {integrity: sha512-Rqnn6xXTR316fP4D2pohZenJnp+NwQ1mo7/JM+J1LWZENSLkJI8ID8QNtlvFeb0HnFSK94D6q0cnMX6SbE5/vA==}
=======
  '@typescript-eslint/scope-manager@8.16.0':
    resolution: {integrity: sha512-mwsZWubQvBki2t5565uxF0EYvG+FwdFb8bMtDuGQLdCCnGPrDEDvm1gtfynuKlnpzeBRqdFCkMf9jg1fnAK8sg==}
    engines: {node: ^18.18.0 || ^20.9.0 || >=21.1.0}

  '@typescript-eslint/type-utils@8.16.0':
    resolution: {integrity: sha512-IqZHGG+g1XCWX9NyqnI/0CX5LL8/18awQqmkZSl2ynn8F76j579dByc0jhfVSnSnhf7zv76mKBQv9HQFKvDCgg==}
>>>>>>> 69b61f5d
    engines: {node: ^18.18.0 || ^20.9.0 || >=21.1.0}
    peerDependencies:
      eslint: ^8.57.0 || ^9.0.0
      typescript: '*'
    peerDependenciesMeta:
      typescript:
        optional: true

<<<<<<< HEAD
  '@typescript-eslint/types@8.13.0':
    resolution: {integrity: sha512-4cyFErJetFLckcThRUFdReWJjVsPCqyBlJTi6IDEpc1GWCIIZRFxVppjWLIMcQhNGhdWJJRYFHpHoDWvMlDzng==}
    engines: {node: ^18.18.0 || ^20.9.0 || >=21.1.0}

  '@typescript-eslint/typescript-estree@8.13.0':
    resolution: {integrity: sha512-v7SCIGmVsRK2Cy/LTLGN22uea6SaUIlpBcO/gnMGT/7zPtxp90bphcGf4fyrCQl3ZtiBKqVTG32hb668oIYy1g==}
=======
  '@typescript-eslint/types@8.16.0':
    resolution: {integrity: sha512-NzrHj6thBAOSE4d9bsuRNMvk+BvaQvmY4dDglgkgGC0EW/tB3Kelnp3tAKH87GEwzoxgeQn9fNGRyFJM/xd+GQ==}
    engines: {node: ^18.18.0 || ^20.9.0 || >=21.1.0}

  '@typescript-eslint/typescript-estree@8.16.0':
    resolution: {integrity: sha512-E2+9IzzXMc1iaBy9zmo+UYvluE3TW7bCGWSF41hVWUE01o8nzr1rvOQYSxelxr6StUvRcTMe633eY8mXASMaNw==}
>>>>>>> 69b61f5d
    engines: {node: ^18.18.0 || ^20.9.0 || >=21.1.0}
    peerDependencies:
      typescript: '*'
    peerDependenciesMeta:
      typescript:
        optional: true

<<<<<<< HEAD
  '@typescript-eslint/utils@8.13.0':
    resolution: {integrity: sha512-A1EeYOND6Uv250nybnLZapeXpYMl8tkzYUxqmoKAWnI4sei3ihf2XdZVd+vVOmHGcp3t+P7yRrNsyyiXTvShFQ==}
=======
  '@typescript-eslint/utils@8.16.0':
    resolution: {integrity: sha512-C1zRy/mOL8Pj157GiX4kaw7iyRLKfJXBR3L82hk5kS/GyHcOFmy4YUq/zfZti72I9wnuQtA/+xzft4wCC8PJdA==}
>>>>>>> 69b61f5d
    engines: {node: ^18.18.0 || ^20.9.0 || >=21.1.0}
    peerDependencies:
      eslint: ^8.57.0 || ^9.0.0
      typescript: '*'
    peerDependenciesMeta:
      typescript:
        optional: true

<<<<<<< HEAD
  '@typescript-eslint/visitor-keys@8.13.0':
    resolution: {integrity: sha512-7N/+lztJqH4Mrf0lb10R/CbI1EaAMMGyF5y0oJvFoAhafwgiRA7TXyd8TFn8FC8k5y2dTsYogg238qavRGNnlw==}
=======
  '@typescript-eslint/visitor-keys@8.16.0':
    resolution: {integrity: sha512-pq19gbaMOmFE3CbL0ZB8J8BFCo2ckfHBfaIsaOZgBIF4EoISJIdLX5xRhd0FGB0LlHReNRuzoJoMGpTjq8F2CQ==}
>>>>>>> 69b61f5d
    engines: {node: ^18.18.0 || ^20.9.0 || >=21.1.0}

  '@vitest/expect@2.1.6':
    resolution: {integrity: sha512-9M1UR9CAmrhJOMoSwVnPh2rELPKhYo0m/CSgqw9PyStpxtkwhmdM6XYlXGKeYyERY1N6EIuzkQ7e3Lm1WKCoUg==}

  '@vitest/mocker@2.1.6':
    resolution: {integrity: sha512-MHZp2Z+Q/A3am5oD4WSH04f9B0T7UvwEb+v5W0kCYMhtXGYbdyl2NUk1wdSMqGthmhpiThPDp/hEoVwu16+u1A==}
    peerDependencies:
      msw: ^2.4.9
      vite: ^5.0.0 || ^6.0.0
    peerDependenciesMeta:
      msw:
        optional: true
      vite:
        optional: true

  '@vitest/pretty-format@2.1.6':
    resolution: {integrity: sha512-exZyLcEnHgDMKc54TtHca4McV4sKT+NKAe9ix/yhd/qkYb/TP8HTyXRFDijV19qKqTZM0hPL4753zU/U8L/gAA==}

  '@vitest/runner@2.1.6':
    resolution: {integrity: sha512-SjkRGSFyrA82m5nz7To4CkRSEVWn/rwQISHoia/DB8c6IHIhaE/UNAo+7UfeaeJRE979XceGl00LNkIz09RFsA==}

  '@vitest/snapshot@2.1.6':
    resolution: {integrity: sha512-5JTWHw8iS9l3v4/VSuthCndw1lN/hpPB+mlgn1BUhFbobeIUj1J1V/Bj2t2ovGEmkXLTckFjQddsxS5T6LuVWw==}

  '@vitest/spy@2.1.6':
    resolution: {integrity: sha512-oTFObV8bd4SDdRka5O+mSh5w9irgx5IetrD5i+OsUUsk/shsBoHifwCzy45SAORzAhtNiprUVaK3hSCCzZh1jQ==}

  '@vitest/utils@2.1.6':
    resolution: {integrity: sha512-ixNkFy3k4vokOUTU2blIUvOgKq/N2PW8vKIjZZYsGJCMX69MRa9J2sKqX5hY/k5O5Gty3YJChepkqZ3KM9LyIQ==}

  '@yaireo/tagify@4.17.9':
    resolution: {integrity: sha512-x9aZy22hzte7BNmMrFcYNrZH71ombgH5PnzcOVXqPevRV/m/ItSnWIvY5fOHYzpC9Uxy0+h/1P5v62fIvwq2MA==}
    engines: {node: '>=14.20.0', npm: '>=8.0.0'}
    peerDependencies:
      prop-types: ^15.7.2

  '@yr/monotone-cubic-spline@1.0.3':
    resolution: {integrity: sha512-FQXkOta0XBSUPHndIKON2Y9JeQz5ZeMqLYZVVK93FliNBFm7LNMIZmY6FrMEB9XPcDbE2bekMbZD6kzDkxwYjA==}

  ab@https://codeload.github.com/lichess-org/ab-stub/tar.gz/94236bf34dbc9c05daf50f4c9842d859b9142be0:
    resolution: {tarball: https://codeload.github.com/lichess-org/ab-stub/tar.gz/94236bf34dbc9c05daf50f4c9842d859b9142be0}
    version: 1.0.0

  acorn-jsx@5.3.2:
    resolution: {integrity: sha512-rq9s+JNhf0IChjtDXxllJ7g41oZk5SlXtp0LHwyA5cejwn7vKmKp4pPri6YEePv2PU65sAsegbXtIinmDFDXgQ==}
    peerDependencies:
      acorn: ^6.0.0 || ^7.0.0 || ^8.0.0

  acorn@8.14.0:
    resolution: {integrity: sha512-cl669nCJTZBsL97OF4kUQm5g5hC2uihk0NxY3WENAC0TYdILVkAyHymAntgxGkl7K+t0cXIrH5siy5S4XkFycA==}
    engines: {node: '>=0.4.0'}
    hasBin: true

  agent-base@7.1.1:
    resolution: {integrity: sha512-H0TSyFNDMomMNJQBn8wFV5YC/2eJ+VXECwOadZJT554xP6cODZHPX3H9QMQECxvrgiSOP1pHjy1sMWQVYJOUOA==}
    engines: {node: '>= 14'}

  ajv@6.12.6:
    resolution: {integrity: sha512-j3fVLgvTo527anyYyJOGTYJbG+vnnQYvE0m5mmkc1TK+nxAppkCLMIL0aZ4dblVCNoGShhm+kzE4ZUykBoMg4g==}

  ansi-escapes@7.0.0:
    resolution: {integrity: sha512-GdYO7a61mR0fOlAsvC9/rIHf7L96sBc6dEWzeOu+KAea5bZyQRPIpojrVoI4AXGJS/ycu/fBTdLrUkA4ODrvjw==}
    engines: {node: '>=18'}

  ansi-regex@5.0.1:
    resolution: {integrity: sha512-quJQXlTSUGL2LH9SUXo8VwsY4soanhgo6LNSm84E1LBcE8s3O0wpdiRzyR9z/ZZJMlMWv37qOOb9pdJlMUEKFQ==}
    engines: {node: '>=8'}

  ansi-regex@6.1.0:
    resolution: {integrity: sha512-7HSX4QQb4CspciLpVFwyRe79O3xsIZDDLER21kERQ71oaPodF8jL725AgJMFAYbooIqolJoRLuM81SpeUkpkvA==}
    engines: {node: '>=12'}

  ansi-styles@4.3.0:
    resolution: {integrity: sha512-zbB9rCJAT1rbjiVDb2hqKFHNYLxgtk8NURxZ3IZwD3F6NtxbXZQCnnSi1Lkx+IDohdPlFp222wVALIheZJQSEg==}
    engines: {node: '>=8'}

  ansi-styles@6.2.1:
    resolution: {integrity: sha512-bN798gFfQX+viw3R7yrGWRqnrN2oRkEkUjjl4JNn4E8GxxbjtG3FbrEIIY3l8/hrwUwIeCZvi4QuOTP4MErVug==}
    engines: {node: '>=12'}

  anymatch@3.1.3:
    resolution: {integrity: sha512-KMReFUr0B4t+D+OBkjR3KYqvocp2XaSzO55UcB6mgQMd3KbcE+mWTyvVV7D/zsdEbNnV6acZUutkiHQXvTr1Rw==}
    engines: {node: '>= 8'}

  apexcharts@3.54.1:
    resolution: {integrity: sha512-E4et0h/J1U3r3EwS/WlqJCQIbepKbp6wGUmaAwJOMjHUP4Ci0gxanLa7FR3okx6p9coi4st6J853/Cb1NP0vpA==}

  arg@4.1.3:
    resolution: {integrity: sha512-58S9QDqG0Xx27YwPSt9fJxivjYl432YCwfDMfZ+71RAqUrZef7LrKQZ3LHLOwCS4FLNBplP533Zx895SeOCHvA==}

  argparse@2.0.1:
    resolution: {integrity: sha512-8+9WqebbFzpX9OR+Wa6O29asIogeRMzcGtAINdpMHHyAg10f05aSFVBbcEqGf/PXw1EjAZ+q2/bEBg3DvurK3Q==}

  assertion-error@2.0.1:
    resolution: {integrity: sha512-Izi8RQcffqCeNVgFigKli1ssklIbpHnCYc6AknXGYoB6grJqyeby7jv12JUQgmTAnIDnbck1uxksT4dzN3PWBA==}
    engines: {node: '>=12'}

  asynckit@0.4.0:
    resolution: {integrity: sha512-Oei9OH4tRh0YqU3GxhX79dM/mwVgvbZJaSNaRk+bshkj0S5cfHcgYakreBjrHwatXKbz+IoIdYLxrKim2MjW0Q==}

  balanced-match@1.0.2:
    resolution: {integrity: sha512-3oSeUO0TMV67hN1AmbXsK4yaqU7tjiHlbxRDZOpH0KW9+CeX4bRAaX0Anxt0tx2MrpRpWwQaPwIlISEJhYU5Pw==}

  binary-extensions@2.3.0:
    resolution: {integrity: sha512-Ceh+7ox5qe7LJuLHoY0feh3pHuUDHAcRUeyL2VYghZwfpkNIy/+8Ocg0a3UuSoYzavmylwuLWQOf3hl0jjMMIw==}
    engines: {node: '>=8'}

  brace-expansion@1.1.11:
    resolution: {integrity: sha512-iCuPHDFgrHX7H2vEI/5xpz07zSHB00TpugqhmYtVmMO6518mCuRMoOYFldEBl0g187ufozdaHgWKcYFb61qGiA==}

  brace-expansion@2.0.1:
    resolution: {integrity: sha512-XnAIvQ8eM+kC6aULx6wuQiwVsnzsi9d3WxzV3FpWTGA19F621kwdbsAcFKXgKUHZWsy+mY6iL1sHTxWEFCytDA==}

  braces@3.0.3:
    resolution: {integrity: sha512-yQbXgO/OSZVD2IsiLlro+7Hf6Q18EJrKSEsdoMzKePKXct3gvD8oLcOQdIzGupr5Fj+EDe8gO/lxc1BzfMpxvA==}
    engines: {node: '>=8'}

  cac@6.7.14:
    resolution: {integrity: sha512-b6Ilus+c3RrdDk+JhLKUAQfzzgLEPy6wcXqS7f/xe1EETvsDP6GORG7SFuOs6cID5YkqchW/LXZbX5bc8j7ZcQ==}
    engines: {node: '>=8'}

  callsites@3.1.0:
    resolution: {integrity: sha512-P8BjAsXvZS+VIDUI11hHCQEv74YT67YUi5JJFNWIqL235sBmjX4+qx9Muvls5ivyNENctx46xQLQ3aTuE7ssaQ==}
    engines: {node: '>=6'}

  camelcase@5.3.1:
    resolution: {integrity: sha512-L28STB170nwWS63UjtlEOE3dldQApaJXZkOI1uMFfzf3rRuPegHaHesyee+YxQ+W6SvRDQV6UrdOdRiR153wJg==}
    engines: {node: '>=6'}

  canvas-confetti@1.9.3:
    resolution: {integrity: sha512-rFfTURMvmVEX1gyXFgn5QMn81bYk70qa0HLzcIOSVEyl57n6o9ItHeBtUSWdvKAPY0xlvBHno4/v3QPrT83q9g==}

  chai@5.1.2:
    resolution: {integrity: sha512-aGtmf24DW6MLHHG5gCx4zaI3uBq3KRtxeVs0DjFH6Z0rDNbsvTxFASFvdj79pxjxZ8/5u3PIiN3IwEIQkiiuPw==}
    engines: {node: '>=12'}

  chalk@4.1.2:
    resolution: {integrity: sha512-oKnbhFyRIXpUuez8iBMmyEa4nbj4IOQyuhc/wy9kY7/WVPcwIO9VA668Pu8RkO7+0G76SLROeyw9CpQ061i4mA==}
    engines: {node: '>=10'}

  chalk@5.3.0:
    resolution: {integrity: sha512-dLitG79d+GV1Nb/VYcCDFivJeK1hiukt9QjRNVOsUtTy1rR1YJsmpGGTZ3qJos+uw7WmWF4wUwBd9jxjocFC2w==}
    engines: {node: ^12.17.0 || ^14.13 || >=16.0.0}

  chart.js@4.4.3:
    resolution: {integrity: sha512-qK1gkGSRYcJzqrrzdR6a+I0vQ4/R+SoODXyAjscQ/4mzuNzySaMCd+hyVxitSY1+L2fjPD1Gbn+ibNqRmwQeLw==}
    engines: {pnpm: '>=8'}

  chart.js@4.4.6:
    resolution: {integrity: sha512-8Y406zevUPbbIBA/HRk33khEmQPk5+cxeflWE/2rx1NJsjVWMPw/9mSP9rxHP5eqi6LNoPBVMfZHxbwLSgldYA==}
    engines: {pnpm: '>=8'}

  chartjs-adapter-dayjs-4@1.0.4:
    resolution: {integrity: sha512-yy9BAYW4aNzPVrCWZetbILegTRb7HokhgospPoC3b5iZ5qdlqNmXts2KdSp6AqnjkPAp/YWyHDxLvIvwt5x81w==}
    engines: {node: '>=10'}
    peerDependencies:
      chart.js: '>=4.0.1'
      dayjs: ^1.9.7

  chartjs-plugin-datalabels@2.2.0:
    resolution: {integrity: sha512-14ZU30lH7n89oq+A4bWaJPnAG8a7ZTk7dKf48YAzMvJjQtjrgg5Dpk9f+LbjCF6bpx3RAGTeL13IXpKQYyRvlw==}
    peerDependencies:
      chart.js: '>=3.0.0'

  chartjs-plugin-zoom@2.2.0:
    resolution: {integrity: sha512-in6kcdiTlP6npIVLMd4zXZ08PDUXC52gZ4FAy5oyjk1zX3gKarXMAof7B9eFiisf9WOC3bh2saHg+J5WtLXZeA==}
    peerDependencies:
      chart.js: '>=3.2.0'

  check-error@2.1.1:
    resolution: {integrity: sha512-OAlb+T7V4Op9OwdkjmguYRqncdlx5JiofwOAUkmTF+jNdHwzTaTs4sRAGpzLF3oOz5xAyDGrPgeIDFQmDOTiJw==}
    engines: {node: '>= 16'}

  chessground@9.1.1:
    resolution: {integrity: sha512-X4xrBICrixaLATCn+jGEzk58UXcas+9QqJnwVq9nT7AaX2M1CJLMA0vC7noG0s6Tr2zoAHZ1FOviE5b05MgduQ==}

  chessops@0.14.2:
    resolution: {integrity: sha512-7DghoMODSN8a17L9JHYBWhLBaSKROKS7+NDsvseNJ502UTbuZ7EYueIAmo1oD+f0TeEqh+jo2gsUFRhGRKAR3g==}

  chokidar@3.6.0:
    resolution: {integrity: sha512-7VT13fmjotKpGipCW9JEQAusEPE+Ei8nl6/g4FBAmIm0GOOLMua9NDDo/DWp0ZAxCr3cPq5ZpBqmPAQgDda2Pw==}
    engines: {node: '>= 8.10.0'}

  cli-cursor@5.0.0:
    resolution: {integrity: sha512-aCj4O5wKyszjMmDT4tZj93kxyydN/K5zPWSCe6/0AV/AA1pqe5ZBIw0a2ZfPQV7lL5/yb5HsUreJ6UFAF1tEQw==}
    engines: {node: '>=18'}

  cli-truncate@4.0.0:
    resolution: {integrity: sha512-nPdaFdQ0h/GEigbPClz11D0v/ZJEwxmeVZGeMo3Z5StPtUTkA9o1lD6QwoirYiSDzbcwn2XcjwmCp68W1IS4TA==}
    engines: {node: '>=18'}

  cliui@6.0.0:
    resolution: {integrity: sha512-t6wbgtoCXvAzst7QgXxJYqPt0usEfbgQdftEPbLL/cvv6HPE5VgvqCuAIDR0NgU52ds6rFwqrgakNLrHEjCbrQ==}

  color-convert@2.0.1:
    resolution: {integrity: sha512-RRECPsj7iu/xb5oKYcsFHSppFNnsj/52OVTRKb4zP5onXwVF3zVmmToNcOfGC+CRDpfK/U584fMg38ZHCaElKQ==}
    engines: {node: '>=7.0.0'}

  color-name@1.1.4:
    resolution: {integrity: sha512-dOy+3AuW3a2wNbZHIuMZpTcgjGuLU/uBL/ubcZF9OXbDo8ff4O8yVp5Bf0efS8uEoYo5q4Fx7dY9OgQGXgAsQA==}

  colorette@2.0.20:
    resolution: {integrity: sha512-IfEDxwoWIjkeXL1eXcDiow4UbKjhLdq6/EuSVR9GMN7KVH3r9gQ83e73hsz1Nd1T3ijd5xv1wcWRYO+D6kCI2w==}

  combined-stream@1.0.8:
    resolution: {integrity: sha512-FQN4MRfuJeHf7cBbBMJFXhKSDq+2kAArBlmRBvcvFE5BB1HZKXtSFASDhdlz9zOYwxh8lDdnvmMOe/+5cdoEdg==}
    engines: {node: '>= 0.8'}

  commander@12.1.0:
    resolution: {integrity: sha512-Vw8qHK3bZM9y/P10u3Vib8o/DdkvA2OtPtZvD871QKjy74Wj1WSKFILMPRPSdUSx5RFK1arlJzEtA4PkFgnbuA==}
    engines: {node: '>=18'}

  concat-map@0.0.1:
    resolution: {integrity: sha512-/Srv4dswyQNBfohGpz9o6Yb3Gz3SrUDqBH5rTuhGR7ahtlbYKnVxw2bCFMRljaA7EXHaXZ8wsHdodFvbkhKmqg==}

  cropperjs@1.6.2:
    resolution: {integrity: sha512-nhymn9GdnV3CqiEHJVai54TULFAE3VshJTXSqSJKa8yXAKyBKDWdhHarnlIPrshJ0WMFTGuFvG02YjLXfPiuOA==}

  cross-spawn@7.0.6:
    resolution: {integrity: sha512-uV2QOWP2nWzsy2aMp8aRibhi9dlzF5Hgh5SHaB9OiTGEyDTiJJyx0uy51QXdyWbtAHNua4XJzUKca3OzKUd3vA==}
    engines: {node: '>= 8'}

  cssstyle@4.1.0:
    resolution: {integrity: sha512-h66W1URKpBS5YMI/V8PyXvTMFT8SupJ1IzoIV8IeBC/ji8WVmrO8dGlTi+2dh6whmdk6BiKJLD/ZBkhWbcg6nA==}
    engines: {node: '>=18'}

  csstype@3.1.3:
    resolution: {integrity: sha512-M1uQkMl8rQK/szD0LNhtqxIPLpimGm8sOBwU7lLnCpSbTyY3yeU1Vc7l4KT5zT4s/yOxHH5O7tIuuLOCnLADRw==}

  data-urls@5.0.0:
    resolution: {integrity: sha512-ZYP5VBHshaDAiVZxjbRVcFJpc+4xGgT0bK3vzy1HLN8jTO975HEbuYzZJcHoQEY5K1a0z8YayJkyVETa08eNTg==}
    engines: {node: '>=18'}

  date-fns@2.30.0:
    resolution: {integrity: sha512-fnULvOpxnC5/Vg3NCiWelDsLiUc9bRwAPs/+LfTLNvetFCtCTN+yQz15C/fs4AwX1R9K5GLtLfn8QW+dWisaAw==}
    engines: {node: '>=0.11'}

  dayjs@1.11.13:
    resolution: {integrity: sha512-oaMBel6gjolK862uaPQOVTA7q3TZhuSvuMQAAglQDOWYO9A91IrAOUJEyKVlqJlHE0vq5p5UXxzdPfMH/x6xNg==}

  debounce-promise@3.1.2:
    resolution: {integrity: sha512-rZHcgBkbYavBeD9ej6sP56XfG53d51CD4dnaw989YX/nZ/ZJfgRx/9ePKmTNiUiyQvh4mtrMoS3OAWW+yoYtpg==}

  debug@4.3.7:
    resolution: {integrity: sha512-Er2nc/H7RrMXZBFCEim6TCmMk02Z8vLC2Rbi1KEBggpo0fS6l0S1nnapwmIi3yW/+GOJap1Krg4w0Hg80oCqgQ==}
    engines: {node: '>=6.0'}
    peerDependencies:
      supports-color: '*'
    peerDependenciesMeta:
      supports-color:
        optional: true

  decamelize@1.2.0:
    resolution: {integrity: sha512-z2S+W9X73hAUUki+N+9Za2lBlun89zigOyGrsax+KUQ6wKW4ZoWpEYBkGhQjwAjjDCkWxhY0VKEhk8wzY7F5cA==}
    engines: {node: '>=0.10.0'}

  decimal.js@10.4.3:
    resolution: {integrity: sha512-VBBaLc1MgL5XpzgIP7ny5Z6Nx3UrRkIViUkPUdtl9aya5amy3De1gsUUSB1g3+3sExYNjCAsAznmukyxCb1GRA==}

  deep-eql@5.0.2:
    resolution: {integrity: sha512-h5k/5U50IJJFpzfL6nO9jaaumfjO/f2NjK/oYB2Djzm4p9L+3T9qWpZqZ2hAbLPuuYq9wrU08WQyBTL5GbPk5Q==}
    engines: {node: '>=6'}

  deep-is@0.1.4:
    resolution: {integrity: sha512-oIPzksmTg4/MriiaYGO+okXDT7ztn/w3Eptv/+gSIdMdKsJo0u4CfYNFJPy+4SKMuCqGw2wxnA+URMg3t8a/bQ==}

  deepmerge@4.3.1:
    resolution: {integrity: sha512-3sUqbMEc77XqpdNO7FRyRog+eW3ph+GYCbj+rK+uYyRMuwsVy0rMiVtPn+QJlKFvWP/1PYpapqYn0Me2knFn+A==}
    engines: {node: '>=0.10.0'}

  delayed-stream@1.0.0:
    resolution: {integrity: sha512-ZySD7Nf91aLB0RxL4KGrKHBXl7Eds1DAmEdcoVawXnLD7SDhpNgtuII2aAkg7a7QS41jxPSZ17p4VdGnMHk3MQ==}
    engines: {node: '>=0.4.0'}

  dialog-polyfill@0.5.6:
    resolution: {integrity: sha512-ZbVDJI9uvxPAKze6z146rmfUZjBqNEwcnFTVamQzXH+svluiV7swmVIGr7miwADgfgt1G2JQIytypM9fbyhX4w==}

  dijkstrajs@1.0.3:
    resolution: {integrity: sha512-qiSlmBq9+BCdCA/L46dw8Uy93mloxsPSbwnm5yrKn2vMPiy8KyAskTF6zuV/j5BMsmOGZDPs7KjU+mjb670kfA==}

  dompurify@2.5.7:
    resolution: {integrity: sha512-2q4bEI+coQM8f5ez7kt2xclg1XsecaV9ASJk/54vwlfRRNQfDqJz2pzQ8t0Ix/ToBpXlVjrRIx7pFC/o8itG2Q==}

  dragscroll@0.0.8:
    resolution: {integrity: sha512-nMrx/KErHpEkiKZlrghcT/nLWCj8vEJgv6s6TF84gmgn6uROPx2wRvClkcnjSEyvppYY9okOI1DIv573Toql1w==}

  emoji-mart@5.6.0:
    resolution: {integrity: sha512-eJp3QRe79pjwa+duv+n7+5YsNhRcMl812EcFVwrnRvYKoNPoQb5qxU8DG6Bgwji0akHdp6D4Ln6tYLG58MFSow==}

  emoji-regex@10.4.0:
    resolution: {integrity: sha512-EC+0oUMY1Rqm4O6LLrgjtYDvcVYTy7chDnM4Q7030tP4Kwj3u/pR6gP9ygnp2CJMK5Gq+9Q2oqmrFJAz01DXjw==}

  emoji-regex@8.0.0:
    resolution: {integrity: sha512-MSjYzcWNOA0ewAHpz0MxpYFvwg6yjy1NG3xteoqz644VCo/RPgnr1/GGt+ic3iJTzQ8Eu3TdM14SawnVUmGE6A==}

  entities@4.5.0:
    resolution: {integrity: sha512-V0hjH4dGPh9Ao5p0MoRY6BVqtwCjhz6vI5LT8AJ55H+4g9/4vbHx1I54fS0XuclLhDHArPQCiMjDxjaL8fPxhw==}
    engines: {node: '>=0.12'}

  environment@1.1.0:
    resolution: {integrity: sha512-xUtoPkMggbz0MPyPiIWr1Kp4aeWJjDZ6SMvURhimjdZgsRuDplF5/s9hcgGhyXMhs+6vpnuoiZ2kFiu3FMnS8Q==}
    engines: {node: '>=18'}

  es-module-lexer@1.5.4:
    resolution: {integrity: sha512-MVNK56NiMrOwitFB7cqDwq0CQutbw+0BvLshJSse0MUNU+y1FC3bUS/AQg7oUng+/wKrrki7JfmwtVHkVfPLlw==}

  esbuild@0.21.5:
    resolution: {integrity: sha512-mg3OPMV4hXywwpoDxu3Qda5xCKQi+vCTZq8S9J/EpkhB2HzKXq4SNFZE3+NK93JYxc8VMSep+lOUSC/RVKaBqw==}
    engines: {node: '>=12'}
    hasBin: true

  escape-string-regexp@4.0.0:
    resolution: {integrity: sha512-TtpcNJ3XAzx3Gq8sWRzJaVajRs0uVxA2YAkdb1jm2YkPz4G6egUFAyA3n5vtEIZefPk5Wa4UXbKuS5fKkJWdgA==}
    engines: {node: '>=10'}

  eslint-scope@8.2.0:
    resolution: {integrity: sha512-PHlWUfG6lvPc3yvP5A4PNyBL1W8fkDUccmI21JUu/+GKZBoH/W5u6usENXUrWFRsyoW5ACUjFGgAFQp5gUlb/A==}
    engines: {node: ^18.18.0 || ^20.9.0 || >=21.1.0}

  eslint-visitor-keys@3.4.3:
    resolution: {integrity: sha512-wpc+LXeiyiisxPlEkUzU6svyS1frIO3Mgxj1fdy7Pm8Ygzguax2N3Fa/D/ag1WqbOprdI+uY6wMUl8/a2G+iag==}
    engines: {node: ^12.22.0 || ^14.17.0 || >=16.0.0}

  eslint-visitor-keys@4.2.0:
    resolution: {integrity: sha512-UyLnSehNt62FFhSwjZlHmeokpRK59rcz29j+F1/aDgbkbRTk7wIc9XzdoasMUbRNKDM0qQt/+BJ4BrpFeABemw==}
    engines: {node: ^18.18.0 || ^20.9.0 || >=21.1.0}

  eslint@9.15.0:
    resolution: {integrity: sha512-7CrWySmIibCgT1Os28lUU6upBshZ+GxybLOrmRzi08kS8MBuO8QA7pXEgYgY5W8vK3e74xv0lpjo9DbaGU9Rkw==}
    engines: {node: ^18.18.0 || ^20.9.0 || >=21.1.0}
    hasBin: true
    peerDependencies:
      jiti: '*'
    peerDependenciesMeta:
      jiti:
        optional: true

  espree@10.3.0:
    resolution: {integrity: sha512-0QYC8b24HWY8zjRnDTL6RiHfDbAWn63qb4LMj1Z4b076A4une81+z03Kg7l7mn/48PUTqoLptSXez8oknU8Clg==}
    engines: {node: ^18.18.0 || ^20.9.0 || >=21.1.0}

  esquery@1.6.0:
    resolution: {integrity: sha512-ca9pw9fomFcKPvFLXhBKUK90ZvGibiGOvRJNbjljY7s7uq/5YO4BOzcYtJqExdx99rF6aAcnRxHmcUHcz6sQsg==}
    engines: {node: '>=0.10'}

  esrecurse@4.3.0:
    resolution: {integrity: sha512-KmfKL3b6G+RXvP8N1vr3Tq1kL/oCFgn2NYXEtqP8/L3pKapUA4G8cFVaoF3SU323CD4XypR/ffioHmkti6/Tag==}
    engines: {node: '>=4.0'}

  estraverse@5.3.0:
    resolution: {integrity: sha512-MMdARuVEQziNTeJD8DgMqmhwR11BRQ/cBP+pLtYdSTnf3MIO8fFeiINEbX36ZdNlfU/7A9f3gUw49B3oQsvwBA==}
    engines: {node: '>=4.0'}

  estree-walker@3.0.3:
    resolution: {integrity: sha512-7RUKfXgSMMkzt6ZuXmqapOurLGPPfgj6l9uRZ7lRGolvk0y2yocc35LdcxKC5PQZdn2DMqioAQ2NoWcrTKmm6g==}

  esutils@2.0.3:
    resolution: {integrity: sha512-kVscqXk4OCp68SZ0dkgEKVi6/8ij300KBWTJq32P/dYeWTSwK41WyTxalN1eRmA5Z9UU/LX9D7FWSmV9SAYx6g==}
    engines: {node: '>=0.10.0'}

  eventemitter3@4.0.7:
    resolution: {integrity: sha512-8guHBZCwKnFhYdHr2ysuRWErTwhoN2X8XELRlrRwpmfeY2jjuUN4taQMsULKUVo1K4DvZl+0pgfyoysHxvmvEw==}

  eventemitter3@5.0.1:
    resolution: {integrity: sha512-GWkBvjiSZK87ELrYOSESUYeVIc9mvLLf/nXalMOS5dYrgZq9o5OVkbZAVM06CVxYsCwH9BDZFPlQTlPA1j4ahA==}

  execa@8.0.1:
    resolution: {integrity: sha512-VyhnebXciFV2DESc+p6B+y0LjSm0krU4OgJN44qFAhBY0TJ+1V61tYD2+wHusZ6F9n5K+vl8k0sTy7PEfV4qpg==}
    engines: {node: '>=16.17'}

  expect-type@1.1.0:
    resolution: {integrity: sha512-bFi65yM+xZgk+u/KRIpekdSYkTB5W1pEf0Lt8Q8Msh7b+eQ7LXVtIB1Bkm4fvclDEL1b2CZkMhv2mOeF8tMdkA==}
    engines: {node: '>=12.0.0'}

  fast-deep-equal@3.1.3:
    resolution: {integrity: sha512-f3qQ9oQy9j2AhBe/H9VC91wLmKBCCU/gDOnKNAYG5hswO7BLKj09Hc5HYNz9cGI++xlpDCIgDaitVs03ATR84Q==}

  fast-diff@1.3.0:
    resolution: {integrity: sha512-VxPP4NqbUjj6MaAOafWeUn2cXWLcCtljklUtZf0Ind4XQ+QPtmA0b18zZy0jIQx+ExRVCR/ZQpBmik5lXshNsw==}

  fast-glob@3.3.2:
    resolution: {integrity: sha512-oX2ruAFQwf/Orj8m737Y5adxDQO0LAB7/S5MnxCdTNDd4p6BsyIVsv9JQsATbTSq8KHRpLwIHbVlUNatxd+1Ow==}
    engines: {node: '>=8.6.0'}

  fast-json-stable-stringify@2.1.0:
    resolution: {integrity: sha512-lhd/wF+Lk98HZoTCtlVraHtfh5XYijIjalXck7saUtuanSDyLMxnHhSXEDJqHxD7msR8D0uCmqlkwjCV8xvwHw==}

  fast-levenshtein@2.0.6:
    resolution: {integrity: sha512-DCXu6Ifhqcks7TZKY3Hxp3y6qphY5SJZmrWMDrKcERSOXWQdMhU9Ig/PYrzyw/ul9jOIyh0N4M0tbC5hodg8dw==}

  fast-xml-parser@4.5.0:
    resolution: {integrity: sha512-/PlTQCI96+fZMAOLMZK4CWG1ItCbfZ/0jx7UIJFChPNrx7tcEgerUgWbeieCM9MfHInUDyK8DWYZ+YrywDJuTg==}
    hasBin: true

  fastq@1.17.1:
    resolution: {integrity: sha512-sRVD3lWVIXWg6By68ZN7vho9a1pQcN/WBFaAAsDDFzlJjvoGx0P8z7V1t72grFJfJhu3YPZBuu25f7Kaw2jN1w==}

  file-entry-cache@8.0.0:
    resolution: {integrity: sha512-XXTUwCvisa5oacNGRP9SfNtYBNAMi+RPwBFmblZEF7N7swHYQS6/Zfk7SRwx4D5j3CH211YNRco1DEMNVfZCnQ==}
    engines: {node: '>=16.0.0'}

  fill-range@7.1.1:
    resolution: {integrity: sha512-YsGpe3WHLK8ZYi4tWDg2Jy3ebRz2rXowDxnld4bkQB00cc/1Zw9AWnC0i9ztDJitivtQvaI9KaLyKrc+hBW0yg==}
    engines: {node: '>=8'}

  find-up@4.1.0:
    resolution: {integrity: sha512-PpOwAdQ/YlXQ2vj8a3h8IipDuYRi3wceVQQGYWxNINccq40Anw7BlsEXCMbt1Zt+OLA6Fq9suIpIWD0OsnISlw==}
    engines: {node: '>=8'}

  find-up@5.0.0:
    resolution: {integrity: sha512-78/PXT1wlLLDgTzDs7sjq9hzz0vXD+zn+7wypEe4fXQxCmdmqfGsEPQxmiCSQI3ajFV91bVSsvNtrJRiW6nGng==}
    engines: {node: '>=10'}

  flat-cache@4.0.1:
    resolution: {integrity: sha512-f7ccFPK3SXFHpx15UIGyRJ/FJQctuKZ0zVuN3frBo4HnK3cay9VEW0R6yPYFHC0AgqhukPzKjq22t5DmAyqGyw==}
    engines: {node: '>=16'}

  flatpickr@4.6.13:
    resolution: {integrity: sha512-97PMG/aywoYpB4IvbvUJi0RQi8vearvU0oov1WW3k0WZPBMrTQVqekSX5CjSG/M4Q3i6A/0FKXC7RyAoAUUSPw==}

  flatted@3.3.2:
    resolution: {integrity: sha512-AiwGJM8YcNOaobumgtng+6NHuOqC3A7MixFeDafM3X9cIUM+xUXoS5Vfgf+OihAYe20fxqNM9yPBXJzRtZ/4eA==}

  form-data@4.0.1:
    resolution: {integrity: sha512-tzN8e4TX8+kkxGPK8D5u0FNmjPUjw3lwC9lSLxxoB/+GtsJG91CO8bSWy73APlgAZzZbXEYZJuxjkHH2w+Ezhw==}
    engines: {node: '>= 6'}

  fsevents@2.3.3:
    resolution: {integrity: sha512-5xoDfX+fL7faATnagmWPpbFtwh/R77WmMMqqHGS65C3vvB0YHrgF+B1YmZ3441tMj5n63k0212XNoJwzlhffQw==}
    engines: {node: ^8.16.0 || ^10.6.0 || >=11.0.0}
    os: [darwin]

  get-caller-file@2.0.5:
    resolution: {integrity: sha512-DyFP3BM/3YHTQOCUL/w0OZHR0lpKeGrxotcHWcqNEdnltqFwXVfhEBQ94eIo34AfQpo0rGki4cyIiftY06h2Fg==}
    engines: {node: 6.* || 8.* || >= 10.*}

  get-east-asian-width@1.3.0:
    resolution: {integrity: sha512-vpeMIQKxczTD/0s2CdEWHcb0eeJe6TFjxb+J5xgX7hScxqrGuyjmv4c1D4A/gelKfyox0gJJwIHF+fLjeaM8kQ==}
    engines: {node: '>=18'}

  get-stream@8.0.1:
    resolution: {integrity: sha512-VaUJspBffn/LMCJVoMvSAdmscJyS1auj5Zulnn5UoYcY531UWmdwhRWkcGKnGU93m5HSXP9LP2usOryrBtQowA==}
    engines: {node: '>=16'}

  glob-parent@5.1.2:
    resolution: {integrity: sha512-AOIgSQCepiJYwP3ARnGx+5VnTu2HBYdzbGP45eLw1vr3zB3vZLeyed1sC9hnbcOc9/SrMyM5RPQrkGz4aS9Zow==}
    engines: {node: '>= 6'}

  glob-parent@6.0.2:
    resolution: {integrity: sha512-XxwI8EOhVQgWp6iDL+3b0r86f4d6AX6zSU55HfB4ydCEuXLXc5FcYeOu+nnGftS4TEju/11rt4KJPTMgbfmv4A==}
    engines: {node: '>=10.13.0'}

  globals@14.0.0:
    resolution: {integrity: sha512-oahGvuMGQlPw/ivIYBjVSrWAfWLBeku5tpPE2fOPLi+WHffIWbuh2tCjhyQhTBPMf5E9jDEH4FOmTYgYwbKwtQ==}
    engines: {node: '>=18'}

  graphemer@1.4.0:
    resolution: {integrity: sha512-EtKwoO6kxCL9WO5xipiHTZlSzBm7WLT627TqC/uVRd0HKmq8NXyebnNYxDoBi7wt8eTWrUrKXCOVaFq9x1kgag==}

  hammerjs@2.0.8:
    resolution: {integrity: sha512-tSQXBXS/MWQOn/RKckawJ61vvsDpCom87JgxiYdGwHdOa0ht0vzUWDlfioofFCRU0L+6NGDt6XzbgoJvZkMeRQ==}
    engines: {node: '>=0.8.0'}

  has-flag@4.0.0:
    resolution: {integrity: sha512-EykJT/Q1KjTWctppgIAgfSO0tKVuZUjhgMr17kqTumMl6Afv3EISleU7qZUzoXDFTAHTDC4NOoG/ZxU3EvlMPQ==}
    engines: {node: '>=8'}

  html-encoding-sniffer@4.0.0:
    resolution: {integrity: sha512-Y22oTqIU4uuPgEemfz7NDJz6OeKf12Lsu+QC+s3BVpda64lTiMYCyGwg5ki4vFxkMwQdeZDl2adZoqUgdFuTgQ==}
    engines: {node: '>=18'}

  http-proxy-agent@7.0.2:
    resolution: {integrity: sha512-T1gkAiYYDWYx3V5Bmyu7HcfcvL7mUrTWiM6yOfa3PIphViJ/gFPbvidQ+veqSOHci/PxBcDabeUNCzpOODJZig==}
    engines: {node: '>= 14'}

  https-proxy-agent@7.0.5:
    resolution: {integrity: sha512-1e4Wqeblerz+tMKPIq2EMGiiWW1dIjZOksyHWSUm1rmuvw/how9hBHZ38lAGj5ID4Ik6EdkOw7NmWPy6LAwalw==}
    engines: {node: '>= 14'}

  human-signals@5.0.0:
    resolution: {integrity: sha512-AXcZb6vzzrFAUE61HnN4mpLqd/cSIwNQjtNWR0euPm6y0iqx3G4gOXaIDdtdDwZmhwe82LA6+zinmW4UBWVePQ==}
    engines: {node: '>=16.17.0'}

  iconv-lite@0.6.3:
    resolution: {integrity: sha512-4fCk79wshMdzMp2rH06qWrJE4iolqLhCUH+OiuIgU++RB0+94NlDL81atO7GX55uUKueo0txHNtvEyI6D7WdMw==}
    engines: {node: '>=0.10.0'}

  idb-keyval@6.2.1:
    resolution: {integrity: sha512-8Sb3veuYCyrZL+VBt9LJfZjLUPWVvqn8tG28VqYNFCo43KHcKuq+b4EiXGeuaLAQWL2YmyDgMp2aSpH9JHsEQg==}

  ignore@5.3.2:
    resolution: {integrity: sha512-hsBTNUqQTDwkWtcdYI2i06Y/nUBEsNEDJKjWdigLvegy8kDuJAS8uRlpkkcQpyEXL0Z/pjDy5HBmMjRCJ2gq+g==}
    engines: {node: '>= 4'}

  import-fresh@3.3.0:
    resolution: {integrity: sha512-veYYhQa+D1QBKznvhUHxb8faxlrwUnxseDAbAp457E0wLNio2bOSKnjYDhMj+YiAq61xrMGhQk9iXVk5FzgQMw==}
    engines: {node: '>=6'}

  imurmurhash@0.1.4:
    resolution: {integrity: sha512-JmXMZ6wuvDmLiHEml9ykzqO6lwFbof0GG4IkcGaENdCRDDmMVnny7s5HsIgHCbaq0w2MyPhDqkhTUgS2LU2PHA==}
    engines: {node: '>=0.8.19'}

  is-binary-path@2.1.0:
    resolution: {integrity: sha512-ZMERYes6pDydyuGidse7OsHxtbI7WVeUEozgR/g7rd0xUimYNlvZRE/K2MgZTjWy725IfelLeVcEM97mmtRGXw==}
    engines: {node: '>=8'}

  is-extglob@2.1.1:
    resolution: {integrity: sha512-SbKbANkN603Vi4jEZv49LeVJMn4yGwsbzZworEoyEiutsN3nJYdbO36zfhGJ6QEDpOZIFkDtnq5JRxmvl3jsoQ==}
    engines: {node: '>=0.10.0'}

  is-fullwidth-code-point@3.0.0:
    resolution: {integrity: sha512-zymm5+u+sCsSWyD9qNaejV3DFvhCKclKdizYaJUuHA83RLjb7nSuGnddCHGv0hk+KY7BMAlsWeK4Ueg6EV6XQg==}
    engines: {node: '>=8'}

  is-fullwidth-code-point@4.0.0:
    resolution: {integrity: sha512-O4L094N2/dZ7xqVdrXhh9r1KODPJpFms8B5sGdJLPy664AgvXsreZUyCQQNItZRDlYug4xStLjNp/sz3HvBowQ==}
    engines: {node: '>=12'}

  is-fullwidth-code-point@5.0.0:
    resolution: {integrity: sha512-OVa3u9kkBbw7b8Xw5F9P+D/T9X+Z4+JruYVNapTjPYZYUznQ5YfWeFkOj606XYYW8yugTfC8Pj0hYqvi4ryAhA==}
    engines: {node: '>=18'}

  is-glob@4.0.3:
    resolution: {integrity: sha512-xelSayHH36ZgE7ZWhli7pW34hNbNl8Ojv5KVmkJD4hBdD3th8Tfk9vYasLM+mXWOZhFkgZfxhLSnrwRr4elSSg==}
    engines: {node: '>=0.10.0'}

  is-number@7.0.0:
    resolution: {integrity: sha512-41Cifkg6e8TylSpdtTpeLVMqvSBEVzTttHvERD741+pnZ8ANv0004MRL43QKPDlK9cGvNp6NZWZUBlbGXYxxng==}
    engines: {node: '>=0.12.0'}

  is-potential-custom-element-name@1.0.1:
    resolution: {integrity: sha512-bCYeRA2rVibKZd+s2625gGnGF/t7DSqDs4dP7CrLA1m7jKWz6pps0LpYLJN8Q64HtmPKJ1hrN3nzPNKFEKOUiQ==}

  is-stream@3.0.0:
    resolution: {integrity: sha512-LnQR4bZ9IADDRSkvpqMGvt/tEJWclzklNgSw48V5EAaAeDd6qGvN8ei6k5p0tvxSR171VmGyHuTiAOfxAbr8kA==}
    engines: {node: ^12.20.0 || ^14.13.1 || >=16.0.0}

  isexe@2.0.0:
    resolution: {integrity: sha512-RHxMLp9lnKHGHRng9QFhRCMbYAcVpn69smSGcq3f36xjgVVWThj4qqLbTLlq7Ssj8B+fIQ1EuCEGI2lKsyQeIw==}

  js-tokens@4.0.0:
    resolution: {integrity: sha512-RdJUflcE3cUzKiMqQgsCu06FPu9UdIJO0beYbPhHN4k6apgJtifcoCtT9bcxOpYBtpD2kCM6Sbzg4CausW/PKQ==}

  js-yaml@4.1.0:
    resolution: {integrity: sha512-wpxZs9NoxZaJESJGIZTyDEaYpl0FKSA+FB9aJiyemKhMwkxQg63h4T1KJgUGHpTqPDNRcmmYLugrRjJlBtWvRA==}
    hasBin: true

  jsdom@25.0.1:
    resolution: {integrity: sha512-8i7LzZj7BF8uplX+ZyOlIz86V6TAsSs+np6m1kpW9u0JWi4z/1t+FzcK1aek+ybTnAC4KhBL4uXCNT0wcUIeCw==}
    engines: {node: '>=18'}
    peerDependencies:
      canvas: ^2.11.2
    peerDependenciesMeta:
      canvas:
        optional: true

  json-buffer@3.0.1:
    resolution: {integrity: sha512-4bV5BfR2mqfQTJm+V5tPPdf+ZpuhiIvTuAB5g8kcrXOZpTT/QwwVRWBywX1ozr6lEuPdbHxwaJlm9G6mI2sfSQ==}

  json-schema-traverse@0.4.1:
    resolution: {integrity: sha512-xbbCH5dCYU5T8LcEhhuh7HJ88HXuW3qsI3Y0zOZFKfZEHcpWiHU/Jxzk629Brsab/mMiHQti9wMP+845RPe3Vg==}

  json-stable-stringify-without-jsonify@1.0.1:
    resolution: {integrity: sha512-Bdboy+l7tA3OGW6FjyFHWkP5LuByj1Tk33Ljyq0axyzdk9//JSi2u3fP1QSmd1KNwq6VOKYGlAu87CisVir6Pw==}

  json-stringify-pretty-compact@4.0.0:
    resolution: {integrity: sha512-3CNZ2DnrpByG9Nqj6Xo8vqbjT4F6N+tb4Gb28ESAZjYZ5yqvmc56J+/kuIwkaAMOyblTQhUW7PxMkUb8Q36N3Q==}

  keyv@4.5.4:
    resolution: {integrity: sha512-oxVHkHR/EJf2CNXnWxRLW6mg7JyCCUcG0DtEGmL2ctUo1PNTin1PUil+r/+4r5MpVgC/fn1kjsx7mjSujKqIpw==}

  levn@0.4.1:
    resolution: {integrity: sha512-+bT2uH4E5LGE7h/n3evcS/sQlJXCpIp6ym8OWJ5eV6+67Dsql/LaaT7qJBAt2rzfoa/5QBGBhxDix1dMt2kQKQ==}
    engines: {node: '>= 0.8.0'}

  lichess-pgn-viewer@2.2.0:
    resolution: {integrity: sha512-qpgNWVvPBKwyQBrkwzsAK/+NzU+NqseNfflIhqXTVAHrZQ357Rx8ENuGc4ZTgTxYXsw5Gvxkn42POhWp0vk/HQ==}

  lila-stockfish-web@0.0.7:
    resolution: {integrity: sha512-W+NBi/y19zubvnAlxdSC3oh9QrM9dLA46pw/tT/0NvBKrR/ZLDgYgm1jiBizQPAjq7gp4Kl7jp6yidO1JoJgJw==}

  lilconfig@3.1.2:
    resolution: {integrity: sha512-eop+wDAvpItUys0FWkHIKeC9ybYrTGbU41U5K7+bttZZeohvnY7M9dZ5kB21GNWiFT2q1OoPTvncPCgSOVO5ow==}
    engines: {node: '>=14'}

  lint-staged@15.2.10:
    resolution: {integrity: sha512-5dY5t743e1byO19P9I4b3x8HJwalIznL5E1FWYnU6OWw33KxNBSLAc6Cy7F2PsFEO8FKnLwjwm5hx7aMF0jzZg==}
    engines: {node: '>=18.12.0'}
    hasBin: true

  listr2@8.2.5:
    resolution: {integrity: sha512-iyAZCeyD+c1gPyE9qpFu8af0Y+MRtmKOncdGoA2S5EY8iFq99dmmvkNnHiWo+pj0s7yH7l3KPIgee77tKpXPWQ==}
    engines: {node: '>=18.0.0'}

  locate-path@5.0.0:
    resolution: {integrity: sha512-t7hw9pI+WvuwNJXwk5zVHpyhIqzg2qTlklJOf0mVxGSbe3Fp2VieZcduNYjaLDoy6p9uGpQEGWG87WpMKlNq8g==}
    engines: {node: '>=8'}

  locate-path@6.0.0:
    resolution: {integrity: sha512-iPZK6eYjbxRu3uB4/WZ3EsEIMJFMqAoopl3R+zuq0UjcAm/MO6KCweDgPfP3elTztoKP3KtnVHxTn2NHBSDVUw==}
    engines: {node: '>=10'}

  lodash.merge@4.6.2:
    resolution: {integrity: sha512-0KpjqXRVvrYyCsX1swR/XTK0va6VQkQM6MNo7PqW77ByjAhoARA8EfrP1N4+KlKj8YS0ZUCtRT/YUuhyYDujIQ==}

  log-update@6.1.0:
    resolution: {integrity: sha512-9ie8ItPR6tjY5uYJh8K/Zrv/RMZ5VOlOWvtZdEHYSTFKZfIBPQa9tOAEeAWhd+AnIneLJ22w5fjOYtoutpWq5w==}
    engines: {node: '>=18'}

  loose-envify@1.4.0:
    resolution: {integrity: sha512-lyuxPGr/Wfhrlem2CL/UcnUc1zcqKAImBDzukY7Y5F/yQiNdko6+fRLevlw1HgMySw7f611UIY408EtxRSoK3Q==}
    hasBin: true

  loupe@3.1.2:
    resolution: {integrity: sha512-23I4pFZHmAemUnz8WZXbYRSKYj801VDaNv9ETuMh7IrMc7VuVVSo+Z9iLE3ni30+U48iDWfi30d3twAXBYmnCg==}

  magic-string@0.30.13:
    resolution: {integrity: sha512-8rYBO+MsWkgjDSOvLomYnzhdwEG51olQ4zL5KXnNJWV5MNmrb4rTZdrtkhxjnD/QyZUqR/Z/XDsUs/4ej2nx0g==}

  merge-stream@2.0.0:
    resolution: {integrity: sha512-abv/qOcuPfk3URPfDzmZU1LKmuw8kT+0nIHvKrKgFrwifol/doWcdA4ZqsWQ8ENrFKkd67Mfpo/LovbIUsbt3w==}

  merge2@1.4.1:
    resolution: {integrity: sha512-8q7VEgMJW4J8tcfVPy8g09NcQwZdbwFEqhe/WZkoIzjn/3TGDwtOCYtXGxA3O8tPzpczCCDgv+P2P5y00ZJOOg==}
    engines: {node: '>= 8'}

  micromatch@4.0.8:
    resolution: {integrity: sha512-PXwfBhYu0hBCPw8Dn0E+WDYb7af3dSLVWKi3HGv84IdF4TyFoC0ysxFd0Goxw7nSv4T/PzEJQxsYsEiFCKo2BA==}
    engines: {node: '>=8.6'}

  mime-db@1.52.0:
    resolution: {integrity: sha512-sPU4uV7dYlvtWJxwwxHD0PuihVNiE7TyAbQ5SWxDCB9mUYvOgroQOwYQQOKPJ8CIbE+1ETVlOoK1UC2nU3gYvg==}
    engines: {node: '>= 0.6'}

  mime-types@2.1.35:
    resolution: {integrity: sha512-ZDY+bPm5zTTF+YpCrAU9nK0UgICYPT0QtT1NZWFv4s++TNkcgVaT0g6+4R2uI4MjQjzysHB1zxuWL50hzaeXiw==}
    engines: {node: '>= 0.6'}

  mimic-fn@4.0.0:
    resolution: {integrity: sha512-vqiC06CuhBTUdZH+RYl8sFrL096vA45Ok5ISO6sE/Mr1jRbGH4Csnhi8f3wKVl7x8mO4Au7Ir9D3Oyv1VYMFJw==}
    engines: {node: '>=12'}

  mimic-function@5.0.1:
    resolution: {integrity: sha512-VP79XUPxV2CigYP3jWwAUFSku2aKqBH7uTAapFWCBqutsbmDo96KY5o8uh6U+/YSIn5OxJnXp73beVkpqMIGhA==}
    engines: {node: '>=18'}

  minimatch@3.1.2:
    resolution: {integrity: sha512-J7p63hRiAjw1NDEww1W7i37+ByIrOWO5XQQAzZ3VOcL0PNybwpfmV/N05zFAzwQ9USyEcX6t3UO+K5aqBQOIHw==}

  minimatch@9.0.5:
    resolution: {integrity: sha512-G6T0ZX48xgozx7587koeX9Ys2NYy6Gmv//P89sEte9V9whIapMNF4idKxnW2QtCcLiTWlb/wfCabAtAFWhhBow==}
    engines: {node: '>=16 || 14 >=14.17'}

  ms@2.1.3:
    resolution: {integrity: sha512-6FlzubTLZG3J2a/NVCAleEhjzq5oxgHyaCU9yYXvcLsvoVaHJq/s5xXI6/XXP6tz7R9xAOtHnSO/tXtF3WRTlA==}

  nanoid@3.3.7:
    resolution: {integrity: sha512-eSRppjcPIatRIMC1U6UngP8XFcz8MQWGQdt1MTBQ7NaAmvXDfvNxbvWV3x2y6CdEUciCSsDHDQZbhYaB8QEo2g==}
    engines: {node: ^10 || ^12 || ^13.7 || ^14 || >=15.0.1}
    hasBin: true

  natural-compare@1.4.0:
    resolution: {integrity: sha512-OWND8ei3VtNC9h7V60qff3SVobHr996CTwgxubgyQYEpg290h9J0buyECNNJexkFm5sOajh5G116RYA1c8ZMSw==}

  normalize-path@3.0.0:
    resolution: {integrity: sha512-6eZs5Ls3WtCisHWp9S2GUy8dqkpGi4BVSz3GaqiE6ezub0512ESztXUwUB6C6IKbQkY2Pnb/mD4WYojCRwcwLA==}
    engines: {node: '>=0.10.0'}

  nouislider@15.8.1:
    resolution: {integrity: sha512-93TweAi8kqntHJSPiSWQ1o/uZ29VWOmal9YKb6KKGGlCkugaNfAupT7o1qTHqdJvNQ7S0su5rO6qRFCjP8fxtw==}

  npm-run-path@5.3.0:
    resolution: {integrity: sha512-ppwTtiJZq0O/ai0z7yfudtBpWIoxM8yE6nHi1X47eFR2EWORqfbu6CnPlNsjeN683eT0qG6H/Pyf9fCcvjnnnQ==}
    engines: {node: ^12.20.0 || ^14.13.1 || >=16.0.0}

  nwsapi@2.2.13:
    resolution: {integrity: sha512-cTGB9ptp9dY9A5VbMSe7fQBcl/tt22Vcqdq8+eN93rblOuE0aCFu4aZ2vMwct/2t+lFnosm8RkQW1I0Omb1UtQ==}

  object-assign@4.1.1:
    resolution: {integrity: sha512-rJgTQnkUnH1sFw8yT6VSU3zD3sWmu6sZhIseY8VX+GRu3P6F7Fu+JNDoXfklElbLJSnc3FUQHVe4cU5hj+BcUg==}
    engines: {node: '>=0.10.0'}

  onchange@7.1.0:
    resolution: {integrity: sha512-ZJcqsPiWUAUpvmnJri5TPBooqJOPmC0ttN65juhN15Q8xA+Nbg3BaxBHXQ45EistKKlKElb0edmbPWnKSBkvMg==}
    hasBin: true

  onetime@6.0.0:
    resolution: {integrity: sha512-1FlR+gjXK7X+AsAHso35MnyN5KqGwJRi/31ft6x0M194ht7S+rWAvd7PHss9xSKMzE0asv1pyIHaJYq+BbacAQ==}
    engines: {node: '>=12'}

  onetime@7.0.0:
    resolution: {integrity: sha512-VXJjc87FScF88uafS3JllDgvAm+c/Slfz06lorj2uAY34rlUu0Nt+v8wreiImcrgAjjIHp1rXpTDlLOGw29WwQ==}
    engines: {node: '>=18'}

  optionator@0.9.4:
    resolution: {integrity: sha512-6IpQ7mKUxRcZNLIObR0hz7lxsapSSIYNZJwXPGeF0mTVqGKFIXj1DQcMoT22S3ROcLyY/rz0PWaWZ9ayWmad9g==}
    engines: {node: '>= 0.8.0'}

  orderedmap@2.1.1:
    resolution: {integrity: sha512-TvAWxi0nDe1j/rtMcWcIj94+Ffe6n7zhow33h40SKxmsmozs6dz/e+EajymfoFcHd7sxNn8yHM8839uixMOV6g==}

  p-limit@2.3.0:
    resolution: {integrity: sha512-//88mFWSJx8lxCzwdAABTJL2MyWB12+eIY7MDL2SqLmAkeKU9qxRvWuSyTjm3FUmpBEMuFfckAIqEaVGUDxb6w==}
    engines: {node: '>=6'}

  p-limit@3.1.0:
    resolution: {integrity: sha512-TYOanM3wGwNGsZN2cVTYPArw454xnXj5qmWF1bEoAc4+cU/ol7GVh7odevjp1FNHduHc3KZMcFduxU5Xc6uJRQ==}
    engines: {node: '>=10'}

  p-locate@4.1.0:
    resolution: {integrity: sha512-R79ZZ/0wAxKGu3oYMlz8jy/kbhsNrS7SKZ7PxEHBgJ5+F2mtFW2fK2cOtBh1cHYkQsbzFV7I+EoRKe6Yt0oK7A==}
    engines: {node: '>=8'}

  p-locate@5.0.0:
    resolution: {integrity: sha512-LaNjtRWUBY++zB5nE/NwcaoMylSPk+S+ZHNB1TzdbMJMny6dynpAGt7X/tl/QYq3TIeE6nxHppbo2LGymrG5Pw==}
    engines: {node: '>=10'}

  p-try@2.2.0:
    resolution: {integrity: sha512-R4nPAVTAU0B9D35/Gk3uJf/7XYbQcyohSKdvAxIRSNghFl4e71hVoGnBNQz9cWaXxO2I10KTC+3jMdvvoKw6dQ==}
    engines: {node: '>=6'}

  parent-module@1.0.1:
    resolution: {integrity: sha512-GQ2EWRpQV8/o+Aw8YqtfZZPfNRWZYkbidE9k5rpl/hC3vtHHBfGm2Ifi6qWV+coDGkrUKZAxE3Lot5kcsRlh+g==}
    engines: {node: '>=6'}

  parse5@7.2.1:
    resolution: {integrity: sha512-BuBYQYlv1ckiPdQi/ohiivi9Sagc9JG+Ozs0r7b/0iK3sKmrb0b9FdWdBbOdx6hBCM/F9Ir82ofnBhtZOjCRPQ==}

  path-exists@4.0.0:
    resolution: {integrity: sha512-ak9Qy5Q7jYb2Wwcey5Fpvg2KoAc/ZIhLSLOSBmRmygPsGwkVVt0fZa0qrtMz+m6tJTAHfZQ8FnmB4MG4LWy7/w==}
    engines: {node: '>=8'}

  path-key@3.1.1:
    resolution: {integrity: sha512-ojmeN0qd+y0jszEtoY48r0Peq5dwMEkIlCOu6Q5f41lfkswXuKtYrhgoTpLnyIcHm24Uhqx+5Tqm2InSwLhE6Q==}
    engines: {node: '>=8'}

  path-key@4.0.0:
    resolution: {integrity: sha512-haREypq7xkM7ErfgIyA0z+Bj4AGKlMSdlQE2jvJo6huWD1EdkKYV+G/T4nq0YEF2vgTT8kqMFKo1uHn950r4SQ==}
    engines: {node: '>=12'}

  pathe@1.1.2:
    resolution: {integrity: sha512-whLdWMYL2TwI08hn8/ZqAbrVemu0LNaNNJZX73O6qaIdCTfXutsLhMkjdENX0qhsQ9uIimo4/aQOmXkoon2nDQ==}

  pathval@2.0.0:
    resolution: {integrity: sha512-vE7JKRyES09KiunauX7nd2Q9/L7lhok4smP9RZTDeD4MVs72Dp2qNFVz39Nz5a0FVEW0BJR6C0DYrq6unoziZA==}
    engines: {node: '>= 14.16'}

  peerjs-js-binarypack@2.1.0:
    resolution: {integrity: sha512-YIwCC+pTzp3Bi8jPI9UFKO0t0SLo6xALnHkiNt/iUFmUUZG0fEEmEyFKvjsDKweiFitzHRyhuh6NvyJZ4nNxMg==}
    engines: {node: '>= 14.0.0'}

  peerjs@1.5.4:
    resolution: {integrity: sha512-yFsoLMnurJKlQbx6kVSBpOp+AlNldY1JQS2BrSsHLKCZnq6t7saHleuHM5svuLNbQkUJXHLF3sKOJB1K0xulOw==}
    engines: {node: '>= 14'}

  picocolors@1.1.1:
    resolution: {integrity: sha512-xceH2snhtb5M9liqDsmEw56le376mTZkEX/jEb/RxNFyegNul7eNslCXP9FDj/Lcu0X8KEyMceP2ntpaHrDEVA==}

  picomatch@2.3.1:
    resolution: {integrity: sha512-JU3teHTNjmE2VCGFzuY8EXzCDVwEqB2a8fsIvwaStHhAWJEeVd1o1QD80CU6+ZdEXXSLbSsuLwJjkCBWqRQUVA==}
    engines: {node: '>=8.6'}

  pidtree@0.6.0:
    resolution: {integrity: sha512-eG2dWTVw5bzqGRztnHExczNxt5VGsE6OwTeCG3fdUf9KBsZzO3R5OIIIzWR+iZA0NtZ+RDVdaoE2dK1cn6jH4g==}
    engines: {node: '>=0.10'}
    hasBin: true

  pngjs@5.0.0:
    resolution: {integrity: sha512-40QW5YalBNfQo5yRYmiw7Yz6TKKVr3h6970B2YE+3fQpsWcrbj1PzJgxeJ19DRQjhMbKPIuMY8rFaXc8moolVw==}
    engines: {node: '>=10.13.0'}

  postcss@8.4.49:
    resolution: {integrity: sha512-OCVPnIObs4N29kxTjzLfUryOkvZEq+pf8jTF0lg8E7uETuWHA+v7j3c/xJmiqpX450191LlmZfUKkXxkTry7nA==}
    engines: {node: ^10 || ^12 || >=14}

  prelude-ls@1.2.1:
    resolution: {integrity: sha512-vkcDPrRZo1QZLbn5RLGPpg/WmIQ65qoWWhcGKf/b5eplkkarX0m9z8ppCat4mlOqUsWpyNuYgO3VRyrYHSzX5g==}
    engines: {node: '>= 0.8.0'}

<<<<<<< HEAD
  prettier@3.0.2:
    resolution: {integrity: sha512-o2YR9qtniXvwEZlOKbveKfDQVyqxbEIWn48Z8m3ZJjBjcCmUy3xZGIv+7AkaeuaTr6yPXJjwv07ZWlsWbEy1rQ==}
    engines: {node: '>=14'}
    hasBin: true

  prettier@3.3.3:
    resolution: {integrity: sha512-i2tDNA0O5IrMO757lfrdQZCc2jPNDVntV0m/+4whiDfWaTKfMNgR7Qz0NAeGz/nRqF4m5/6CLzbP4/liHt12Ew==}
=======
  prettier@3.4.1:
    resolution: {integrity: sha512-G+YdqtITVZmOJje6QkXQWzl3fSfMxFwm1tjTyo9exhkmWSqC4Yhd1+lug++IlR2mvRVAxEDDWYkQdeSztajqgg==}
>>>>>>> 69b61f5d
    engines: {node: '>=14'}
    hasBin: true

  prop-types@15.8.1:
    resolution: {integrity: sha512-oj87CgZICdulUohogVAR7AjlC0327U4el4L6eAvOqCeudMDVU0NThNaV+b9Df4dXgSP1gXMTnPdhfe/2qDH5cg==}

  prosemirror-commands@1.6.2:
    resolution: {integrity: sha512-0nDHH++qcf/BuPLYvmqZTUUsPJUCPBUXt0J1ErTcDIS369CTp773itzLGIgIXG4LJXOlwYCr44+Mh4ii6MP1QA==}

  prosemirror-history@1.4.1:
    resolution: {integrity: sha512-2JZD8z2JviJrboD9cPuX/Sv/1ChFng+xh2tChQ2X4bB2HeK+rra/bmJ3xGntCcjhOqIzSDG6Id7e8RJ9QPXLEQ==}

  prosemirror-inputrules@1.4.0:
    resolution: {integrity: sha512-6ygpPRuTJ2lcOXs9JkefieMst63wVJBgHZGl5QOytN7oSZs3Co/BYbc3Yx9zm9H37Bxw8kVzCnDsihsVsL4yEg==}

  prosemirror-keymap@1.2.2:
    resolution: {integrity: sha512-EAlXoksqC6Vbocqc0GtzCruZEzYgrn+iiGnNjsJsH4mrnIGex4qbLdWWNza3AW5W36ZRrlBID0eM6bdKH4OStQ==}

  prosemirror-model@1.23.0:
    resolution: {integrity: sha512-Q/fgsgl/dlOAW9ILu4OOhYWQbc7TQd4BwKH/RwmUjyVf8682Be4zj3rOYdLnYEcGzyg8LL9Q5IWYKD8tdToreQ==}

  prosemirror-state@1.4.3:
    resolution: {integrity: sha512-goFKORVbvPuAQaXhpbemJFRKJ2aixr+AZMGiquiqKxaucC6hlpHNZHWgz5R7dS4roHiwq9vDctE//CZ++o0W1Q==}

  prosemirror-transform@1.10.2:
    resolution: {integrity: sha512-2iUq0wv2iRoJO/zj5mv8uDUriOHWzXRnOTVgCzSXnktS/2iQRa3UUQwVlkBlYZFtygw6Nh1+X4mGqoYBINn5KQ==}

  prosemirror-view@1.36.0:
    resolution: {integrity: sha512-U0GQd5yFvV5qUtT41X1zCQfbw14vkbbKwLlQXhdylEmgpYVHkefXYcC4HHwWOfZa3x6Y8wxDLUBv7dxN5XQ3nA==}

  punycode@2.3.1:
    resolution: {integrity: sha512-vYt7UD1U9Wg6138shLtLOvdAu+8DsC/ilFtEVHcH+wydcSpNE20AfSOduf6MkRFahL5FY7X1oU7nKVZFtfq8Fg==}
    engines: {node: '>=6'}

  qrcode@1.5.4:
    resolution: {integrity: sha512-1ca71Zgiu6ORjHqFBDpnSMTR2ReToX4l1Au1VFLyVeBTFavzQnv5JxMFr3ukHVKpSrSA2MCk0lNJSykjUfz7Zg==}
    engines: {node: '>=10.13.0'}
    hasBin: true

  queue-microtask@1.2.3:
    resolution: {integrity: sha512-NuaNSa6flKT5JaSYQzJok04JzTL1CA6aGhv5rfLW3PgqA+M2ChpZQnAC8h8i4ZFkBS8X5RqkDBHA7r4hej3K9A==}

  react-is@16.13.1:
    resolution: {integrity: sha512-24e6ynE2H+OKt4kqsOvNd8kBpV65zoxbA4BVsEOB3ARVWQki/DHzaUoC5KuON/BiccDaCCTZBuOcfZs70kR8bQ==}

  readdirp@3.6.0:
    resolution: {integrity: sha512-hOS089on8RduqdbhvQ5Z37A0ESjsqz6qnRcffsMU3495FuTdqSm+7bhJ29JvIOsBDEEnan5DPu9t3To9VRlMzA==}
    engines: {node: '>=8.10.0'}

  regenerator-runtime@0.14.1:
    resolution: {integrity: sha512-dYnhHh0nJoMfnkZs6GmmhFknAGRrLznOu5nc9ML+EJxGvrx6H7teuevqVqCuPcPK//3eDrrjQhehXVx9cnkGdw==}

  require-directory@2.1.1:
    resolution: {integrity: sha512-fGxEI7+wsG9xrvdjsrlmL22OMTTiHRwAMroiEeMgq8gzoLC/PQr7RsRDSTLUg/bZAZtF+TVIkHc6/4RIKrui+Q==}
    engines: {node: '>=0.10.0'}

  require-main-filename@2.0.0:
    resolution: {integrity: sha512-NKN5kMDylKuldxYLSUfrbo5Tuzh4hd+2E8NPPX02mZtn1VuREQToYe/ZdlJy+J3uCpfaiGF05e7B8W0iXbQHmg==}

  resolve-from@4.0.0:
    resolution: {integrity: sha512-pb/MYmXstAkysRFx8piNI1tGFNQIFA3vkE3Gq4EuA1dF6gHp/+vgZqsCGJapvy8N3Q+4o7FwvquPJcnZ7RYy4g==}
    engines: {node: '>=4'}

  restore-cursor@5.1.0:
    resolution: {integrity: sha512-oMA2dcrw6u0YfxJQXm342bFKX/E4sG9rbTzO9ptUcR/e8A33cHuvStiYOwH7fszkZlZ1z/ta9AAoPk2F4qIOHA==}
    engines: {node: '>=18'}

  reusify@1.0.4:
    resolution: {integrity: sha512-U9nH88a3fc/ekCF1l0/UP1IosiuIjyTh7hBvXVMHYgVcfGvt897Xguj2UOLDeI5BG2m7/uwyaLVT6fbtCwTyzw==}
    engines: {iojs: '>=1.0.0', node: '>=0.10.0'}

  rfdc@1.4.1:
    resolution: {integrity: sha512-q1b3N5QkRUWUl7iyylaaj3kOpIT0N2i9MqIEQXP73GVsN9cw3fdx8X63cEmWhJGi2PPCF23Ijp7ktmd39rawIA==}

<<<<<<< HEAD
  rollup@4.24.4:
    resolution: {integrity: sha512-vGorVWIsWfX3xbcyAS+I047kFKapHYivmkaT63Smj77XwvLSJos6M1xGqZnBPFQFBRZDOcG1QnYEIxAvTr/HjA==}
=======
  rollup@4.27.3:
    resolution: {integrity: sha512-SLsCOnlmGt9VoZ9Ek8yBK8tAdmPHeppkw+Xa7yDlCEhDTvwYei03JlWo1fdc7YTfLZ4tD8riJCUyAgTbszk1fQ==}
>>>>>>> 69b61f5d
    engines: {node: '>=18.0.0', npm: '>=8.0.0'}
    hasBin: true

  rope-sequence@1.3.4:
    resolution: {integrity: sha512-UT5EDe2cu2E/6O4igUr5PSFs23nvvukicWHx6GnOPlHAiiYbzNuCRQCuiUdHJQcqKalLKlrYJnjY0ySGsXNQXQ==}

  rrweb-cssom@0.7.1:
    resolution: {integrity: sha512-TrEMa7JGdVm0UThDJSx7ddw5nVm3UJS9o9CCIZ72B1vSyEZoziDqBYP3XIoi/12lKrJR8rE3jeFHMok2F/Mnsg==}

  run-parallel@1.2.0:
    resolution: {integrity: sha512-5l4VyZR86LZ/lDxZTR6jqL8AFE2S0IFLMP26AbjsLVADxHdhB/c0GUsH+y39UfCi3dzz8OlQuPmnaJOMoDHQBA==}

  safer-buffer@2.1.2:
    resolution: {integrity: sha512-YZo3K82SD7Riyi0E1EQPojLz7kpepnSQI9IyPbHHg1XXXevb5dJI7tpyN2ADxGcQbHG7vcyRHk0cbwqcQriUtg==}

  saxes@6.0.0:
    resolution: {integrity: sha512-xAg7SOnEhrm5zI3puOOKyy1OMcMlIJZYNJY7xLBwSze0UjhPLnWfj2GF2EpT0jmzaJKIWKHLsaSSajf35bcYnA==}
    engines: {node: '>=v12.22.7'}

  sdp@3.2.0:
    resolution: {integrity: sha512-d7wDPgDV3DDiqulJjKiV2865wKsJ34YI+NDREbm+FySq6WuKOikwyNQcm+doLAZ1O6ltdO0SeKle2xMpN3Brgw==}

  semver@7.6.3:
    resolution: {integrity: sha512-oVekP1cKtI+CTDvHWYFUcMtsK/00wmAEfyqKfNdARm8u1wNVhSgaX7A8d4UuIlUI5e84iEwOhs7ZPYRmzU9U6A==}
    engines: {node: '>=10'}
    hasBin: true

  set-blocking@2.0.0:
    resolution: {integrity: sha512-KiKBS8AnWGEyLzofFfmvKwpdPzqiy16LvQfK3yv/fVH7Bj13/wl3JSR1J+rfgRE9q7xUJK4qvgS8raSOeLUehw==}

  shebang-command@2.0.0:
    resolution: {integrity: sha512-kHxr2zZpYtdmrN1qDjrrX/Z1rR1kG8Dx+gkpK1G4eXmvXswmcE1hTWBWYUzlraYw1/yZp6YuDY77YtvbN0dmDA==}
    engines: {node: '>=8'}

  shebang-regex@3.0.0:
    resolution: {integrity: sha512-7++dFhtcx3353uBaq8DDR4NuxBetBzC7ZQOhmTQInHEd6bSrXdiEyzCvG07Z44UYdLShWUyXt5M/yhz8ekcb1A==}
    engines: {node: '>=8'}

  shepherd.js@11.2.0:
    resolution: {integrity: sha512-2hbz3N7GuuTjI7y3sfnoqKnH0cNhExx67IJtCTGQI2KhBEyvegsDYW5qjj5BlvvVtQjmL/O/J1GQEciwfoZWpw==}
    engines: {node: 16.* || >= 18}

  siginfo@2.0.0:
    resolution: {integrity: sha512-ybx0WO1/8bSBLEWXZvEd7gMW3Sn3JFlW3TvX1nREbDLRNQNaeNN8WK0meBwPdAaOI7TtRRRJn/Es1zhrrCHu7g==}

  signal-exit@4.1.0:
    resolution: {integrity: sha512-bzyZ1e88w9O1iNJbKnOlvYTrWPDl46O1bG0D3XInv+9tkPrxrN8jUUTiFlDkkmKWgn1M6CfIA13SuGqOa9Korw==}
    engines: {node: '>=14'}

  slice-ansi@5.0.0:
    resolution: {integrity: sha512-FC+lgizVPfie0kkhqUScwRu1O/lF6NOgJmlCgK+/LYxDCTk8sGelYaHDhFcDN+Sn3Cv+3VSa4Byeo+IMCzpMgQ==}
    engines: {node: '>=12'}

  slice-ansi@7.1.0:
    resolution: {integrity: sha512-bSiSngZ/jWeX93BqeIAbImyTbEihizcwNjFoRUIY/T1wWQsfsm2Vw1agPKylXvQTU7iASGdHhyqRlqQzfz+Htg==}
    engines: {node: '>=18'}

  snabbdom@3.5.1:
    resolution: {integrity: sha512-wHMNIOjkm/YNE5EM3RCbr/+DVgPg6AqQAX1eOxO46zYNvCXjKP5Y865tqQj3EXnaMBjkxmQA5jFuDpDK/dbfiA==}
    engines: {node: '>=8.3.0'}

  sortablejs@1.15.6:
    resolution: {integrity: sha512-aNfiuwMEpfBM/CN6LY0ibyhxPfPbyFeBTYJKCvzkJ2GkUpazIt3H+QIPAMHwqQ7tMKaHz1Qj+rJJCqljnf4p3A==}

  source-map-js@1.2.1:
    resolution: {integrity: sha512-UXWMKhLOwVKb728IUtQPXxfYU+usdybtUrK/8uGE8CQMvrhOpwvzDBwj0QhSL7MQc7vIsISBG8VQ8+IDQxpfQA==}
    engines: {node: '>=0.10.0'}

  stackback@0.0.2:
    resolution: {integrity: sha512-1XMJE5fQo1jGH6Y/7ebnwPOBEkIEnT4QF32d5R1+VXdXveM0IBMJt8zfaxX1P3QhVwrYe+576+jkANtSS2mBbw==}

  std-env@3.8.0:
    resolution: {integrity: sha512-Bc3YwwCB+OzldMxOXJIIvC6cPRWr/LxOp48CdQTOkPyk/t4JWWJbrilwBd7RJzKV8QW7tJkcgAmeuLLJugl5/w==}

  stockfish-mv.wasm@0.6.1:
    resolution: {integrity: sha512-6QE1LeWbv9NNMABHCjDGyjgob+1CfMpIszxUKCUcCH0znreWPXz48G09rhKTUpRzC8YsOTHPQL/s74gDcqXJGw==}

  stockfish-nnue.wasm@1.0.0-1946a675.smolnet:
    resolution: {integrity: sha512-ofHHGb60dsMuz1SFurbkUBStMz6zmSLEculHUYdryX3782dys785hWgY9HJVgxMZQW+uhAARFcwPtPlyeW/nZg==}

  stockfish.js@10.0.2:
    resolution: {integrity: sha512-treB3AYcdvRJ9SDPOyL0R2NcEAtQgG432nStfRzR4wzVELGQ6iVoeBHwvirHTfocNOTims7XNkK3SADaocsJmQ==}

  stockfish.wasm@0.10.0:
    resolution: {integrity: sha512-OTvOlz0ijCSmIb/YvOZ1Dn6vwZVS4Ge3N+RcV0d2b6LXUtCJ9UwmBHypRW3DZ+VXf8WNm7E3P+6jMTVvb3QaBg==}

  string-argv@0.3.2:
    resolution: {integrity: sha512-aqD2Q0144Z+/RqG52NeHEkZauTAUWJO8c6yTftGJKO3Tja5tUgIfmIl6kExvhtxSDP7fXB6DvzkfMpCd/F3G+Q==}
    engines: {node: '>=0.6.19'}

  string-width@4.2.3:
    resolution: {integrity: sha512-wKyQRQpjJ0sIp62ErSZdGsjMJWsap5oRNihHhu6G7JVO/9jIB6UyevL+tXuOqrng8j/cxKTWyWUwvSTriiZz/g==}
    engines: {node: '>=8'}

  string-width@7.2.0:
    resolution: {integrity: sha512-tsaTIkKW9b4N+AEj+SVA+WhJzV7/zMhcSu78mLKWSk7cXMOSHsBKFWUs0fWwq8QyK3MgJBQRX6Gbi4kYbdvGkQ==}
    engines: {node: '>=18'}

  strip-ansi@6.0.1:
    resolution: {integrity: sha512-Y38VPSHcqkFrCpFnQ9vuSXmquuv5oXOKpGeT6aGrr3o3Gc9AlVa6JBfUSOCnbxGGZF+/0ooI7KrPuUSztUdU5A==}
    engines: {node: '>=8'}

  strip-ansi@7.1.0:
    resolution: {integrity: sha512-iq6eVVI64nQQTRYq2KtEg2d2uU7LElhTJwsH4YzIHZshxlgZms/wIc4VoDQTlG/IvVIrBKG06CrZnp0qv7hkcQ==}
    engines: {node: '>=12'}

  strip-final-newline@3.0.0:
    resolution: {integrity: sha512-dOESqjYr96iWYylGObzd39EuNTa5VJxyvVAEm5Jnh7KGo75V43Hk1odPQkNDyXNmUR6k+gEiDVXnjB8HJ3crXw==}
    engines: {node: '>=12'}

  strip-json-comments@3.1.1:
    resolution: {integrity: sha512-6fPc+R4ihwqP6N/aIv2f1gMH8lOVtWQHoqC4yK6oSDVVocumAsfCqjkXnqiYMhmMwS/mEHLp7Vehlt3ql6lEig==}
    engines: {node: '>=8'}

  strnum@1.0.5:
    resolution: {integrity: sha512-J8bbNyKKXl5qYcR36TIO8W3mVGVHrmmxsd5PAItGkmyzwJvybiw2IVq5nqd0i4LSNSkB/sx9VHllbfFdr9k1JA==}

  supports-color@7.2.0:
    resolution: {integrity: sha512-qpCAvRl9stuOHveKsn7HncJRvv501qIacKzQlO/+Lwxc9+0q2wLyv4Dfvt80/DPn2pqOBsJdDiogXGR9+OvwRw==}
    engines: {node: '>=8'}

  svg.draggable.js@2.2.2:
    resolution: {integrity: sha512-JzNHBc2fLQMzYCZ90KZHN2ohXL0BQJGQimK1kGk6AvSeibuKcIdDX9Kr0dT9+UJ5O8nYA0RB839Lhvk4CY4MZw==}
    engines: {node: '>= 0.8.0'}

  svg.easing.js@2.0.0:
    resolution: {integrity: sha512-//ctPdJMGy22YoYGV+3HEfHbm6/69LJUTAqI2/5qBvaNHZ9uUFVC82B0Pl299HzgH13rKrBgi4+XyXXyVWWthA==}
    engines: {node: '>= 0.8.0'}

  svg.filter.js@2.0.2:
    resolution: {integrity: sha512-xkGBwU+dKBzqg5PtilaTb0EYPqPfJ9Q6saVldX+5vCRy31P6TlRCP3U9NxH3HEufkKkpNgdTLBJnmhDHeTqAkw==}
    engines: {node: '>= 0.8.0'}

  svg.js@2.7.1:
    resolution: {integrity: sha512-ycbxpizEQktk3FYvn/8BH+6/EuWXg7ZpQREJvgacqn46gIddG24tNNe4Son6omdXCnSOaApnpZw6MPCBA1dODA==}

  svg.pathmorphing.js@0.1.3:
    resolution: {integrity: sha512-49HWI9X4XQR/JG1qXkSDV8xViuTLIWm/B/7YuQELV5KMOPtXjiwH4XPJvr/ghEDibmLQ9Oc22dpWpG0vUDDNww==}
    engines: {node: '>= 0.8.0'}

  svg.resize.js@1.4.3:
    resolution: {integrity: sha512-9k5sXJuPKp+mVzXNvxz7U0uC9oVMQrrf7cFsETznzUDDm0x8+77dtZkWdMfRlmbkEEYvUn9btKuZ3n41oNA+uw==}
    engines: {node: '>= 0.8.0'}

  svg.select.js@2.1.2:
    resolution: {integrity: sha512-tH6ABEyJsAOVAhwcCjF8mw4crjXSI1aa7j2VQR8ZuJ37H2MBUbyeqYr5nEO7sSN3cy9AR9DUwNg0t/962HlDbQ==}
    engines: {node: '>= 0.8.0'}

  svg.select.js@3.0.1:
    resolution: {integrity: sha512-h5IS/hKkuVCbKSieR9uQCj9w+zLHoPh+ce19bBYyqF53g6mnPB8sAtIbe1s9dh2S2fCmYX2xel1Ln3PJBbK4kw==}
    engines: {node: '>= 0.8.0'}

  symbol-tree@3.2.4:
    resolution: {integrity: sha512-9QNk5KwDF+Bvz+PyObkmSYjI5ksVUYtjW7AU22r2NKcfLJcXp96hkDWU3+XndOsUb+AQ9QhfzfCT2O+CNWT5Tw==}

  tablesort@5.3.0:
    resolution: {integrity: sha512-WkfcZBHsp47gVH9CBHG0ZXopriG01IA87arGrchvIe868d4RiXVvoYPS1zMq9IdW05kBs5iGsqxTABqLyWonbg==}

  textarea-caret@3.1.0:
    resolution: {integrity: sha512-cXAvzO9pP5CGa6NKx0WYHl+8CHKZs8byMkt3PCJBCmq2a34YA9pO1NrQET5pzeqnBjBdToF5No4rrmkDUgQC2Q==}

  tinybench@2.9.0:
    resolution: {integrity: sha512-0+DUvqWMValLmha6lr4kD8iAMK1HzV0/aKnCtWb9v9641TnP/MFb7Pc2bxoxQjTXAErryXVgUOfv2YqNllqGeg==}

  tinyexec@0.3.1:
    resolution: {integrity: sha512-WiCJLEECkO18gwqIp6+hJg0//p23HXp4S+gGtAKu3mI2F2/sXC4FvHvXvB0zJVVaTPhx1/tOwdbRsa1sOBIKqQ==}

  tinypool@1.0.2:
    resolution: {integrity: sha512-al6n+QEANGFOMf/dmUMsuS5/r9B06uwlyNjZZql/zv8J7ybHCgoihBNORZCY2mzUuAnomQa2JdhyHKzZxPCrFA==}
    engines: {node: ^18.0.0 || >=20.0.0}

  tinyrainbow@1.2.0:
    resolution: {integrity: sha512-weEDEq7Z5eTHPDh4xjX789+fHfF+P8boiFB+0vbWzpbnbsEr/GRaohi/uMKxg8RZMXnl1ItAi/IUHWMsjDV7kQ==}
    engines: {node: '>=14.0.0'}

  tinyspy@3.0.2:
    resolution: {integrity: sha512-n1cw8k1k0x4pgA2+9XrOkFydTerNcJ1zWCO5Nn9scWHTD+5tp8dghT2x1uduQePZTZgd3Tupf+x9BxJjeJi77Q==}
    engines: {node: '>=14.0.0'}

  tldts-core@6.1.62:
    resolution: {integrity: sha512-ohONqbfobpuaylhqFbtCzc0dFFeNz85FVKSesgT8DS9OV3a25Yj730pTj7/dDtCqmgoCgEj6gDiU9XxgHKQlBw==}

  tldts@6.1.62:
    resolution: {integrity: sha512-TF+wo3MgTLbf37keEwQD0IxvOZO8UZxnpPJDg5iFGAASGxYzbX/Q0y944ATEjrfxG/pF1TWRHCPbFp49Mz1Y1w==}
    hasBin: true

  to-regex-range@5.0.1:
    resolution: {integrity: sha512-65P7iz6X5yEr1cwcgvQxbbIw7Uk3gOy5dIdtZ4rDveLqhrdJP+Li/Hx6tyK0NEb+2GCyneCMJiGqrADCSNk8sQ==}
    engines: {node: '>=8.0'}

  tough-cookie@5.0.0:
    resolution: {integrity: sha512-FRKsF7cz96xIIeMZ82ehjC3xW2E+O2+v11udrDYewUbszngYhsGa8z6YUMMzO9QJZzzyd0nGGXnML/TReX6W8Q==}
    engines: {node: '>=16'}

  tr46@5.0.0:
    resolution: {integrity: sha512-tk2G5R2KRwBd+ZN0zaEXpmzdKyOYksXwywulIX95MBODjSzMIuQnQ3m8JxgbhnL1LeVo7lqQKsYa1O3Htl7K5g==}
    engines: {node: '>=18'}

  tree-kill@1.2.2:
    resolution: {integrity: sha512-L0Orpi8qGpRG//Nd+H90vFB+3iHnue1zSSGmNOOCh1GLJ7rUKVwV2HvijphGQS2UmhUZewS9VgvxYIdgr+fG1A==}
    hasBin: true

  ts-api-utils@1.4.0:
    resolution: {integrity: sha512-032cPxaEKwM+GT3vA5JXNzIaizx388rhsSW79vGRNGXfRRAdEAn2mvk36PvK5HnOchyWZ7afLEXqYCvPCrzuzQ==}
    engines: {node: '>=16'}
    peerDependencies:
      typescript: '>=4.2.0'

  ts-api-utils@1.4.3:
    resolution: {integrity: sha512-i3eMG77UTMD0hZhgRS562pv83RC6ukSAC2GMNWc+9dieh/+jDM5u5YG+NHX6VNDRHQcHwmsTHctP9LhbC3WxVw==}
    engines: {node: '>=16'}
    peerDependencies:
      typescript: '>=4.2.0'

  type-check@0.4.0:
    resolution: {integrity: sha512-XleUoc9uwGXqjWwXaUTZAmzMcFZ5858QA2vvx1Ur5xIcixXIP+8LnFDgRplU30us6teqdlskFfu+ae4K79Ooew==}
    engines: {node: '>= 0.8.0'}

  typescript@5.7.2:
    resolution: {integrity: sha512-i5t66RHxDvVN40HfDd1PsEThGNnlMCMT3jMUuoh9/0TaqWevNontacunWyN02LA9/fIbEWlcHZcgTKb9QoaLfg==}
    engines: {node: '>=14.17'}
    hasBin: true

  undate@0.3.0:
    resolution: {integrity: sha512-ssH8QTNBY6B+2fRr3stSQ+9m2NT8qTaun3ExTx5ibzYQvP7yX4+BnX0McNxFCvh6S5ia/DYu6bsCKQx/U4nb/Q==}

  undici-types@6.19.8:
    resolution: {integrity: sha512-ve2KP6f/JnbPBFyobGHuerC9g1FYGn/F8n1LWTwNxCEzd6IfqTwUQcNXgEtmmQ6DlRrC1hrSrBnCZPokRrDHjw==}

  undici-types@6.20.0:
    resolution: {integrity: sha512-Ny6QZ2Nju20vw1SRHe3d9jVu6gJ+4e3+MMpqu7pqE5HT6WsTSlce++GQmK5UXS8mzV8DSYHrQH+Xrf2jVcuKNg==}

  uri-js@4.4.1:
    resolution: {integrity: sha512-7rKUyy33Q1yc98pQ1DAmLtwX109F7TIfWlW1Ydo8Wl1ii1SeHieeh0HHfPeL2fMXK6z0s8ecKs9frCuLJvndBg==}

  uuid@9.0.0:
    resolution: {integrity: sha512-MXcSTerfPa4uqyzStbRoTgt5XIe3x5+42+q1sDuy3R5MDk66URdLMOZe5aPX/SQd+kuYAh0FdP/pO28IkQyTeg==}
    hasBin: true

  vite-node@2.1.6:
    resolution: {integrity: sha512-DBfJY0n9JUwnyLxPSSUmEePT21j8JZp/sR9n+/gBwQU6DcQOioPdb8/pibWfXForbirSagZCilseYIwaL3f95A==}
    engines: {node: ^18.0.0 || ^20.0.0 || >=22.0.0}
    hasBin: true

  vite@5.4.11:
    resolution: {integrity: sha512-c7jFQRklXua0mTzneGW9QVyxFjUgwcihC4bXEtujIo2ouWCe1Ajt/amn2PCxYnhYfd5k09JX3SB7OYWFKYqj8Q==}
    engines: {node: ^18.0.0 || >=20.0.0}
    hasBin: true
    peerDependencies:
      '@types/node': ^18.0.0 || >=20.0.0
      less: '*'
      lightningcss: ^1.21.0
      sass: '*'
      sass-embedded: '*'
      stylus: '*'
      sugarss: '*'
      terser: ^5.4.0
    peerDependenciesMeta:
      '@types/node':
        optional: true
      less:
        optional: true
      lightningcss:
        optional: true
      sass:
        optional: true
      sass-embedded:
        optional: true
      stylus:
        optional: true
      sugarss:
        optional: true
      terser:
        optional: true

  vitest@2.1.6:
    resolution: {integrity: sha512-isUCkvPL30J4c5O5hgONeFRsDmlw6kzFEdLQHLezmDdKQHy8Ke/B/dgdTMEgU0vm+iZ0TjW8GuK83DiahBoKWQ==}
    engines: {node: ^18.0.0 || ^20.0.0 || >=22.0.0}
    hasBin: true
    peerDependencies:
      '@edge-runtime/vm': '*'
      '@types/node': ^18.0.0 || ^20.0.0 || >=22.0.0
      '@vitest/browser': 2.1.6
      '@vitest/ui': 2.1.6
      happy-dom: '*'
      jsdom: '*'
    peerDependenciesMeta:
      '@edge-runtime/vm':
        optional: true
      '@types/node':
        optional: true
      '@vitest/browser':
        optional: true
      '@vitest/ui':
        optional: true
      happy-dom:
        optional: true
      jsdom:
        optional: true

  vosk-browser@0.0.8:
    resolution: {integrity: sha512-df9MuChirUGKxP/+4k8tBV6hJOic8IRdJXv64+ET0Ue5CddOzLZINiHOWCka765gBzHJWNtQKgaYakS0FXZIJA==}

  w3c-keyname@2.2.8:
    resolution: {integrity: sha512-dpojBhNsCNN7T82Tm7k26A6G9ML3NkhDsnw9n/eoxSRlVBB4CEtIQ/KTCLI2Fwf3ataSXRhYFkQi3SlnFwPvPQ==}

  w3c-xmlserializer@5.0.0:
    resolution: {integrity: sha512-o8qghlI8NZHU1lLPrpi2+Uq7abh4GGPpYANlalzWxyWteJOCsr/P+oPBA49TOLu5FTZO4d3F9MnWJfiMo4BkmA==}
    engines: {node: '>=18'}

  webidl-conversions@7.0.0:
    resolution: {integrity: sha512-VwddBukDzu71offAQR975unBIGqfKZpM+8ZX6ySk8nYhVoo5CYaZyzt3YBvYtRtO+aoGlqxPg/B87NGVZ/fu6g==}
    engines: {node: '>=12'}

  webrtc-adapter@9.0.1:
    resolution: {integrity: sha512-1AQO+d4ElfVSXyzNVTOewgGT/tAomwwztX/6e3totvyyzXPvXIIuUUjAmyZGbKBKbZOXauuJooZm3g6IuFuiNQ==}
    engines: {node: '>=6.0.0', npm: '>=3.10.0'}

  whatwg-encoding@3.1.1:
    resolution: {integrity: sha512-6qN4hJdMwfYBtE3YBTTHhoeuUrDBPZmbQaxWAqSALV/MeEnR5z1xd8UKud2RAkFoPkmB+hli1TZSnyi84xz1vQ==}
    engines: {node: '>=18'}

  whatwg-mimetype@4.0.0:
    resolution: {integrity: sha512-QaKxh0eNIi2mE9p2vEdzfagOKHCcj1pJ56EEHGQOVxp8r9/iszLUUV7v89x9O1p/T+NlTM5W7jW6+cz4Fq1YVg==}
    engines: {node: '>=18'}

  whatwg-url@14.0.0:
    resolution: {integrity: sha512-1lfMEm2IEr7RIV+f4lUNPOqfFL+pO+Xw3fJSqmjX9AbXcXcYOkCe1P6+9VBZB6n94af16NfZf+sSk0JCBZC9aw==}
    engines: {node: '>=18'}

  which-module@2.0.1:
    resolution: {integrity: sha512-iBdZ57RDvnOR9AGBhML2vFZf7h8vmBjhoaZqODJBFWHVtKkDmKuHai3cx5PgVMrX5YDNp27AofYbAwctSS+vhQ==}

  which@2.0.2:
    resolution: {integrity: sha512-BLI3Tl1TW3Pvl70l3yq3Y64i+awpwXqsGBYWkkqMtnbXgrMD+yj7rhW0kuEDxzJaYXGjEW5ogapKNMEKNMjibA==}
    engines: {node: '>= 8'}
    hasBin: true

  why-is-node-running@2.3.0:
    resolution: {integrity: sha512-hUrmaWBdVDcxvYqnyh09zunKzROWjbZTiNy8dBEjkS7ehEDQibXJ7XvlmtbwuTclUiIyN+CyXQD4Vmko8fNm8w==}
    engines: {node: '>=8'}
    hasBin: true

  word-wrap@1.2.5:
    resolution: {integrity: sha512-BN22B5eaMMI9UMtjrGd5g5eCYPpCPDUy0FJXbYsaT5zYxjFOckS53SQDE3pWkVoWpHXVb3BrYcEN4Twa55B5cA==}
    engines: {node: '>=0.10.0'}

  wrap-ansi@6.2.0:
    resolution: {integrity: sha512-r6lPcBGxZXlIcymEu7InxDMhdW0KDxpLgoFLcguasxCaJ/SOIZwINatK9KY/tf+ZrlywOKU0UDj3ATXUBfxJXA==}
    engines: {node: '>=8'}

  wrap-ansi@9.0.0:
    resolution: {integrity: sha512-G8ura3S+3Z2G+mkgNRq8dqaFZAuxfsxpBB8OCTGRTCtp+l/v9nbFNmCUP1BZMts3G1142MsZfn6eeUKrr4PD1Q==}
    engines: {node: '>=18'}

  ws@8.18.0:
    resolution: {integrity: sha512-8VbfWfHLbbwu3+N6OKsOMpBdT4kXPDDB9cJk2bJ6mh9ucxdlnNvH1e+roYkKmN9Nxw2yjz7VzeO9oOz2zJ04Pw==}
    engines: {node: '>=10.0.0'}
    peerDependencies:
      bufferutil: ^4.0.1
      utf-8-validate: '>=5.0.2'
    peerDependenciesMeta:
      bufferutil:
        optional: true
      utf-8-validate:
        optional: true

  xml-name-validator@5.0.0:
    resolution: {integrity: sha512-EvGK8EJ3DhaHfbRlETOWAS5pO9MZITeauHKJyb8wyajUfQUenkIg2MvLDTZ4T/TgIcm3HU0TFBgWWboAZ30UHg==}
    engines: {node: '>=18'}

  xmlchars@2.2.0:
    resolution: {integrity: sha512-JZnDKK8B0RCDw84FNdDAIpZK+JuJw+s7Lz8nksI7SIuU3UXJJslUthsi+uWBUYOwPFwW7W7PRLRfUKpxjtjFCw==}

  y18n@4.0.3:
    resolution: {integrity: sha512-JKhqTOwSrqNA1NY5lSztJ1GrBiUodLMmIZuLiDaMRJ+itFd+ABVE8XBjOvIWL+rSqNDC74LCSFmlb/U4UZ4hJQ==}

  yaml@2.5.1:
    resolution: {integrity: sha512-bLQOjaX/ADgQ20isPJRvF0iRUHIxVhYvr53Of7wGcWlO2jvtUlH5m87DsmulFVxRpNLOnI4tB6p/oh8D7kpn9Q==}
    engines: {node: '>= 14'}
    hasBin: true

  yargs-parser@18.1.3:
    resolution: {integrity: sha512-o50j0JeToy/4K6OZcaQmW6lyXXKhq7csREXcDwk2omFPJEwUNOVtJKvmDr9EI1fAJZUyZcRF7kxGBWmRXudrCQ==}
    engines: {node: '>=6'}

  yargs@15.4.1:
    resolution: {integrity: sha512-aePbxDmcYW++PaqBsJ+HYUFwCdv4LVvdnhBy78E57PIor8/OVvhMrADFFEDh8DHDFRv/O9i3lPhsENjO7QX0+A==}
    engines: {node: '>=8'}

  yocto-queue@0.1.0:
    resolution: {integrity: sha512-rVksvsnNCdJ/ohGc6xgPwyN8eheCxsiLM8mxuE/t/mOVqJewPuO1miLpTHQiRgTKCLexL4MeAFVagts7HmNZ2Q==}
    engines: {node: '>=10'}

  zerofish@0.0.29:
    resolution: {integrity: sha512-fgVr6NoIymCmJx6l0gdPVsYu7heDMFd3l+IgxQZ7ngCZTmOC9hqXSlbuAURI/uBEJ5j1E9lyaDAxs41wR4WSEA==}

  zxcvbn@4.4.2:
    resolution: {integrity: sha512-Bq0B+ixT/DMyG8kgX2xWcI5jUvCwqrMxSFam7m0lAf78nf04hv6lNCsyLYdyYTrCVMqNDY/206K7eExYCeSyUQ==}

snapshots:

  '@babel/runtime@7.26.0':
    dependencies:
      regenerator-runtime: 0.14.1

  '@badrap/result@0.2.13': {}

  '@blakeembrey/deque@1.0.5': {}

  '@blakeembrey/template@1.2.0': {}

  '@esbuild/aix-ppc64@0.21.5':
    optional: true

  '@esbuild/android-arm64@0.21.5':
    optional: true

  '@esbuild/android-arm@0.21.5':
    optional: true

  '@esbuild/android-x64@0.21.5':
    optional: true

  '@esbuild/darwin-arm64@0.21.5':
    optional: true

  '@esbuild/darwin-x64@0.21.5':
    optional: true

  '@esbuild/freebsd-arm64@0.21.5':
    optional: true

  '@esbuild/freebsd-x64@0.21.5':
    optional: true

  '@esbuild/linux-arm64@0.21.5':
    optional: true

  '@esbuild/linux-arm@0.21.5':
    optional: true

  '@esbuild/linux-ia32@0.21.5':
    optional: true

  '@esbuild/linux-loong64@0.21.5':
    optional: true

  '@esbuild/linux-mips64el@0.21.5':
    optional: true

  '@esbuild/linux-ppc64@0.21.5':
    optional: true

  '@esbuild/linux-riscv64@0.21.5':
    optional: true

  '@esbuild/linux-s390x@0.21.5':
    optional: true

  '@esbuild/linux-x64@0.21.5':
    optional: true

  '@esbuild/netbsd-x64@0.21.5':
    optional: true

  '@esbuild/openbsd-x64@0.21.5':
    optional: true

  '@esbuild/sunos-x64@0.21.5':
    optional: true

  '@esbuild/win32-arm64@0.21.5':
    optional: true

  '@esbuild/win32-ia32@0.21.5':
    optional: true

  '@esbuild/win32-x64@0.21.5':
    optional: true

  '@eslint-community/eslint-utils@4.4.1(eslint@9.15.0)':
    dependencies:
      eslint: 9.15.0
      eslint-visitor-keys: 3.4.3

  '@eslint-community/regexpp@4.12.1': {}

  '@eslint/config-array@0.19.0':
    dependencies:
      '@eslint/object-schema': 2.1.4
      debug: 4.3.7
      minimatch: 3.1.2
    transitivePeerDependencies:
      - supports-color

  '@eslint/core@0.9.0': {}

  '@eslint/eslintrc@3.2.0':
    dependencies:
      ajv: 6.12.6
      debug: 4.3.7
      espree: 10.3.0
      globals: 14.0.0
      ignore: 5.3.2
      import-fresh: 3.3.0
      js-yaml: 4.1.0
      minimatch: 3.1.2
      strip-json-comments: 3.1.1
    transitivePeerDependencies:
      - supports-color

  '@eslint/js@9.15.0': {}

  '@eslint/object-schema@2.1.4': {}

  '@eslint/plugin-kit@0.2.3':
    dependencies:
      levn: 0.4.1

  '@floating-ui/core@1.6.8':
    dependencies:
      '@floating-ui/utils': 0.2.8

  '@floating-ui/dom@1.6.12':
    dependencies:
      '@floating-ui/core': 1.6.8
      '@floating-ui/utils': 0.2.8

  '@floating-ui/utils@0.2.8': {}

  '@fnando/sparkline@0.3.10': {}

  '@humanfs/core@0.19.1': {}

  '@humanfs/node@0.16.6':
    dependencies:
      '@humanfs/core': 0.19.1
      '@humanwhocodes/retry': 0.3.1

  '@humanwhocodes/module-importer@1.0.1': {}

  '@humanwhocodes/retry@0.3.1': {}

  '@humanwhocodes/retry@0.4.1': {}

  '@jridgewell/sourcemap-codec@1.5.0': {}

  '@juggle/resize-observer@3.4.0': {}

  '@kurkle/color@0.3.4': {}

  '@msgpack/msgpack@2.8.0': {}

  '@nodelib/fs.scandir@2.1.5':
    dependencies:
      '@nodelib/fs.stat': 2.0.5
      run-parallel: 1.2.0

  '@nodelib/fs.stat@2.0.5': {}

  '@nodelib/fs.walk@1.2.8':
    dependencies:
      '@nodelib/fs.scandir': 2.1.5
      fastq: 1.17.1

<<<<<<< HEAD
  '@rollup/rollup-android-arm-eabi@4.24.4':
    optional: true

  '@rollup/rollup-android-arm64@4.24.4':
    optional: true

  '@rollup/rollup-darwin-arm64@4.24.4':
    optional: true

  '@rollup/rollup-darwin-x64@4.24.4':
    optional: true

  '@rollup/rollup-freebsd-arm64@4.24.4':
    optional: true

  '@rollup/rollup-freebsd-x64@4.24.4':
    optional: true

  '@rollup/rollup-linux-arm-gnueabihf@4.24.4':
    optional: true

  '@rollup/rollup-linux-arm-musleabihf@4.24.4':
    optional: true

  '@rollup/rollup-linux-arm64-gnu@4.24.4':
    optional: true

  '@rollup/rollup-linux-arm64-musl@4.24.4':
    optional: true

  '@rollup/rollup-linux-powerpc64le-gnu@4.24.4':
    optional: true

  '@rollup/rollup-linux-riscv64-gnu@4.24.4':
    optional: true

  '@rollup/rollup-linux-s390x-gnu@4.24.4':
    optional: true

  '@rollup/rollup-linux-x64-gnu@4.24.4':
    optional: true

  '@rollup/rollup-linux-x64-musl@4.24.4':
    optional: true

  '@rollup/rollup-win32-arm64-msvc@4.24.4':
    optional: true

  '@rollup/rollup-win32-ia32-msvc@4.24.4':
    optional: true

  '@rollup/rollup-win32-x64-msvc@4.24.4':
=======
  '@rollup/rollup-android-arm-eabi@4.27.3':
    optional: true

  '@rollup/rollup-android-arm64@4.27.3':
    optional: true

  '@rollup/rollup-darwin-arm64@4.27.3':
    optional: true

  '@rollup/rollup-darwin-x64@4.27.3':
    optional: true

  '@rollup/rollup-freebsd-arm64@4.27.3':
    optional: true

  '@rollup/rollup-freebsd-x64@4.27.3':
    optional: true

  '@rollup/rollup-linux-arm-gnueabihf@4.27.3':
    optional: true

  '@rollup/rollup-linux-arm-musleabihf@4.27.3':
    optional: true

  '@rollup/rollup-linux-arm64-gnu@4.27.3':
    optional: true

  '@rollup/rollup-linux-arm64-musl@4.27.3':
    optional: true

  '@rollup/rollup-linux-powerpc64le-gnu@4.27.3':
    optional: true

  '@rollup/rollup-linux-riscv64-gnu@4.27.3':
    optional: true

  '@rollup/rollup-linux-s390x-gnu@4.27.3':
    optional: true

  '@rollup/rollup-linux-x64-gnu@4.27.3':
    optional: true

  '@rollup/rollup-linux-x64-musl@4.27.3':
    optional: true

  '@rollup/rollup-win32-arm64-msvc@4.27.3':
    optional: true

  '@rollup/rollup-win32-ia32-msvc@4.27.3':
    optional: true

  '@rollup/rollup-win32-x64-msvc@4.27.3':
>>>>>>> 69b61f5d
    optional: true

  '@textcomplete/core@0.1.13':
    dependencies:
      eventemitter3: 5.0.1

  '@textcomplete/textarea@0.1.13(@textcomplete/core@0.1.13)':
    dependencies:
      '@textcomplete/core': 0.1.13
      '@textcomplete/utils': 0.1.13
      textarea-caret: 3.1.0
      undate: 0.3.0

  '@textcomplete/utils@0.1.13': {}

  '@toast-ui/editor@3.2.2':
    dependencies:
      dompurify: 2.5.7
      prosemirror-commands: 1.6.2
      prosemirror-history: 1.4.1
      prosemirror-inputrules: 1.4.0
      prosemirror-keymap: 1.2.2
      prosemirror-model: 1.23.0
      prosemirror-state: 1.4.3
      prosemirror-view: 1.36.0

  '@types/canvas-confetti@1.6.4': {}

  '@types/debounce-promise@3.1.9': {}

  '@types/dragscroll@0.0.3': {}

  '@types/emscripten@1.39.13': {}

  '@types/estree@1.0.6': {}

  '@types/fnando__sparkline@0.3.7': {}

  '@types/hammerjs@2.0.46': {}

  '@types/json-schema@7.0.15': {}

  '@types/node@22.10.1':
    dependencies:
      undici-types: 6.20.0

<<<<<<< HEAD
  '@types/node@22.9.0':
=======
  '@types/node@22.9.1':
>>>>>>> 69b61f5d
    dependencies:
      undici-types: 6.19.8

  '@types/prop-types@15.7.13': {}

  '@types/qrcode@1.5.5':
    dependencies:
<<<<<<< HEAD
      '@types/node': 22.9.0
=======
      '@types/node': 22.9.1
>>>>>>> 69b61f5d

  '@types/react@18.3.12':
    dependencies:
      '@types/prop-types': 15.7.13
      csstype: 3.1.3

  '@types/serviceworker@0.0.101': {}

  '@types/sortablejs@1.15.8': {}

<<<<<<< HEAD
  '@types/web@0.0.154': {}

  '@types/web@0.0.166': {}
=======
  '@types/web@0.0.180': {}
>>>>>>> 69b61f5d

  '@types/webrtc@0.0.44': {}

  '@types/yaireo__tagify@4.27.0':
    dependencies:
      '@types/react': 18.3.12

  '@types/zxcvbn@4.4.5': {}

<<<<<<< HEAD
  '@typescript-eslint/eslint-plugin@8.13.0(@typescript-eslint/parser@8.13.0(eslint@9.14.0)(typescript@5.6.3))(eslint@9.14.0)(typescript@5.6.3)':
    dependencies:
      '@eslint-community/regexpp': 4.12.1
      '@typescript-eslint/parser': 8.13.0(eslint@9.14.0)(typescript@5.6.3)
      '@typescript-eslint/scope-manager': 8.13.0
      '@typescript-eslint/type-utils': 8.13.0(eslint@9.14.0)(typescript@5.6.3)
      '@typescript-eslint/utils': 8.13.0(eslint@9.14.0)(typescript@5.6.3)
      '@typescript-eslint/visitor-keys': 8.13.0
      eslint: 9.14.0
=======
  '@typescript-eslint/eslint-plugin@8.16.0(@typescript-eslint/parser@8.16.0(eslint@9.15.0)(typescript@5.7.2))(eslint@9.15.0)(typescript@5.7.2)':
    dependencies:
      '@eslint-community/regexpp': 4.12.1
      '@typescript-eslint/parser': 8.16.0(eslint@9.15.0)(typescript@5.7.2)
      '@typescript-eslint/scope-manager': 8.16.0
      '@typescript-eslint/type-utils': 8.16.0(eslint@9.15.0)(typescript@5.7.2)
      '@typescript-eslint/utils': 8.16.0(eslint@9.15.0)(typescript@5.7.2)
      '@typescript-eslint/visitor-keys': 8.16.0
      eslint: 9.15.0
>>>>>>> 69b61f5d
      graphemer: 1.4.0
      ignore: 5.3.2
      natural-compare: 1.4.0
      ts-api-utils: 1.4.0(typescript@5.7.2)
    optionalDependencies:
      typescript: 5.7.2
    transitivePeerDependencies:
      - supports-color

<<<<<<< HEAD
  '@typescript-eslint/parser@8.13.0(eslint@9.14.0)(typescript@5.6.3)':
    dependencies:
      '@typescript-eslint/scope-manager': 8.13.0
      '@typescript-eslint/types': 8.13.0
      '@typescript-eslint/typescript-estree': 8.13.0(typescript@5.6.3)
      '@typescript-eslint/visitor-keys': 8.13.0
=======
  '@typescript-eslint/parser@8.16.0(eslint@9.15.0)(typescript@5.7.2)':
    dependencies:
      '@typescript-eslint/scope-manager': 8.16.0
      '@typescript-eslint/types': 8.16.0
      '@typescript-eslint/typescript-estree': 8.16.0(typescript@5.7.2)
      '@typescript-eslint/visitor-keys': 8.16.0
>>>>>>> 69b61f5d
      debug: 4.3.7
      eslint: 9.15.0
    optionalDependencies:
      typescript: 5.7.2
    transitivePeerDependencies:
      - supports-color

<<<<<<< HEAD
  '@typescript-eslint/scope-manager@8.13.0':
    dependencies:
      '@typescript-eslint/types': 8.13.0
      '@typescript-eslint/visitor-keys': 8.13.0

  '@typescript-eslint/type-utils@8.13.0(eslint@9.14.0)(typescript@5.6.3)':
    dependencies:
      '@typescript-eslint/typescript-estree': 8.13.0(typescript@5.6.3)
      '@typescript-eslint/utils': 8.13.0(eslint@9.14.0)(typescript@5.6.3)
=======
  '@typescript-eslint/scope-manager@8.16.0':
    dependencies:
      '@typescript-eslint/types': 8.16.0
      '@typescript-eslint/visitor-keys': 8.16.0

  '@typescript-eslint/type-utils@8.16.0(eslint@9.15.0)(typescript@5.7.2)':
    dependencies:
      '@typescript-eslint/typescript-estree': 8.16.0(typescript@5.7.2)
      '@typescript-eslint/utils': 8.16.0(eslint@9.15.0)(typescript@5.7.2)
>>>>>>> 69b61f5d
      debug: 4.3.7
      eslint: 9.15.0
      ts-api-utils: 1.4.0(typescript@5.7.2)
    optionalDependencies:
      typescript: 5.7.2
    transitivePeerDependencies:
      - supports-color

<<<<<<< HEAD
  '@typescript-eslint/types@8.13.0': {}

  '@typescript-eslint/typescript-estree@8.13.0(typescript@5.6.3)':
    dependencies:
      '@typescript-eslint/types': 8.13.0
      '@typescript-eslint/visitor-keys': 8.13.0
=======
  '@typescript-eslint/types@8.16.0': {}

  '@typescript-eslint/typescript-estree@8.16.0(typescript@5.7.2)':
    dependencies:
      '@typescript-eslint/types': 8.16.0
      '@typescript-eslint/visitor-keys': 8.16.0
>>>>>>> 69b61f5d
      debug: 4.3.7
      fast-glob: 3.3.2
      is-glob: 4.0.3
      minimatch: 9.0.5
      semver: 7.6.3
      ts-api-utils: 1.4.3(typescript@5.7.2)
    optionalDependencies:
      typescript: 5.7.2
    transitivePeerDependencies:
      - supports-color

<<<<<<< HEAD
  '@typescript-eslint/utils@8.13.0(eslint@9.14.0)(typescript@5.6.3)':
    dependencies:
      '@eslint-community/eslint-utils': 4.4.1(eslint@9.14.0)
      '@typescript-eslint/scope-manager': 8.13.0
      '@typescript-eslint/types': 8.13.0
      '@typescript-eslint/typescript-estree': 8.13.0(typescript@5.6.3)
      eslint: 9.14.0
=======
  '@typescript-eslint/utils@8.16.0(eslint@9.15.0)(typescript@5.7.2)':
    dependencies:
      '@eslint-community/eslint-utils': 4.4.1(eslint@9.15.0)
      '@typescript-eslint/scope-manager': 8.16.0
      '@typescript-eslint/types': 8.16.0
      '@typescript-eslint/typescript-estree': 8.16.0(typescript@5.7.2)
      eslint: 9.15.0
    optionalDependencies:
      typescript: 5.7.2
>>>>>>> 69b61f5d
    transitivePeerDependencies:
      - supports-color

<<<<<<< HEAD
  '@typescript-eslint/visitor-keys@8.13.0':
    dependencies:
      '@typescript-eslint/types': 8.13.0
      eslint-visitor-keys: 3.4.3
=======
  '@typescript-eslint/visitor-keys@8.16.0':
    dependencies:
      '@typescript-eslint/types': 8.16.0
      eslint-visitor-keys: 4.2.0
>>>>>>> 69b61f5d

  '@vitest/expect@2.1.6':
    dependencies:
      '@vitest/spy': 2.1.6
      '@vitest/utils': 2.1.6
      chai: 5.1.2
      tinyrainbow: 1.2.0

<<<<<<< HEAD
  '@vitest/mocker@2.1.4(vite@5.4.10(@types/node@22.9.0))':
=======
  '@vitest/mocker@2.1.6(vite@5.4.11(@types/node@22.10.1))':
>>>>>>> 69b61f5d
    dependencies:
      '@vitest/spy': 2.1.6
      estree-walker: 3.0.3
      magic-string: 0.30.13
    optionalDependencies:
<<<<<<< HEAD
      vite: 5.4.10(@types/node@22.9.0)
=======
      vite: 5.4.11(@types/node@22.10.1)
>>>>>>> 69b61f5d

  '@vitest/pretty-format@2.1.6':
    dependencies:
      tinyrainbow: 1.2.0

  '@vitest/runner@2.1.6':
    dependencies:
      '@vitest/utils': 2.1.6
      pathe: 1.1.2

  '@vitest/snapshot@2.1.6':
    dependencies:
      '@vitest/pretty-format': 2.1.6
      magic-string: 0.30.13
      pathe: 1.1.2

  '@vitest/spy@2.1.6':
    dependencies:
      tinyspy: 3.0.2

  '@vitest/utils@2.1.6':
    dependencies:
      '@vitest/pretty-format': 2.1.6
      loupe: 3.1.2
      tinyrainbow: 1.2.0

  '@yaireo/tagify@4.17.9(prop-types@15.8.1)':
    dependencies:
      prop-types: 15.8.1

  '@yr/monotone-cubic-spline@1.0.3': {}

  ab@https://codeload.github.com/lichess-org/ab-stub/tar.gz/94236bf34dbc9c05daf50f4c9842d859b9142be0: {}

  acorn-jsx@5.3.2(acorn@8.14.0):
    dependencies:
      acorn: 8.14.0

  acorn@8.14.0: {}

  agent-base@7.1.1:
    dependencies:
      debug: 4.3.7
    transitivePeerDependencies:
      - supports-color

  ajv@6.12.6:
    dependencies:
      fast-deep-equal: 3.1.3
      fast-json-stable-stringify: 2.1.0
      json-schema-traverse: 0.4.1
      uri-js: 4.4.1

  ansi-escapes@7.0.0:
    dependencies:
      environment: 1.1.0

  ansi-regex@5.0.1: {}

  ansi-regex@6.1.0: {}

  ansi-styles@4.3.0:
    dependencies:
      color-convert: 2.0.1

  ansi-styles@6.2.1: {}

  anymatch@3.1.3:
    dependencies:
      normalize-path: 3.0.0
      picomatch: 2.3.1

  apexcharts@3.54.1:
    dependencies:
      '@yr/monotone-cubic-spline': 1.0.3
      svg.draggable.js: 2.2.2
      svg.easing.js: 2.0.0
      svg.filter.js: 2.0.2
      svg.pathmorphing.js: 0.1.3
      svg.resize.js: 1.4.3
      svg.select.js: 3.0.1

  arg@4.1.3: {}

  argparse@2.0.1: {}

  assertion-error@2.0.1: {}

  asynckit@0.4.0: {}

  balanced-match@1.0.2: {}

  binary-extensions@2.3.0: {}

  brace-expansion@1.1.11:
    dependencies:
      balanced-match: 1.0.2
      concat-map: 0.0.1

  brace-expansion@2.0.1:
    dependencies:
      balanced-match: 1.0.2

  braces@3.0.3:
    dependencies:
      fill-range: 7.1.1

  cac@6.7.14: {}

  callsites@3.1.0: {}

  camelcase@5.3.1: {}

  canvas-confetti@1.9.3: {}

  chai@5.1.2:
    dependencies:
      assertion-error: 2.0.1
      check-error: 2.1.1
      deep-eql: 5.0.2
      loupe: 3.1.2
      pathval: 2.0.0

  chalk@4.1.2:
    dependencies:
      ansi-styles: 4.3.0
      supports-color: 7.2.0

  chalk@5.3.0: {}

  chart.js@4.4.3:
    dependencies:
      '@kurkle/color': 0.3.2

  chart.js@4.4.6:
    dependencies:
      '@kurkle/color': 0.3.4

  chartjs-adapter-dayjs-4@1.0.4(chart.js@4.4.6)(dayjs@1.11.13):
    dependencies:
      chart.js: 4.4.6
      dayjs: 1.11.13

  chartjs-plugin-datalabels@2.2.0(chart.js@4.4.6):
    dependencies:
      chart.js: 4.4.6

  chartjs-plugin-zoom@2.2.0(chart.js@4.4.6):
    dependencies:
      '@types/hammerjs': 2.0.46
      chart.js: 4.4.6
      hammerjs: 2.0.8

  check-error@2.1.1: {}

  chessground@9.1.1: {}

  chessops@0.14.2:
    dependencies:
      '@badrap/result': 0.2.13

  chokidar@3.6.0:
    dependencies:
      anymatch: 3.1.3
      braces: 3.0.3
      glob-parent: 5.1.2
      is-binary-path: 2.1.0
      is-glob: 4.0.3
      normalize-path: 3.0.0
      readdirp: 3.6.0
    optionalDependencies:
      fsevents: 2.3.3

  cli-cursor@5.0.0:
    dependencies:
      restore-cursor: 5.1.0

  cli-truncate@4.0.0:
    dependencies:
      slice-ansi: 5.0.0
      string-width: 7.2.0

  cliui@6.0.0:
    dependencies:
      string-width: 4.2.3
      strip-ansi: 6.0.1
      wrap-ansi: 6.2.0

  color-convert@2.0.1:
    dependencies:
      color-name: 1.1.4

  color-name@1.1.4: {}

  colorette@2.0.20: {}

  combined-stream@1.0.8:
    dependencies:
      delayed-stream: 1.0.0

  commander@12.1.0: {}

  concat-map@0.0.1: {}

  cropperjs@1.6.2: {}

  cross-spawn@7.0.6:
    dependencies:
      path-key: 3.1.1
      shebang-command: 2.0.0
      which: 2.0.2

  cssstyle@4.1.0:
    dependencies:
      rrweb-cssom: 0.7.1

  csstype@3.1.3: {}

  data-urls@5.0.0:
    dependencies:
      whatwg-mimetype: 4.0.0
      whatwg-url: 14.0.0

  date-fns@2.30.0:
    dependencies:
      '@babel/runtime': 7.26.0

  dayjs@1.11.13: {}

  debounce-promise@3.1.2: {}

  debug@4.3.7:
    dependencies:
      ms: 2.1.3

  decamelize@1.2.0: {}

  decimal.js@10.4.3: {}

  deep-eql@5.0.2: {}

  deep-is@0.1.4: {}

  deepmerge@4.3.1: {}

  delayed-stream@1.0.0: {}

  dialog-polyfill@0.5.6: {}

  dijkstrajs@1.0.3: {}

  dompurify@2.5.7: {}

  dragscroll@0.0.8: {}

  emoji-mart@5.6.0: {}

  emoji-regex@10.4.0: {}

  emoji-regex@8.0.0: {}

  entities@4.5.0: {}

  environment@1.1.0: {}

  es-module-lexer@1.5.4: {}

  esbuild@0.21.5:
    optionalDependencies:
      '@esbuild/aix-ppc64': 0.21.5
      '@esbuild/android-arm': 0.21.5
      '@esbuild/android-arm64': 0.21.5
      '@esbuild/android-x64': 0.21.5
      '@esbuild/darwin-arm64': 0.21.5
      '@esbuild/darwin-x64': 0.21.5
      '@esbuild/freebsd-arm64': 0.21.5
      '@esbuild/freebsd-x64': 0.21.5
      '@esbuild/linux-arm': 0.21.5
      '@esbuild/linux-arm64': 0.21.5
      '@esbuild/linux-ia32': 0.21.5
      '@esbuild/linux-loong64': 0.21.5
      '@esbuild/linux-mips64el': 0.21.5
      '@esbuild/linux-ppc64': 0.21.5
      '@esbuild/linux-riscv64': 0.21.5
      '@esbuild/linux-s390x': 0.21.5
      '@esbuild/linux-x64': 0.21.5
      '@esbuild/netbsd-x64': 0.21.5
      '@esbuild/openbsd-x64': 0.21.5
      '@esbuild/sunos-x64': 0.21.5
      '@esbuild/win32-arm64': 0.21.5
      '@esbuild/win32-ia32': 0.21.5
      '@esbuild/win32-x64': 0.21.5

  escape-string-regexp@4.0.0: {}

  eslint-scope@8.2.0:
    dependencies:
      esrecurse: 4.3.0
      estraverse: 5.3.0

  eslint-visitor-keys@3.4.3: {}

  eslint-visitor-keys@4.2.0: {}

  eslint@9.15.0:
    dependencies:
      '@eslint-community/eslint-utils': 4.4.1(eslint@9.15.0)
      '@eslint-community/regexpp': 4.12.1
      '@eslint/config-array': 0.19.0
      '@eslint/core': 0.9.0
      '@eslint/eslintrc': 3.2.0
      '@eslint/js': 9.15.0
      '@eslint/plugin-kit': 0.2.3
      '@humanfs/node': 0.16.6
      '@humanwhocodes/module-importer': 1.0.1
      '@humanwhocodes/retry': 0.4.1
      '@types/estree': 1.0.6
      '@types/json-schema': 7.0.15
      ajv: 6.12.6
      chalk: 4.1.2
      cross-spawn: 7.0.6
      debug: 4.3.7
      escape-string-regexp: 4.0.0
      eslint-scope: 8.2.0
      eslint-visitor-keys: 4.2.0
      espree: 10.3.0
      esquery: 1.6.0
      esutils: 2.0.3
      fast-deep-equal: 3.1.3
      file-entry-cache: 8.0.0
      find-up: 5.0.0
      glob-parent: 6.0.2
      ignore: 5.3.2
      imurmurhash: 0.1.4
      is-glob: 4.0.3
      json-stable-stringify-without-jsonify: 1.0.1
      lodash.merge: 4.6.2
      minimatch: 3.1.2
      natural-compare: 1.4.0
      optionator: 0.9.4
    transitivePeerDependencies:
      - supports-color

  espree@10.3.0:
    dependencies:
      acorn: 8.14.0
      acorn-jsx: 5.3.2(acorn@8.14.0)
      eslint-visitor-keys: 4.2.0

  esquery@1.6.0:
    dependencies:
      estraverse: 5.3.0

  esrecurse@4.3.0:
    dependencies:
      estraverse: 5.3.0

  estraverse@5.3.0: {}

  estree-walker@3.0.3:
    dependencies:
      '@types/estree': 1.0.6

  esutils@2.0.3: {}

  eventemitter3@4.0.7: {}

  eventemitter3@5.0.1: {}

  execa@8.0.1:
    dependencies:
      cross-spawn: 7.0.6
      get-stream: 8.0.1
      human-signals: 5.0.0
      is-stream: 3.0.0
      merge-stream: 2.0.0
      npm-run-path: 5.3.0
      onetime: 6.0.0
      signal-exit: 4.1.0
      strip-final-newline: 3.0.0

  expect-type@1.1.0: {}

  fast-deep-equal@3.1.3: {}

  fast-diff@1.3.0: {}

  fast-glob@3.3.2:
    dependencies:
      '@nodelib/fs.stat': 2.0.5
      '@nodelib/fs.walk': 1.2.8
      glob-parent: 5.1.2
      merge2: 1.4.1
      micromatch: 4.0.8

  fast-json-stable-stringify@2.1.0: {}

  fast-levenshtein@2.0.6: {}

  fast-xml-parser@4.5.0:
    dependencies:
      strnum: 1.0.5

  fastq@1.17.1:
    dependencies:
      reusify: 1.0.4

  file-entry-cache@8.0.0:
    dependencies:
      flat-cache: 4.0.1

  fill-range@7.1.1:
    dependencies:
      to-regex-range: 5.0.1

  find-up@4.1.0:
    dependencies:
      locate-path: 5.0.0
      path-exists: 4.0.0

  find-up@5.0.0:
    dependencies:
      locate-path: 6.0.0
      path-exists: 4.0.0

  flat-cache@4.0.1:
    dependencies:
      flatted: 3.3.2
      keyv: 4.5.4

  flatpickr@4.6.13: {}

  flatted@3.3.2: {}

  form-data@4.0.1:
    dependencies:
      asynckit: 0.4.0
      combined-stream: 1.0.8
      mime-types: 2.1.35

  fsevents@2.3.3:
    optional: true

  get-caller-file@2.0.5: {}

  get-east-asian-width@1.3.0: {}

  get-stream@8.0.1: {}

  glob-parent@5.1.2:
    dependencies:
      is-glob: 4.0.3

  glob-parent@6.0.2:
    dependencies:
      is-glob: 4.0.3

  globals@14.0.0: {}

  graphemer@1.4.0: {}

  hammerjs@2.0.8: {}

  has-flag@4.0.0: {}

  html-encoding-sniffer@4.0.0:
    dependencies:
      whatwg-encoding: 3.1.1

  http-proxy-agent@7.0.2:
    dependencies:
      agent-base: 7.1.1
      debug: 4.3.7
    transitivePeerDependencies:
      - supports-color

  https-proxy-agent@7.0.5:
    dependencies:
      agent-base: 7.1.1
      debug: 4.3.7
    transitivePeerDependencies:
      - supports-color

  human-signals@5.0.0: {}

  iconv-lite@0.6.3:
    dependencies:
      safer-buffer: 2.1.2

  idb-keyval@6.2.1: {}

  ignore@5.3.2: {}

  import-fresh@3.3.0:
    dependencies:
      parent-module: 1.0.1
      resolve-from: 4.0.0

  imurmurhash@0.1.4: {}

  is-binary-path@2.1.0:
    dependencies:
      binary-extensions: 2.3.0

  is-extglob@2.1.1: {}

  is-fullwidth-code-point@3.0.0: {}

  is-fullwidth-code-point@4.0.0: {}

  is-fullwidth-code-point@5.0.0:
    dependencies:
      get-east-asian-width: 1.3.0

  is-glob@4.0.3:
    dependencies:
      is-extglob: 2.1.1

  is-number@7.0.0: {}

  is-potential-custom-element-name@1.0.1: {}

  is-stream@3.0.0: {}

  isexe@2.0.0: {}

  js-tokens@4.0.0: {}

  js-yaml@4.1.0:
    dependencies:
      argparse: 2.0.1

  jsdom@25.0.1:
    dependencies:
      cssstyle: 4.1.0
      data-urls: 5.0.0
      decimal.js: 10.4.3
      form-data: 4.0.1
      html-encoding-sniffer: 4.0.0
      http-proxy-agent: 7.0.2
      https-proxy-agent: 7.0.5
      is-potential-custom-element-name: 1.0.1
      nwsapi: 2.2.13
      parse5: 7.2.1
      rrweb-cssom: 0.7.1
      saxes: 6.0.0
      symbol-tree: 3.2.4
      tough-cookie: 5.0.0
      w3c-xmlserializer: 5.0.0
      webidl-conversions: 7.0.0
      whatwg-encoding: 3.1.1
      whatwg-mimetype: 4.0.0
      whatwg-url: 14.0.0
      ws: 8.18.0
      xml-name-validator: 5.0.0
    transitivePeerDependencies:
      - bufferutil
      - supports-color
      - utf-8-validate

  json-buffer@3.0.1: {}

  json-schema-traverse@0.4.1: {}

  json-stable-stringify-without-jsonify@1.0.1: {}

  json-stringify-pretty-compact@4.0.0: {}

  keyv@4.5.4:
    dependencies:
      json-buffer: 3.0.1

  levn@0.4.1:
    dependencies:
      prelude-ls: 1.2.1
      type-check: 0.4.0

  lichess-pgn-viewer@2.2.0:
    dependencies:
      '@types/node': 22.10.1
      chessground: 9.1.1
      chessops: 0.14.2
      snabbdom: 3.5.1

  lila-stockfish-web@0.0.7: {}

  lilconfig@3.1.2: {}

  lint-staged@15.2.10:
    dependencies:
      chalk: 5.3.0
      commander: 12.1.0
      debug: 4.3.7
      execa: 8.0.1
      lilconfig: 3.1.2
      listr2: 8.2.5
      micromatch: 4.0.8
      pidtree: 0.6.0
      string-argv: 0.3.2
      yaml: 2.5.1
    transitivePeerDependencies:
      - supports-color

  listr2@8.2.5:
    dependencies:
      cli-truncate: 4.0.0
      colorette: 2.0.20
      eventemitter3: 5.0.1
      log-update: 6.1.0
      rfdc: 1.4.1
      wrap-ansi: 9.0.0

  locate-path@5.0.0:
    dependencies:
      p-locate: 4.1.0

  locate-path@6.0.0:
    dependencies:
      p-locate: 5.0.0

  lodash.merge@4.6.2: {}

  log-update@6.1.0:
    dependencies:
      ansi-escapes: 7.0.0
      cli-cursor: 5.0.0
      slice-ansi: 7.1.0
      strip-ansi: 7.1.0
      wrap-ansi: 9.0.0

  loose-envify@1.4.0:
    dependencies:
      js-tokens: 4.0.0

  loupe@3.1.2: {}

  magic-string@0.30.13:
    dependencies:
      '@jridgewell/sourcemap-codec': 1.5.0

  merge-stream@2.0.0: {}

  merge2@1.4.1: {}

  micromatch@4.0.8:
    dependencies:
      braces: 3.0.3
      picomatch: 2.3.1

  mime-db@1.52.0: {}

  mime-types@2.1.35:
    dependencies:
      mime-db: 1.52.0

  mimic-fn@4.0.0: {}

  mimic-function@5.0.1: {}

  minimatch@3.1.2:
    dependencies:
      brace-expansion: 1.1.11

  minimatch@9.0.5:
    dependencies:
      brace-expansion: 2.0.1

  ms@2.1.3: {}

  nanoid@3.3.7: {}

  natural-compare@1.4.0: {}

  normalize-path@3.0.0: {}

  nouislider@15.8.1: {}

  npm-run-path@5.3.0:
    dependencies:
      path-key: 4.0.0

  nwsapi@2.2.13: {}

  object-assign@4.1.1: {}

  onchange@7.1.0:
    dependencies:
      '@blakeembrey/deque': 1.0.5
      '@blakeembrey/template': 1.2.0
      arg: 4.1.3
      chokidar: 3.6.0
      cross-spawn: 7.0.6
      ignore: 5.3.2
      tree-kill: 1.2.2

  onetime@6.0.0:
    dependencies:
      mimic-fn: 4.0.0

  onetime@7.0.0:
    dependencies:
      mimic-function: 5.0.1

  optionator@0.9.4:
    dependencies:
      deep-is: 0.1.4
      fast-levenshtein: 2.0.6
      levn: 0.4.1
      prelude-ls: 1.2.1
      type-check: 0.4.0
      word-wrap: 1.2.5

  orderedmap@2.1.1: {}

  p-limit@2.3.0:
    dependencies:
      p-try: 2.2.0

  p-limit@3.1.0:
    dependencies:
      yocto-queue: 0.1.0

  p-locate@4.1.0:
    dependencies:
      p-limit: 2.3.0

  p-locate@5.0.0:
    dependencies:
      p-limit: 3.1.0

  p-try@2.2.0: {}

  parent-module@1.0.1:
    dependencies:
      callsites: 3.1.0

  parse5@7.2.1:
    dependencies:
      entities: 4.5.0

  path-exists@4.0.0: {}

  path-key@3.1.1: {}

  path-key@4.0.0: {}

  pathe@1.1.2: {}

  pathval@2.0.0: {}

  peerjs-js-binarypack@2.1.0: {}

  peerjs@1.5.4:
    dependencies:
      '@msgpack/msgpack': 2.8.0
      eventemitter3: 4.0.7
      peerjs-js-binarypack: 2.1.0
      webrtc-adapter: 9.0.1

  picocolors@1.1.1: {}

  picomatch@2.3.1: {}

  pidtree@0.6.0: {}

  pngjs@5.0.0: {}

  postcss@8.4.49:
    dependencies:
      nanoid: 3.3.7
      picocolors: 1.1.1
      source-map-js: 1.2.1

  prelude-ls@1.2.1: {}

<<<<<<< HEAD
  prettier@3.0.2: {}

  prettier@3.3.3: {}
=======
  prettier@3.4.1: {}
>>>>>>> 69b61f5d

  prop-types@15.8.1:
    dependencies:
      loose-envify: 1.4.0
      object-assign: 4.1.1
      react-is: 16.13.1

  prosemirror-commands@1.6.2:
    dependencies:
      prosemirror-model: 1.23.0
      prosemirror-state: 1.4.3
      prosemirror-transform: 1.10.2

  prosemirror-history@1.4.1:
    dependencies:
      prosemirror-state: 1.4.3
      prosemirror-transform: 1.10.2
      prosemirror-view: 1.36.0
      rope-sequence: 1.3.4

  prosemirror-inputrules@1.4.0:
    dependencies:
      prosemirror-state: 1.4.3
      prosemirror-transform: 1.10.2

  prosemirror-keymap@1.2.2:
    dependencies:
      prosemirror-state: 1.4.3
      w3c-keyname: 2.2.8

  prosemirror-model@1.23.0:
    dependencies:
      orderedmap: 2.1.1

  prosemirror-state@1.4.3:
    dependencies:
      prosemirror-model: 1.23.0
      prosemirror-transform: 1.10.2
      prosemirror-view: 1.36.0

  prosemirror-transform@1.10.2:
    dependencies:
      prosemirror-model: 1.23.0

  prosemirror-view@1.36.0:
    dependencies:
      prosemirror-model: 1.23.0
      prosemirror-state: 1.4.3
      prosemirror-transform: 1.10.2

  punycode@2.3.1: {}

  qrcode@1.5.4:
    dependencies:
      dijkstrajs: 1.0.3
      pngjs: 5.0.0
      yargs: 15.4.1

  queue-microtask@1.2.3: {}

  react-is@16.13.1: {}

  readdirp@3.6.0:
    dependencies:
      picomatch: 2.3.1

  regenerator-runtime@0.14.1: {}

  require-directory@2.1.1: {}

  require-main-filename@2.0.0: {}

  resolve-from@4.0.0: {}

  restore-cursor@5.1.0:
    dependencies:
      onetime: 7.0.0
      signal-exit: 4.1.0

  reusify@1.0.4: {}

  rfdc@1.4.1: {}

<<<<<<< HEAD
  rollup@4.24.4:
    dependencies:
      '@types/estree': 1.0.6
    optionalDependencies:
      '@rollup/rollup-android-arm-eabi': 4.24.4
      '@rollup/rollup-android-arm64': 4.24.4
      '@rollup/rollup-darwin-arm64': 4.24.4
      '@rollup/rollup-darwin-x64': 4.24.4
      '@rollup/rollup-freebsd-arm64': 4.24.4
      '@rollup/rollup-freebsd-x64': 4.24.4
      '@rollup/rollup-linux-arm-gnueabihf': 4.24.4
      '@rollup/rollup-linux-arm-musleabihf': 4.24.4
      '@rollup/rollup-linux-arm64-gnu': 4.24.4
      '@rollup/rollup-linux-arm64-musl': 4.24.4
      '@rollup/rollup-linux-powerpc64le-gnu': 4.24.4
      '@rollup/rollup-linux-riscv64-gnu': 4.24.4
      '@rollup/rollup-linux-s390x-gnu': 4.24.4
      '@rollup/rollup-linux-x64-gnu': 4.24.4
      '@rollup/rollup-linux-x64-musl': 4.24.4
      '@rollup/rollup-win32-arm64-msvc': 4.24.4
      '@rollup/rollup-win32-ia32-msvc': 4.24.4
      '@rollup/rollup-win32-x64-msvc': 4.24.4
=======
  rollup@4.27.3:
    dependencies:
      '@types/estree': 1.0.6
    optionalDependencies:
      '@rollup/rollup-android-arm-eabi': 4.27.3
      '@rollup/rollup-android-arm64': 4.27.3
      '@rollup/rollup-darwin-arm64': 4.27.3
      '@rollup/rollup-darwin-x64': 4.27.3
      '@rollup/rollup-freebsd-arm64': 4.27.3
      '@rollup/rollup-freebsd-x64': 4.27.3
      '@rollup/rollup-linux-arm-gnueabihf': 4.27.3
      '@rollup/rollup-linux-arm-musleabihf': 4.27.3
      '@rollup/rollup-linux-arm64-gnu': 4.27.3
      '@rollup/rollup-linux-arm64-musl': 4.27.3
      '@rollup/rollup-linux-powerpc64le-gnu': 4.27.3
      '@rollup/rollup-linux-riscv64-gnu': 4.27.3
      '@rollup/rollup-linux-s390x-gnu': 4.27.3
      '@rollup/rollup-linux-x64-gnu': 4.27.3
      '@rollup/rollup-linux-x64-musl': 4.27.3
      '@rollup/rollup-win32-arm64-msvc': 4.27.3
      '@rollup/rollup-win32-ia32-msvc': 4.27.3
      '@rollup/rollup-win32-x64-msvc': 4.27.3
>>>>>>> 69b61f5d
      fsevents: 2.3.3

  rope-sequence@1.3.4: {}

  rrweb-cssom@0.7.1: {}

  run-parallel@1.2.0:
    dependencies:
      queue-microtask: 1.2.3

  safer-buffer@2.1.2: {}

  saxes@6.0.0:
    dependencies:
      xmlchars: 2.2.0

  sdp@3.2.0: {}

  semver@7.6.3: {}

  set-blocking@2.0.0: {}

  shebang-command@2.0.0:
    dependencies:
      shebang-regex: 3.0.0

  shebang-regex@3.0.0: {}

  shepherd.js@11.2.0:
    dependencies:
      '@floating-ui/dom': 1.6.12
      deepmerge: 4.3.1

  siginfo@2.0.0: {}

  signal-exit@4.1.0: {}

  slice-ansi@5.0.0:
    dependencies:
      ansi-styles: 6.2.1
      is-fullwidth-code-point: 4.0.0

  slice-ansi@7.1.0:
    dependencies:
      ansi-styles: 6.2.1
      is-fullwidth-code-point: 5.0.0

  snabbdom@3.5.1: {}

  sortablejs@1.15.6: {}

  source-map-js@1.2.1: {}

  stackback@0.0.2: {}

  std-env@3.8.0: {}

  stockfish-mv.wasm@0.6.1: {}

  stockfish-nnue.wasm@1.0.0-1946a675.smolnet: {}

  stockfish.js@10.0.2: {}

  stockfish.wasm@0.10.0: {}

  string-argv@0.3.2: {}

  string-width@4.2.3:
    dependencies:
      emoji-regex: 8.0.0
      is-fullwidth-code-point: 3.0.0
      strip-ansi: 6.0.1

  string-width@7.2.0:
    dependencies:
      emoji-regex: 10.4.0
      get-east-asian-width: 1.3.0
      strip-ansi: 7.1.0

  strip-ansi@6.0.1:
    dependencies:
      ansi-regex: 5.0.1

  strip-ansi@7.1.0:
    dependencies:
      ansi-regex: 6.1.0

  strip-final-newline@3.0.0: {}

  strip-json-comments@3.1.1: {}

  strnum@1.0.5: {}

  supports-color@7.2.0:
    dependencies:
      has-flag: 4.0.0

  svg.draggable.js@2.2.2:
    dependencies:
      svg.js: 2.7.1

  svg.easing.js@2.0.0:
    dependencies:
      svg.js: 2.7.1

  svg.filter.js@2.0.2:
    dependencies:
      svg.js: 2.7.1

  svg.js@2.7.1: {}

  svg.pathmorphing.js@0.1.3:
    dependencies:
      svg.js: 2.7.1

  svg.resize.js@1.4.3:
    dependencies:
      svg.js: 2.7.1
      svg.select.js: 2.1.2

  svg.select.js@2.1.2:
    dependencies:
      svg.js: 2.7.1

  svg.select.js@3.0.1:
    dependencies:
      svg.js: 2.7.1

  symbol-tree@3.2.4: {}

  tablesort@5.3.0: {}

  textarea-caret@3.1.0: {}

  tinybench@2.9.0: {}

  tinyexec@0.3.1: {}

  tinypool@1.0.2: {}

  tinyrainbow@1.2.0: {}

  tinyspy@3.0.2: {}

  tldts-core@6.1.62: {}

  tldts@6.1.62:
    dependencies:
      tldts-core: 6.1.62

  to-regex-range@5.0.1:
    dependencies:
      is-number: 7.0.0

  tough-cookie@5.0.0:
    dependencies:
      tldts: 6.1.62

  tr46@5.0.0:
    dependencies:
      punycode: 2.3.1

  tree-kill@1.2.2: {}

  ts-api-utils@1.4.0(typescript@5.7.2):
    dependencies:
      typescript: 5.7.2

  ts-api-utils@1.4.3(typescript@5.7.2):
    dependencies:
      typescript: 5.7.2

  type-check@0.4.0:
    dependencies:
      prelude-ls: 1.2.1

  typescript@5.7.2: {}

  undate@0.3.0: {}

  undici-types@6.19.8: {}

  undici-types@6.20.0: {}

  uri-js@4.4.1:
    dependencies:
      punycode: 2.3.1

  uuid@9.0.0: {}

<<<<<<< HEAD
  vite-node@2.1.4(@types/node@22.9.0):
=======
  vite-node@2.1.6(@types/node@22.10.1):
>>>>>>> 69b61f5d
    dependencies:
      cac: 6.7.14
      debug: 4.3.7
      es-module-lexer: 1.5.4
      pathe: 1.1.2
<<<<<<< HEAD
      vite: 5.4.10(@types/node@22.9.0)
=======
      vite: 5.4.11(@types/node@22.10.1)
>>>>>>> 69b61f5d
    transitivePeerDependencies:
      - '@types/node'
      - less
      - lightningcss
      - sass
      - sass-embedded
      - stylus
      - sugarss
      - supports-color
      - terser

<<<<<<< HEAD
  vite@5.4.10(@types/node@22.9.0):
    dependencies:
      esbuild: 0.21.5
      postcss: 8.4.47
      rollup: 4.24.4
    optionalDependencies:
      '@types/node': 22.9.0
      fsevents: 2.3.3

  vitest@2.1.4(@types/node@22.9.0)(jsdom@25.0.1):
    dependencies:
      '@vitest/expect': 2.1.4
      '@vitest/mocker': 2.1.4(vite@5.4.10(@types/node@22.9.0))
      '@vitest/pretty-format': 2.1.4
      '@vitest/runner': 2.1.4
      '@vitest/snapshot': 2.1.4
      '@vitest/spy': 2.1.4
      '@vitest/utils': 2.1.4
=======
  vite@5.4.11(@types/node@22.10.1):
    dependencies:
      esbuild: 0.21.5
      postcss: 8.4.49
      rollup: 4.27.3
    optionalDependencies:
      '@types/node': 22.10.1
      fsevents: 2.3.3

  vitest@2.1.6(@types/node@22.10.1)(jsdom@25.0.1):
    dependencies:
      '@vitest/expect': 2.1.6
      '@vitest/mocker': 2.1.6(vite@5.4.11(@types/node@22.10.1))
      '@vitest/pretty-format': 2.1.6
      '@vitest/runner': 2.1.6
      '@vitest/snapshot': 2.1.6
      '@vitest/spy': 2.1.6
      '@vitest/utils': 2.1.6
>>>>>>> 69b61f5d
      chai: 5.1.2
      debug: 4.3.7
      expect-type: 1.1.0
      magic-string: 0.30.13
      pathe: 1.1.2
      std-env: 3.8.0
      tinybench: 2.9.0
      tinyexec: 0.3.1
      tinypool: 1.0.2
      tinyrainbow: 1.2.0
<<<<<<< HEAD
      vite: 5.4.10(@types/node@22.9.0)
      vite-node: 2.1.4(@types/node@22.9.0)
      why-is-node-running: 2.3.0
    optionalDependencies:
      '@types/node': 22.9.0
=======
      vite: 5.4.11(@types/node@22.10.1)
      vite-node: 2.1.6(@types/node@22.10.1)
      why-is-node-running: 2.3.0
    optionalDependencies:
      '@types/node': 22.10.1
>>>>>>> 69b61f5d
      jsdom: 25.0.1
    transitivePeerDependencies:
      - less
      - lightningcss
      - msw
      - sass
      - sass-embedded
      - stylus
      - sugarss
      - supports-color
      - terser

  vosk-browser@0.0.8:
    dependencies:
      uuid: 9.0.0

  w3c-keyname@2.2.8: {}

  w3c-xmlserializer@5.0.0:
    dependencies:
      xml-name-validator: 5.0.0

  webidl-conversions@7.0.0: {}

  webrtc-adapter@9.0.1:
    dependencies:
      sdp: 3.2.0

  whatwg-encoding@3.1.1:
    dependencies:
      iconv-lite: 0.6.3

  whatwg-mimetype@4.0.0: {}

  whatwg-url@14.0.0:
    dependencies:
      tr46: 5.0.0
      webidl-conversions: 7.0.0

  which-module@2.0.1: {}

  which@2.0.2:
    dependencies:
      isexe: 2.0.0

  why-is-node-running@2.3.0:
    dependencies:
      siginfo: 2.0.0
      stackback: 0.0.2

  word-wrap@1.2.5: {}

  wrap-ansi@6.2.0:
    dependencies:
      ansi-styles: 4.3.0
      string-width: 4.2.3
      strip-ansi: 6.0.1

  wrap-ansi@9.0.0:
    dependencies:
      ansi-styles: 6.2.1
      string-width: 7.2.0
      strip-ansi: 7.1.0

  ws@8.18.0: {}

  xml-name-validator@5.0.0: {}

  xmlchars@2.2.0: {}

  y18n@4.0.3: {}

  yaml@2.5.1: {}

  yargs-parser@18.1.3:
    dependencies:
      camelcase: 5.3.1
      decamelize: 1.2.0

  yargs@15.4.1:
    dependencies:
      cliui: 6.0.0
      decamelize: 1.2.0
      find-up: 4.1.0
      get-caller-file: 2.0.5
      require-directory: 2.1.1
      require-main-filename: 2.0.0
      set-blocking: 2.0.0
      string-width: 4.2.3
      which-module: 2.0.1
      y18n: 4.0.3
      yargs-parser: 18.1.3

  yocto-queue@0.1.0: {}

  zerofish@0.0.29:
    dependencies:
      '@types/emscripten': 1.39.13
      '@types/node': 22.9.0
      '@types/web': 0.0.154
      prettier: 3.0.2
      typescript: 5.6.3

  zxcvbn@4.4.2: {}<|MERGE_RESOLUTION|>--- conflicted
+++ resolved
@@ -12,30 +12,17 @@
         specifier: workspace:*
         version: link:ui/@types/lichess
       '@types/node':
-<<<<<<< HEAD
-        specifier: ^22.8.7
-        version: 22.9.0
-=======
         specifier: ^22.10.1
         version: 22.10.1
->>>>>>> 69b61f5d
       '@types/web':
         specifier: ^0.0.180
         version: 0.0.180
       '@typescript-eslint/eslint-plugin':
-<<<<<<< HEAD
-        specifier: ^8.12.2
-        version: 8.13.0(@typescript-eslint/parser@8.13.0(eslint@9.14.0)(typescript@5.6.3))(eslint@9.14.0)(typescript@5.6.3)
-      '@typescript-eslint/parser':
-        specifier: ^8.12.2
-        version: 8.13.0(eslint@9.14.0)(typescript@5.6.3)
-=======
         specifier: ^8.16.0
         version: 8.16.0(@typescript-eslint/parser@8.16.0(eslint@9.15.0)(typescript@5.7.2))(eslint@9.15.0)(typescript@5.7.2)
       '@typescript-eslint/parser':
         specifier: ^8.16.0
         version: 8.16.0(eslint@9.15.0)(typescript@5.7.2)
->>>>>>> 69b61f5d
       ab:
         specifier: github:lichess-org/ab-stub
         version: https://codeload.github.com/lichess-org/ab-stub/tar.gz/94236bf34dbc9c05daf50f4c9842d859b9142be0
@@ -76,18 +63,6 @@
         specifier: ^4.5.0
         version: 4.5.0
 
-<<<<<<< HEAD
-  ui:
-    dependencies:
-      jsdom:
-        specifier: ^25.0.1
-        version: 25.0.1
-      vitest:
-        specifier: ^2.1.4
-        version: 2.1.4(@types/node@22.9.0)(jsdom@25.0.1)
-
-=======
->>>>>>> 69b61f5d
   ui/@types/lichess: {}
 
   ui/analyse:
@@ -444,7 +419,7 @@
         version: link:../chess
       chessops:
         specifier: ^0.14.0
-        version: 0.14.1
+        version: 0.14.2
       common:
         specifier: workspace:*
         version: link:../common
@@ -984,95 +959,6 @@
     resolution: {integrity: sha512-oGB+UxlgWcgQkgwo8GcEGwemoTFt3FIO9ababBmaGwXIoBKZ+GTy0pP185beGg7Llih/NSHSV2XAs1lnznocSg==}
     engines: {node: '>= 8'}
 
-<<<<<<< HEAD
-  '@rollup/rollup-android-arm-eabi@4.24.4':
-    resolution: {integrity: sha512-jfUJrFct/hTA0XDM5p/htWKoNNTbDLY0KRwEt6pyOA6k2fmk0WVwl65PdUdJZgzGEHWx+49LilkcSaumQRyNQw==}
-    cpu: [arm]
-    os: [android]
-
-  '@rollup/rollup-android-arm64@4.24.4':
-    resolution: {integrity: sha512-j4nrEO6nHU1nZUuCfRKoCcvh7PIywQPUCBa2UsootTHvTHIoIu2BzueInGJhhvQO/2FTRdNYpf63xsgEqH9IhA==}
-    cpu: [arm64]
-    os: [android]
-
-  '@rollup/rollup-darwin-arm64@4.24.4':
-    resolution: {integrity: sha512-GmU/QgGtBTeraKyldC7cDVVvAJEOr3dFLKneez/n7BvX57UdhOqDsVwzU7UOnYA7AAOt+Xb26lk79PldDHgMIQ==}
-    cpu: [arm64]
-    os: [darwin]
-
-  '@rollup/rollup-darwin-x64@4.24.4':
-    resolution: {integrity: sha512-N6oDBiZCBKlwYcsEPXGDE4g9RoxZLK6vT98M8111cW7VsVJFpNEqvJeIPfsCzbf0XEakPslh72X0gnlMi4Ddgg==}
-    cpu: [x64]
-    os: [darwin]
-
-  '@rollup/rollup-freebsd-arm64@4.24.4':
-    resolution: {integrity: sha512-py5oNShCCjCyjWXCZNrRGRpjWsF0ic8f4ieBNra5buQz0O/U6mMXCpC1LvrHuhJsNPgRt36tSYMidGzZiJF6mw==}
-    cpu: [arm64]
-    os: [freebsd]
-
-  '@rollup/rollup-freebsd-x64@4.24.4':
-    resolution: {integrity: sha512-L7VVVW9FCnTTp4i7KrmHeDsDvjB4++KOBENYtNYAiYl96jeBThFfhP6HVxL74v4SiZEVDH/1ILscR5U9S4ms4g==}
-    cpu: [x64]
-    os: [freebsd]
-
-  '@rollup/rollup-linux-arm-gnueabihf@4.24.4':
-    resolution: {integrity: sha512-10ICosOwYChROdQoQo589N5idQIisxjaFE/PAnX2i0Zr84mY0k9zul1ArH0rnJ/fpgiqfu13TFZR5A5YJLOYZA==}
-    cpu: [arm]
-    os: [linux]
-
-  '@rollup/rollup-linux-arm-musleabihf@4.24.4':
-    resolution: {integrity: sha512-ySAfWs69LYC7QhRDZNKqNhz2UKN8LDfbKSMAEtoEI0jitwfAG2iZwVqGACJT+kfYvvz3/JgsLlcBP+WWoKCLcw==}
-    cpu: [arm]
-    os: [linux]
-
-  '@rollup/rollup-linux-arm64-gnu@4.24.4':
-    resolution: {integrity: sha512-uHYJ0HNOI6pGEeZ/5mgm5arNVTI0nLlmrbdph+pGXpC9tFHFDQmDMOEqkmUObRfosJqpU8RliYoGz06qSdtcjg==}
-    cpu: [arm64]
-    os: [linux]
-
-  '@rollup/rollup-linux-arm64-musl@4.24.4':
-    resolution: {integrity: sha512-38yiWLemQf7aLHDgTg85fh3hW9stJ0Muk7+s6tIkSUOMmi4Xbv5pH/5Bofnsb6spIwD5FJiR+jg71f0CH5OzoA==}
-    cpu: [arm64]
-    os: [linux]
-
-  '@rollup/rollup-linux-powerpc64le-gnu@4.24.4':
-    resolution: {integrity: sha512-q73XUPnkwt9ZNF2xRS4fvneSuaHw2BXuV5rI4cw0fWYVIWIBeDZX7c7FWhFQPNTnE24172K30I+dViWRVD9TwA==}
-    cpu: [ppc64]
-    os: [linux]
-
-  '@rollup/rollup-linux-riscv64-gnu@4.24.4':
-    resolution: {integrity: sha512-Aie/TbmQi6UXokJqDZdmTJuZBCU3QBDA8oTKRGtd4ABi/nHgXICulfg1KI6n9/koDsiDbvHAiQO3YAUNa/7BCw==}
-    cpu: [riscv64]
-    os: [linux]
-
-  '@rollup/rollup-linux-s390x-gnu@4.24.4':
-    resolution: {integrity: sha512-P8MPErVO/y8ohWSP9JY7lLQ8+YMHfTI4bAdtCi3pC2hTeqFJco2jYspzOzTUB8hwUWIIu1xwOrJE11nP+0JFAQ==}
-    cpu: [s390x]
-    os: [linux]
-
-  '@rollup/rollup-linux-x64-gnu@4.24.4':
-    resolution: {integrity: sha512-K03TljaaoPK5FOyNMZAAEmhlyO49LaE4qCsr0lYHUKyb6QacTNF9pnfPpXnFlFD3TXuFbFbz7tJ51FujUXkXYA==}
-    cpu: [x64]
-    os: [linux]
-
-  '@rollup/rollup-linux-x64-musl@4.24.4':
-    resolution: {integrity: sha512-VJYl4xSl/wqG2D5xTYncVWW+26ICV4wubwN9Gs5NrqhJtayikwCXzPL8GDsLnaLU3WwhQ8W02IinYSFJfyo34Q==}
-    cpu: [x64]
-    os: [linux]
-
-  '@rollup/rollup-win32-arm64-msvc@4.24.4':
-    resolution: {integrity: sha512-ku2GvtPwQfCqoPFIJCqZ8o7bJcj+Y54cZSr43hHca6jLwAiCbZdBUOrqE6y29QFajNAzzpIOwsckaTFmN6/8TA==}
-    cpu: [arm64]
-    os: [win32]
-
-  '@rollup/rollup-win32-ia32-msvc@4.24.4':
-    resolution: {integrity: sha512-V3nCe+eTt/W6UYNr/wGvO1fLpHUrnlirlypZfKCT1fG6hWfqhPgQV/K/mRBXBpxc0eKLIF18pIOFVPh0mqHjlg==}
-    cpu: [ia32]
-    os: [win32]
-
-  '@rollup/rollup-win32-x64-msvc@4.24.4':
-    resolution: {integrity: sha512-LTw1Dfd0mBIEqUVCxbvTE/LLo+9ZxVC9k99v1v4ahg9Aak6FpqOfNu5kRkeTAn0wphoC4JU7No1/rL+bBCEwhg==}
-=======
   '@rollup/rollup-android-arm-eabi@4.27.3':
     resolution: {integrity: sha512-EzxVSkIvCFxUd4Mgm4xR9YXrcp976qVaHnqom/Tgm+vU79k4vV4eYTjmRvGfeoW8m9LVcsAy/lGjcgVegKEhLQ==}
     cpu: [arm]
@@ -1160,7 +1046,6 @@
 
   '@rollup/rollup-win32-x64-msvc@4.27.3':
     resolution: {integrity: sha512-vliZLrDmYKyaUoMzEbMTg2JkerfBjn03KmAw9CykO0Zzkzoyd7o3iZNam/TpyWNjNT+Cz2iO3P9Smv2wgrR+Eg==}
->>>>>>> 69b61f5d
     cpu: [x64]
     os: [win32]
 
@@ -1205,13 +1090,11 @@
   '@types/node@22.10.1':
     resolution: {integrity: sha512-qKgsUwfHZV2WCWLAnVP1JqnpE6Im6h3Y0+fYgMTasNQ7V++CBX5OT1as0g0f+OyubbFqhf6XVNIsmN4IIhEgGQ==}
 
-<<<<<<< HEAD
   '@types/node@22.9.0':
     resolution: {integrity: sha512-vuyHg81vvWA1Z1ELfvLko2c8f34gyA0zaic0+Rllc5lbCnbSyuvb2Oxpm6TAUAC/2xZN3QGqxBNggD1nNR2AfQ==}
-=======
+
   '@types/node@22.9.1':
     resolution: {integrity: sha512-p8Yy/8sw1caA8CdRIQBG5tiLHmxtQKObCijiAa9Ez+d4+PRffM4054xbju0msf+cvhJpnFEeNjxmVT/0ipktrg==}
->>>>>>> 69b61f5d
 
   '@types/prop-types@15.7.13':
     resolution: {integrity: sha512-hCZTSvwbzWGvhqxp/RqVqwU999pBf2vp7hzIjiYOsl8wqOmUxkQ6ddw1cV3l8811+kdUFus/q4d1Y3E3SyEifA==}
@@ -1228,16 +1111,11 @@
   '@types/sortablejs@1.15.8':
     resolution: {integrity: sha512-b79830lW+RZfwaztgs1aVPgbasJ8e7AXtZYHTELNXZPsERt4ymJdjV4OccDbHQAvHrCcFpbF78jkm0R6h/pZVg==}
 
-<<<<<<< HEAD
   '@types/web@0.0.154':
     resolution: {integrity: sha512-Tc10Nkpbb8AgM3iGnrvpKVb6x8pzrZpMCPqMJe8htXoEdNDKojEevNAkCjxkjCLZF2p1ZB+gknAwdbkypxwxKg==}
 
-  '@types/web@0.0.166':
-    resolution: {integrity: sha512-qvY/TzK1WuxfeACL3Zzw+gMivGiIynRKH98nLET7ACzTRTX8CWMA6LQJ9WayIHvTBU1JeFCBRIBjsxhGz4TfHQ==}
-=======
   '@types/web@0.0.180':
     resolution: {integrity: sha512-G4sAw9smNoDTMBQtNupDd+2v9SWlqJfdOSRXbMg/KFLmYYhq+RI5oK98kXubfLB/49LKMN7eEzBaGtLMSEAy9A==}
->>>>>>> 69b61f5d
 
   '@types/webrtc@0.0.44':
     resolution: {integrity: sha512-4BJZdzrApNFeuXgucyqs24k69f7oti3wUcGEbFbaV08QBh7yEe3tnRRuYXlyXJNXiumpZujiZqUZZ2/gMSeO0g==}
@@ -1248,13 +1126,8 @@
   '@types/zxcvbn@4.4.5':
     resolution: {integrity: sha512-FZJgC5Bxuqg7Rhsm/bx6gAruHHhDQ55r+s0JhDh8CQ16fD7NsJJ+p8YMMQDhSQoIrSmjpqqYWA96oQVMNkjRyA==}
 
-<<<<<<< HEAD
-  '@typescript-eslint/eslint-plugin@8.13.0':
-    resolution: {integrity: sha512-nQtBLiZYMUPkclSeC3id+x4uVd1SGtHuElTxL++SfP47jR0zfkZBJHc+gL4qPsgTuypz0k8Y2GheaDYn6Gy3rg==}
-=======
   '@typescript-eslint/eslint-plugin@8.16.0':
     resolution: {integrity: sha512-5YTHKV8MYlyMI6BaEG7crQ9BhSc8RxzshOReKwZwRWN0+XvvTOm+L/UYLCYxFpfwYuAAqhxiq4yae0CMFwbL7Q==}
->>>>>>> 69b61f5d
     engines: {node: ^18.18.0 || ^20.9.0 || >=21.1.0}
     peerDependencies:
       '@typescript-eslint/parser': ^8.0.0 || ^8.0.0-alpha.0
@@ -1264,13 +1137,8 @@
       typescript:
         optional: true
 
-<<<<<<< HEAD
-  '@typescript-eslint/parser@8.13.0':
-    resolution: {integrity: sha512-w0xp+xGg8u/nONcGw1UXAr6cjCPU1w0XVyBs6Zqaj5eLmxkKQAByTdV/uGgNN5tVvN/kKpoQlP2cL7R+ajZZIQ==}
-=======
   '@typescript-eslint/parser@8.16.0':
     resolution: {integrity: sha512-D7DbgGFtsqIPIFMPJwCad9Gfi/hC0PWErRRHFnaCWoEDYi5tQUDiJCTmGUbBiLzjqAck4KcXt9Ayj0CNlIrF+w==}
->>>>>>> 69b61f5d
     engines: {node: ^18.18.0 || ^20.9.0 || >=21.1.0}
     peerDependencies:
       eslint: ^8.57.0 || ^9.0.0
@@ -1279,21 +1147,12 @@
       typescript:
         optional: true
 
-<<<<<<< HEAD
-  '@typescript-eslint/scope-manager@8.13.0':
-    resolution: {integrity: sha512-XsGWww0odcUT0gJoBZ1DeulY1+jkaHUciUq4jKNv4cpInbvvrtDoyBH9rE/n2V29wQJPk8iCH1wipra9BhmiMA==}
-    engines: {node: ^18.18.0 || ^20.9.0 || >=21.1.0}
-
-  '@typescript-eslint/type-utils@8.13.0':
-    resolution: {integrity: sha512-Rqnn6xXTR316fP4D2pohZenJnp+NwQ1mo7/JM+J1LWZENSLkJI8ID8QNtlvFeb0HnFSK94D6q0cnMX6SbE5/vA==}
-=======
   '@typescript-eslint/scope-manager@8.16.0':
     resolution: {integrity: sha512-mwsZWubQvBki2t5565uxF0EYvG+FwdFb8bMtDuGQLdCCnGPrDEDvm1gtfynuKlnpzeBRqdFCkMf9jg1fnAK8sg==}
     engines: {node: ^18.18.0 || ^20.9.0 || >=21.1.0}
 
   '@typescript-eslint/type-utils@8.16.0':
     resolution: {integrity: sha512-IqZHGG+g1XCWX9NyqnI/0CX5LL8/18awQqmkZSl2ynn8F76j579dByc0jhfVSnSnhf7zv76mKBQv9HQFKvDCgg==}
->>>>>>> 69b61f5d
     engines: {node: ^18.18.0 || ^20.9.0 || >=21.1.0}
     peerDependencies:
       eslint: ^8.57.0 || ^9.0.0
@@ -1302,21 +1161,12 @@
       typescript:
         optional: true
 
-<<<<<<< HEAD
-  '@typescript-eslint/types@8.13.0':
-    resolution: {integrity: sha512-4cyFErJetFLckcThRUFdReWJjVsPCqyBlJTi6IDEpc1GWCIIZRFxVppjWLIMcQhNGhdWJJRYFHpHoDWvMlDzng==}
-    engines: {node: ^18.18.0 || ^20.9.0 || >=21.1.0}
-
-  '@typescript-eslint/typescript-estree@8.13.0':
-    resolution: {integrity: sha512-v7SCIGmVsRK2Cy/LTLGN22uea6SaUIlpBcO/gnMGT/7zPtxp90bphcGf4fyrCQl3ZtiBKqVTG32hb668oIYy1g==}
-=======
   '@typescript-eslint/types@8.16.0':
     resolution: {integrity: sha512-NzrHj6thBAOSE4d9bsuRNMvk+BvaQvmY4dDglgkgGC0EW/tB3Kelnp3tAKH87GEwzoxgeQn9fNGRyFJM/xd+GQ==}
     engines: {node: ^18.18.0 || ^20.9.0 || >=21.1.0}
 
   '@typescript-eslint/typescript-estree@8.16.0':
     resolution: {integrity: sha512-E2+9IzzXMc1iaBy9zmo+UYvluE3TW7bCGWSF41hVWUE01o8nzr1rvOQYSxelxr6StUvRcTMe633eY8mXASMaNw==}
->>>>>>> 69b61f5d
     engines: {node: ^18.18.0 || ^20.9.0 || >=21.1.0}
     peerDependencies:
       typescript: '*'
@@ -1324,13 +1174,8 @@
       typescript:
         optional: true
 
-<<<<<<< HEAD
-  '@typescript-eslint/utils@8.13.0':
-    resolution: {integrity: sha512-A1EeYOND6Uv250nybnLZapeXpYMl8tkzYUxqmoKAWnI4sei3ihf2XdZVd+vVOmHGcp3t+P7yRrNsyyiXTvShFQ==}
-=======
   '@typescript-eslint/utils@8.16.0':
     resolution: {integrity: sha512-C1zRy/mOL8Pj157GiX4kaw7iyRLKfJXBR3L82hk5kS/GyHcOFmy4YUq/zfZti72I9wnuQtA/+xzft4wCC8PJdA==}
->>>>>>> 69b61f5d
     engines: {node: ^18.18.0 || ^20.9.0 || >=21.1.0}
     peerDependencies:
       eslint: ^8.57.0 || ^9.0.0
@@ -1339,13 +1184,8 @@
       typescript:
         optional: true
 
-<<<<<<< HEAD
-  '@typescript-eslint/visitor-keys@8.13.0':
-    resolution: {integrity: sha512-7N/+lztJqH4Mrf0lb10R/CbI1EaAMMGyF5y0oJvFoAhafwgiRA7TXyd8TFn8FC8k5y2dTsYogg238qavRGNnlw==}
-=======
   '@typescript-eslint/visitor-keys@8.16.0':
     resolution: {integrity: sha512-pq19gbaMOmFE3CbL0ZB8J8BFCo2ckfHBfaIsaOZgBIF4EoISJIdLX5xRhd0FGB0LlHReNRuzoJoMGpTjq8F2CQ==}
->>>>>>> 69b61f5d
     engines: {node: ^18.18.0 || ^20.9.0 || >=21.1.0}
 
   '@vitest/expect@2.1.6':
@@ -2126,18 +1966,13 @@
     resolution: {integrity: sha512-vkcDPrRZo1QZLbn5RLGPpg/WmIQ65qoWWhcGKf/b5eplkkarX0m9z8ppCat4mlOqUsWpyNuYgO3VRyrYHSzX5g==}
     engines: {node: '>= 0.8.0'}
 
-<<<<<<< HEAD
   prettier@3.0.2:
     resolution: {integrity: sha512-o2YR9qtniXvwEZlOKbveKfDQVyqxbEIWn48Z8m3ZJjBjcCmUy3xZGIv+7AkaeuaTr6yPXJjwv07ZWlsWbEy1rQ==}
     engines: {node: '>=14'}
     hasBin: true
 
-  prettier@3.3.3:
-    resolution: {integrity: sha512-i2tDNA0O5IrMO757lfrdQZCc2jPNDVntV0m/+4whiDfWaTKfMNgR7Qz0NAeGz/nRqF4m5/6CLzbP4/liHt12Ew==}
-=======
   prettier@3.4.1:
     resolution: {integrity: sha512-G+YdqtITVZmOJje6QkXQWzl3fSfMxFwm1tjTyo9exhkmWSqC4Yhd1+lug++IlR2mvRVAxEDDWYkQdeSztajqgg==}
->>>>>>> 69b61f5d
     engines: {node: '>=14'}
     hasBin: true
 
@@ -2212,13 +2047,8 @@
   rfdc@1.4.1:
     resolution: {integrity: sha512-q1b3N5QkRUWUl7iyylaaj3kOpIT0N2i9MqIEQXP73GVsN9cw3fdx8X63cEmWhJGi2PPCF23Ijp7ktmd39rawIA==}
 
-<<<<<<< HEAD
-  rollup@4.24.4:
-    resolution: {integrity: sha512-vGorVWIsWfX3xbcyAS+I047kFKapHYivmkaT63Smj77XwvLSJos6M1xGqZnBPFQFBRZDOcG1QnYEIxAvTr/HjA==}
-=======
   rollup@4.27.3:
     resolution: {integrity: sha512-SLsCOnlmGt9VoZ9Ek8yBK8tAdmPHeppkw+Xa7yDlCEhDTvwYei03JlWo1fdc7YTfLZ4tD8riJCUyAgTbszk1fQ==}
->>>>>>> 69b61f5d
     engines: {node: '>=18.0.0', npm: '>=8.0.0'}
     hasBin: true
 
@@ -2785,60 +2615,6 @@
       '@nodelib/fs.scandir': 2.1.5
       fastq: 1.17.1
 
-<<<<<<< HEAD
-  '@rollup/rollup-android-arm-eabi@4.24.4':
-    optional: true
-
-  '@rollup/rollup-android-arm64@4.24.4':
-    optional: true
-
-  '@rollup/rollup-darwin-arm64@4.24.4':
-    optional: true
-
-  '@rollup/rollup-darwin-x64@4.24.4':
-    optional: true
-
-  '@rollup/rollup-freebsd-arm64@4.24.4':
-    optional: true
-
-  '@rollup/rollup-freebsd-x64@4.24.4':
-    optional: true
-
-  '@rollup/rollup-linux-arm-gnueabihf@4.24.4':
-    optional: true
-
-  '@rollup/rollup-linux-arm-musleabihf@4.24.4':
-    optional: true
-
-  '@rollup/rollup-linux-arm64-gnu@4.24.4':
-    optional: true
-
-  '@rollup/rollup-linux-arm64-musl@4.24.4':
-    optional: true
-
-  '@rollup/rollup-linux-powerpc64le-gnu@4.24.4':
-    optional: true
-
-  '@rollup/rollup-linux-riscv64-gnu@4.24.4':
-    optional: true
-
-  '@rollup/rollup-linux-s390x-gnu@4.24.4':
-    optional: true
-
-  '@rollup/rollup-linux-x64-gnu@4.24.4':
-    optional: true
-
-  '@rollup/rollup-linux-x64-musl@4.24.4':
-    optional: true
-
-  '@rollup/rollup-win32-arm64-msvc@4.24.4':
-    optional: true
-
-  '@rollup/rollup-win32-ia32-msvc@4.24.4':
-    optional: true
-
-  '@rollup/rollup-win32-x64-msvc@4.24.4':
-=======
   '@rollup/rollup-android-arm-eabi@4.27.3':
     optional: true
 
@@ -2891,7 +2667,6 @@
     optional: true
 
   '@rollup/rollup-win32-x64-msvc@4.27.3':
->>>>>>> 69b61f5d
     optional: true
 
   '@textcomplete/core@0.1.13':
@@ -2938,11 +2713,11 @@
     dependencies:
       undici-types: 6.20.0
 
-<<<<<<< HEAD
   '@types/node@22.9.0':
-=======
+    dependencies:
+      undici-types: 6.19.8
+
   '@types/node@22.9.1':
->>>>>>> 69b61f5d
     dependencies:
       undici-types: 6.19.8
 
@@ -2950,11 +2725,7 @@
 
   '@types/qrcode@1.5.5':
     dependencies:
-<<<<<<< HEAD
-      '@types/node': 22.9.0
-=======
       '@types/node': 22.9.1
->>>>>>> 69b61f5d
 
   '@types/react@18.3.12':
     dependencies:
@@ -2965,13 +2736,9 @@
 
   '@types/sortablejs@1.15.8': {}
 
-<<<<<<< HEAD
   '@types/web@0.0.154': {}
 
-  '@types/web@0.0.166': {}
-=======
   '@types/web@0.0.180': {}
->>>>>>> 69b61f5d
 
   '@types/webrtc@0.0.44': {}
 
@@ -2981,17 +2748,6 @@
 
   '@types/zxcvbn@4.4.5': {}
 
-<<<<<<< HEAD
-  '@typescript-eslint/eslint-plugin@8.13.0(@typescript-eslint/parser@8.13.0(eslint@9.14.0)(typescript@5.6.3))(eslint@9.14.0)(typescript@5.6.3)':
-    dependencies:
-      '@eslint-community/regexpp': 4.12.1
-      '@typescript-eslint/parser': 8.13.0(eslint@9.14.0)(typescript@5.6.3)
-      '@typescript-eslint/scope-manager': 8.13.0
-      '@typescript-eslint/type-utils': 8.13.0(eslint@9.14.0)(typescript@5.6.3)
-      '@typescript-eslint/utils': 8.13.0(eslint@9.14.0)(typescript@5.6.3)
-      '@typescript-eslint/visitor-keys': 8.13.0
-      eslint: 9.14.0
-=======
   '@typescript-eslint/eslint-plugin@8.16.0(@typescript-eslint/parser@8.16.0(eslint@9.15.0)(typescript@5.7.2))(eslint@9.15.0)(typescript@5.7.2)':
     dependencies:
       '@eslint-community/regexpp': 4.12.1
@@ -3001,7 +2757,6 @@
       '@typescript-eslint/utils': 8.16.0(eslint@9.15.0)(typescript@5.7.2)
       '@typescript-eslint/visitor-keys': 8.16.0
       eslint: 9.15.0
->>>>>>> 69b61f5d
       graphemer: 1.4.0
       ignore: 5.3.2
       natural-compare: 1.4.0
@@ -3011,21 +2766,12 @@
     transitivePeerDependencies:
       - supports-color
 
-<<<<<<< HEAD
-  '@typescript-eslint/parser@8.13.0(eslint@9.14.0)(typescript@5.6.3)':
-    dependencies:
-      '@typescript-eslint/scope-manager': 8.13.0
-      '@typescript-eslint/types': 8.13.0
-      '@typescript-eslint/typescript-estree': 8.13.0(typescript@5.6.3)
-      '@typescript-eslint/visitor-keys': 8.13.0
-=======
   '@typescript-eslint/parser@8.16.0(eslint@9.15.0)(typescript@5.7.2)':
     dependencies:
       '@typescript-eslint/scope-manager': 8.16.0
       '@typescript-eslint/types': 8.16.0
       '@typescript-eslint/typescript-estree': 8.16.0(typescript@5.7.2)
       '@typescript-eslint/visitor-keys': 8.16.0
->>>>>>> 69b61f5d
       debug: 4.3.7
       eslint: 9.15.0
     optionalDependencies:
@@ -3033,17 +2779,6 @@
     transitivePeerDependencies:
       - supports-color
 
-<<<<<<< HEAD
-  '@typescript-eslint/scope-manager@8.13.0':
-    dependencies:
-      '@typescript-eslint/types': 8.13.0
-      '@typescript-eslint/visitor-keys': 8.13.0
-
-  '@typescript-eslint/type-utils@8.13.0(eslint@9.14.0)(typescript@5.6.3)':
-    dependencies:
-      '@typescript-eslint/typescript-estree': 8.13.0(typescript@5.6.3)
-      '@typescript-eslint/utils': 8.13.0(eslint@9.14.0)(typescript@5.6.3)
-=======
   '@typescript-eslint/scope-manager@8.16.0':
     dependencies:
       '@typescript-eslint/types': 8.16.0
@@ -3053,7 +2788,6 @@
     dependencies:
       '@typescript-eslint/typescript-estree': 8.16.0(typescript@5.7.2)
       '@typescript-eslint/utils': 8.16.0(eslint@9.15.0)(typescript@5.7.2)
->>>>>>> 69b61f5d
       debug: 4.3.7
       eslint: 9.15.0
       ts-api-utils: 1.4.0(typescript@5.7.2)
@@ -3062,21 +2796,12 @@
     transitivePeerDependencies:
       - supports-color
 
-<<<<<<< HEAD
-  '@typescript-eslint/types@8.13.0': {}
-
-  '@typescript-eslint/typescript-estree@8.13.0(typescript@5.6.3)':
-    dependencies:
-      '@typescript-eslint/types': 8.13.0
-      '@typescript-eslint/visitor-keys': 8.13.0
-=======
   '@typescript-eslint/types@8.16.0': {}
 
   '@typescript-eslint/typescript-estree@8.16.0(typescript@5.7.2)':
     dependencies:
       '@typescript-eslint/types': 8.16.0
       '@typescript-eslint/visitor-keys': 8.16.0
->>>>>>> 69b61f5d
       debug: 4.3.7
       fast-glob: 3.3.2
       is-glob: 4.0.3
@@ -3088,15 +2813,6 @@
     transitivePeerDependencies:
       - supports-color
 
-<<<<<<< HEAD
-  '@typescript-eslint/utils@8.13.0(eslint@9.14.0)(typescript@5.6.3)':
-    dependencies:
-      '@eslint-community/eslint-utils': 4.4.1(eslint@9.14.0)
-      '@typescript-eslint/scope-manager': 8.13.0
-      '@typescript-eslint/types': 8.13.0
-      '@typescript-eslint/typescript-estree': 8.13.0(typescript@5.6.3)
-      eslint: 9.14.0
-=======
   '@typescript-eslint/utils@8.16.0(eslint@9.15.0)(typescript@5.7.2)':
     dependencies:
       '@eslint-community/eslint-utils': 4.4.1(eslint@9.15.0)
@@ -3106,21 +2822,13 @@
       eslint: 9.15.0
     optionalDependencies:
       typescript: 5.7.2
->>>>>>> 69b61f5d
     transitivePeerDependencies:
       - supports-color
 
-<<<<<<< HEAD
-  '@typescript-eslint/visitor-keys@8.13.0':
-    dependencies:
-      '@typescript-eslint/types': 8.13.0
-      eslint-visitor-keys: 3.4.3
-=======
   '@typescript-eslint/visitor-keys@8.16.0':
     dependencies:
       '@typescript-eslint/types': 8.16.0
       eslint-visitor-keys: 4.2.0
->>>>>>> 69b61f5d
 
   '@vitest/expect@2.1.6':
     dependencies:
@@ -3129,21 +2837,13 @@
       chai: 5.1.2
       tinyrainbow: 1.2.0
 
-<<<<<<< HEAD
-  '@vitest/mocker@2.1.4(vite@5.4.10(@types/node@22.9.0))':
-=======
   '@vitest/mocker@2.1.6(vite@5.4.11(@types/node@22.10.1))':
->>>>>>> 69b61f5d
     dependencies:
       '@vitest/spy': 2.1.6
       estree-walker: 3.0.3
       magic-string: 0.30.13
     optionalDependencies:
-<<<<<<< HEAD
-      vite: 5.4.10(@types/node@22.9.0)
-=======
       vite: 5.4.11(@types/node@22.10.1)
->>>>>>> 69b61f5d
 
   '@vitest/pretty-format@2.1.6':
     dependencies:
@@ -3276,7 +2976,7 @@
 
   chart.js@4.4.3:
     dependencies:
-      '@kurkle/color': 0.3.2
+      '@kurkle/color': 0.3.4
 
   chart.js@4.4.6:
     dependencies:
@@ -3919,13 +3619,9 @@
 
   prelude-ls@1.2.1: {}
 
-<<<<<<< HEAD
   prettier@3.0.2: {}
 
-  prettier@3.3.3: {}
-=======
   prettier@3.4.1: {}
->>>>>>> 69b61f5d
 
   prop-types@15.8.1:
     dependencies:
@@ -4009,30 +3705,6 @@
 
   rfdc@1.4.1: {}
 
-<<<<<<< HEAD
-  rollup@4.24.4:
-    dependencies:
-      '@types/estree': 1.0.6
-    optionalDependencies:
-      '@rollup/rollup-android-arm-eabi': 4.24.4
-      '@rollup/rollup-android-arm64': 4.24.4
-      '@rollup/rollup-darwin-arm64': 4.24.4
-      '@rollup/rollup-darwin-x64': 4.24.4
-      '@rollup/rollup-freebsd-arm64': 4.24.4
-      '@rollup/rollup-freebsd-x64': 4.24.4
-      '@rollup/rollup-linux-arm-gnueabihf': 4.24.4
-      '@rollup/rollup-linux-arm-musleabihf': 4.24.4
-      '@rollup/rollup-linux-arm64-gnu': 4.24.4
-      '@rollup/rollup-linux-arm64-musl': 4.24.4
-      '@rollup/rollup-linux-powerpc64le-gnu': 4.24.4
-      '@rollup/rollup-linux-riscv64-gnu': 4.24.4
-      '@rollup/rollup-linux-s390x-gnu': 4.24.4
-      '@rollup/rollup-linux-x64-gnu': 4.24.4
-      '@rollup/rollup-linux-x64-musl': 4.24.4
-      '@rollup/rollup-win32-arm64-msvc': 4.24.4
-      '@rollup/rollup-win32-ia32-msvc': 4.24.4
-      '@rollup/rollup-win32-x64-msvc': 4.24.4
-=======
   rollup@4.27.3:
     dependencies:
       '@types/estree': 1.0.6
@@ -4055,7 +3727,6 @@
       '@rollup/rollup-win32-arm64-msvc': 4.27.3
       '@rollup/rollup-win32-ia32-msvc': 4.27.3
       '@rollup/rollup-win32-x64-msvc': 4.27.3
->>>>>>> 69b61f5d
       fsevents: 2.3.3
 
   rope-sequence@1.3.4: {}
@@ -4246,21 +3917,13 @@
 
   uuid@9.0.0: {}
 
-<<<<<<< HEAD
-  vite-node@2.1.4(@types/node@22.9.0):
-=======
   vite-node@2.1.6(@types/node@22.10.1):
->>>>>>> 69b61f5d
     dependencies:
       cac: 6.7.14
       debug: 4.3.7
       es-module-lexer: 1.5.4
       pathe: 1.1.2
-<<<<<<< HEAD
-      vite: 5.4.10(@types/node@22.9.0)
-=======
       vite: 5.4.11(@types/node@22.10.1)
->>>>>>> 69b61f5d
     transitivePeerDependencies:
       - '@types/node'
       - less
@@ -4272,26 +3935,6 @@
       - supports-color
       - terser
 
-<<<<<<< HEAD
-  vite@5.4.10(@types/node@22.9.0):
-    dependencies:
-      esbuild: 0.21.5
-      postcss: 8.4.47
-      rollup: 4.24.4
-    optionalDependencies:
-      '@types/node': 22.9.0
-      fsevents: 2.3.3
-
-  vitest@2.1.4(@types/node@22.9.0)(jsdom@25.0.1):
-    dependencies:
-      '@vitest/expect': 2.1.4
-      '@vitest/mocker': 2.1.4(vite@5.4.10(@types/node@22.9.0))
-      '@vitest/pretty-format': 2.1.4
-      '@vitest/runner': 2.1.4
-      '@vitest/snapshot': 2.1.4
-      '@vitest/spy': 2.1.4
-      '@vitest/utils': 2.1.4
-=======
   vite@5.4.11(@types/node@22.10.1):
     dependencies:
       esbuild: 0.21.5
@@ -4310,7 +3953,6 @@
       '@vitest/snapshot': 2.1.6
       '@vitest/spy': 2.1.6
       '@vitest/utils': 2.1.6
->>>>>>> 69b61f5d
       chai: 5.1.2
       debug: 4.3.7
       expect-type: 1.1.0
@@ -4321,19 +3963,11 @@
       tinyexec: 0.3.1
       tinypool: 1.0.2
       tinyrainbow: 1.2.0
-<<<<<<< HEAD
-      vite: 5.4.10(@types/node@22.9.0)
-      vite-node: 2.1.4(@types/node@22.9.0)
-      why-is-node-running: 2.3.0
-    optionalDependencies:
-      '@types/node': 22.9.0
-=======
       vite: 5.4.11(@types/node@22.10.1)
       vite-node: 2.1.6(@types/node@22.10.1)
       why-is-node-running: 2.3.0
     optionalDependencies:
       '@types/node': 22.10.1
->>>>>>> 69b61f5d
       jsdom: 25.0.1
     transitivePeerDependencies:
       - less
@@ -4435,6 +4069,6 @@
       '@types/node': 22.9.0
       '@types/web': 0.0.154
       prettier: 3.0.2
-      typescript: 5.6.3
+      typescript: 5.7.2
 
   zxcvbn@4.4.2: {}