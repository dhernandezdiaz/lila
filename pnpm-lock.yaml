--- conflicted
+++ resolved
@@ -51,13 +51,8 @@
         specifier: ^5.7.3
         version: 5.7.3
       vitest:
-<<<<<<< HEAD
-        specifier: ^3.0.6
-        version: 3.0.6(@types/node@22.13.4)(jsdom@26.0.0)(yaml@2.7.0)
-=======
         specifier: ^3.0.7
         version: 3.0.7(@types/node@22.13.5)(jsdom@26.0.0)(yaml@2.7.0)
->>>>>>> 0dcf3b43
 
   bin:
     dependencies:
@@ -1406,17 +1401,12 @@
     resolution: {integrity: sha512-zgVZuo2WcZgfUEmsn6eO3kINexW8RAE4maiQ8QNs8CtpPCSyMiYsULR3HQYkm3w8FIA3SberyMJMSldGsW+U3w==}
     engines: {node: ^12.17.0 || ^14.13 || >=16.0.0}
 
-<<<<<<< HEAD
   chart.js@4.4.3:
     resolution: {integrity: sha512-qK1gkGSRYcJzqrrzdR6a+I0vQ4/R+SoODXyAjscQ/4mzuNzySaMCd+hyVxitSY1+L2fjPD1Gbn+ibNqRmwQeLw==}
     engines: {pnpm: '>=8'}
 
-  chart.js@4.4.6:
-    resolution: {integrity: sha512-8Y406zevUPbbIBA/HRk33khEmQPk5+cxeflWE/2rx1NJsjVWMPw/9mSP9rxHP5eqi6LNoPBVMfZHxbwLSgldYA==}
-=======
   chart.js@4.4.8:
     resolution: {integrity: sha512-IkGZlVpXP+83QpMm4uxEiGqSI7jFizwVtF3+n5Pc3k7sMO+tkd0qxh2OzLhenM0K80xtmAONWGBn082EiBQSDA==}
->>>>>>> 0dcf3b43
     engines: {pnpm: '>=8'}
 
   chartjs-adapter-dayjs-4@1.0.4:
@@ -2100,18 +2090,13 @@
     resolution: {integrity: sha512-vkcDPrRZo1QZLbn5RLGPpg/WmIQ65qoWWhcGKf/b5eplkkarX0m9z8ppCat4mlOqUsWpyNuYgO3VRyrYHSzX5g==}
     engines: {node: '>= 0.8.0'}
 
-<<<<<<< HEAD
   prettier@3.4.2:
     resolution: {integrity: sha512-e9MewbtFo+Fevyuxn/4rrcDAaq0IYxPGLvObpQjiZBMAzB9IGmzlnG9RZy3FFas+eBMu2vA0CszMeduow5dIuQ==}
     engines: {node: '>=14'}
     hasBin: true
 
-  prettier@3.5.1:
-    resolution: {integrity: sha512-hPpFQvHwL3Qv5AdRvBFMhnKo4tYxp0ReXiPn2bxkiohEX6mBeBwEpBSQTkD458RaaDKQMYSp4hX4UtfUTA5wDw==}
-=======
   prettier@3.5.2:
     resolution: {integrity: sha512-lc6npv5PH7hVqozBR7lkBNOGXV9vMwROAPlumdBkX0wTbbzPu/U1hk5yL8p2pt4Xoc+2mkT8t/sow2YrV/M5qg==}
->>>>>>> 0dcf3b43
     engines: {node: '>=14'}
     hasBin: true
 
@@ -3149,15 +3134,11 @@
 
   chalk@5.4.1: {}
 
-<<<<<<< HEAD
   chart.js@4.4.3:
     dependencies:
       '@kurkle/color': 0.3.4
 
-  chart.js@4.4.6:
-=======
   chart.js@4.4.8:
->>>>>>> 0dcf3b43
     dependencies:
       '@kurkle/color': 0.3.4
 
@@ -3859,13 +3840,9 @@
 
   prelude-ls@1.2.1: {}
 
-<<<<<<< HEAD
   prettier@3.4.2: {}
 
-  prettier@3.5.1: {}
-=======
   prettier@3.5.2: {}
->>>>>>> 0dcf3b43
 
   prop-types@15.8.1:
     dependencies:
@@ -4316,7 +4293,7 @@
   zerofish@0.0.31:
     dependencies:
       '@types/emscripten': 1.40.0
-      '@types/node': 22.13.4
+      '@types/node': 22.13.5
       '@types/web': 0.0.194
       prettier: 3.4.2
       typescript: 5.7.3
