lockfileVersion: '9.0'

settings:
  autoInstallPeers: true
  excludeLinksFromLockfile: false

importers:

  .:
    dependencies:
      '@types/lichess':
        specifier: workspace:*
        version: link:ui/@types/lichess
      '@types/web':
        specifier: ^0.0.194
        version: 0.0.194
      '@typescript-eslint/eslint-plugin':
        specifier: ^8.20.0
        version: 8.20.0(@typescript-eslint/parser@8.20.0(eslint@9.18.0)(typescript@5.7.3))(eslint@9.18.0)(typescript@5.7.3)
      '@typescript-eslint/parser':
        specifier: ^8.20.0
        version: 8.20.0(eslint@9.18.0)(typescript@5.7.3)
      ab:
        specifier: github:lichess-org/ab-stub
        version: https://codeload.github.com/lichess-org/ab-stub/tar.gz/94236bf34dbc9c05daf50f4c9842d859b9142be0
      chessground:
        specifier: ^9.1.1
        version: 9.1.1
      chessops:
        specifier: ^0.14.2
        version: 0.14.2
      eslint:
        specifier: ^9.18.0
        version: 9.18.0
      lint-staged:
        specifier: ^15.3.0
        version: 15.3.0
      onchange:
        specifier: ^7.1.0
        version: 7.1.0
      prettier:
        specifier: ^3.4.2
        version: 3.4.2
      snabbdom:
        specifier: 3.5.1
        version: 3.5.1
      typescript:
        specifier: ^5.7.3
        version: 5.7.3
      vitest:
        specifier: ^2.1.8
        version: 2.1.8(@types/node@22.10.6)(jsdom@26.0.0)

  bin:
    dependencies:
      fast-xml-parser:
        specifier: ^4.5.1
        version: 4.5.1

  ui/@types/lichess: {}

  ui/analyse:
    dependencies:
      '@badrap/result':
        specifier: ^0.2.13
        version: 0.2.13
      '@types/debounce-promise':
        specifier: ^3.1.9
        version: 3.1.9
      '@types/sortablejs':
        specifier: ^1.15.8
        version: 1.15.8
      '@types/yaireo__tagify':
        specifier: 4.27.0
        version: 4.27.0
      '@yaireo/tagify':
        specifier: 4.17.9
        version: 4.17.9(prop-types@15.8.1)
      bits:
        specifier: workspace:*
        version: link:../bits
      ceval:
        specifier: workspace:*
        version: link:../ceval
      chart:
        specifier: workspace:*
        version: link:../chart
      chat:
        specifier: workspace:*
        version: link:../chat
      chess:
        specifier: workspace:*
        version: link:../chess
      common:
        specifier: workspace:*
        version: link:../common
      dasher:
        specifier: workspace:*
        version: link:../dasher
      debounce-promise:
        specifier: ^3.1.2
        version: 3.1.2
      editor:
        specifier: workspace:*
        version: link:../editor
      game:
        specifier: workspace:*
        version: link:../game
      keyboardMove:
        specifier: workspace:*
        version: link:../keyboardMove
      nvui:
        specifier: workspace:*
        version: link:../nvui
      prop-types:
        specifier: ^15.8.1
        version: 15.8.1
      shepherd.js:
        specifier: ^11.2.0
        version: 11.2.0
      sortablejs:
        specifier: ^1.15.6
        version: 1.15.6
      tablesort:
        specifier: ^5.3.0
        version: 5.3.0
      tree:
        specifier: workspace:*
        version: link:../tree

  ui/api:
    dependencies:
      common:
        specifier: workspace:*
        version: link:../common

  ui/bits:
    dependencies:
      '@fnando/sparkline':
        specifier: ^0.3.10
        version: 0.3.10
      '@textcomplete/core':
        specifier: ^0.1.13
        version: 0.1.13
      '@textcomplete/textarea':
        specifier: ^0.1.13
        version: 0.1.13(@textcomplete/core@0.1.13)
      '@toast-ui/editor':
        specifier: 3.2.2
        version: 3.2.2
      '@types/canvas-confetti':
        specifier: ^1.6.4
        version: 1.6.4
      '@types/debounce-promise':
        specifier: ^3.1.9
        version: 3.1.9
      '@types/fnando__sparkline':
        specifier: ^0.3.7
        version: 0.3.7
      '@types/qrcode':
        specifier: ^1.5.5
        version: 1.5.5
      '@types/yaireo__tagify':
        specifier: 4.27.0
        version: 4.27.0
      '@types/zxcvbn':
        specifier: ^4.4.5
        version: 4.4.5
      '@yaireo/tagify':
        specifier: 4.17.9
        version: 4.17.9(prop-types@15.8.1)
      api:
        specifier: workspace:*
        version: link:../api
      canvas-confetti:
        specifier: ^1.9.3
        version: 1.9.3
      chat:
        specifier: workspace:*
        version: link:../chat
      chess:
        specifier: workspace:*
        version: link:../chess
      common:
        specifier: workspace:*
        version: link:../common
      cropperjs:
        specifier: ^1.6.2
        version: 1.6.2
      debounce-promise:
        specifier: ^3.1.2
        version: 3.1.2
      emoji-mart:
        specifier: ^5.6.0
        version: 5.6.0
      flatpickr:
        specifier: ^4.6.13
        version: 4.6.13
      lichess-pgn-viewer:
        specifier: ^2.3.0
        version: 2.3.0
      prop-types:
        specifier: ^15.8.1
        version: 15.8.1
      qrcode:
        specifier: ^1.5.4
        version: 1.5.4
      shepherd.js:
        specifier: ^11.2.0
        version: 11.2.0
      tablesort:
        specifier: ^5.3.0
        version: 5.3.0
      zxcvbn:
        specifier: ^4.4.2
        version: 4.4.2

  ui/ceval:
    dependencies:
      '@badrap/result':
        specifier: ^0.2.13
        version: 0.2.13
      common:
        specifier: workspace:*
        version: link:../common
      idb-keyval:
        specifier: ^6.2.1
        version: 6.2.1
      lila-stockfish-web:
        specifier: ^0.0.8
        version: 0.0.8
      stockfish-mv.wasm:
        specifier: ^0.6.1
        version: 0.6.1
      stockfish-nnue.wasm:
        specifier: 1.0.0-1946a675.smolnet
        version: 1.0.0-1946a675.smolnet
      stockfish.js:
        specifier: ^10.0.2
        version: 10.0.2
      stockfish.wasm:
        specifier: ^0.10.0
        version: 0.10.0

  ui/challenge:
    dependencies:
      common:
        specifier: workspace:*
        version: link:../common

  ui/chart:
    dependencies:
      '@juggle/resize-observer':
        specifier: ^3.4.0
        version: 3.4.0
      ceval:
        specifier: workspace:*
        version: link:../ceval
      chart.js:
        specifier: 4.4.6
        version: 4.4.6
      chartjs-adapter-dayjs-4:
        specifier: ^1.0.4
        version: 1.0.4(chart.js@4.4.6)(dayjs@1.11.13)
      chartjs-plugin-datalabels:
        specifier: ^2.2.0
        version: 2.2.0(chart.js@4.4.6)
      chartjs-plugin-zoom:
        specifier: ^2.2.0
        version: 2.2.0(chart.js@4.4.6)
      chess:
        specifier: workspace:*
        version: link:../chess
      common:
        specifier: workspace:*
        version: link:../common
      dayjs:
        specifier: ^1.11.13
        version: 1.11.13
      nouislider:
        specifier: ^15.8.1
        version: 15.8.1

  ui/chat:
    dependencies:
      common:
        specifier: workspace:*
        version: link:../common
      palantir:
        specifier: workspace:*
        version: link:../palantir

  ui/chess:
    dependencies:
      common:
        specifier: workspace:*
        version: link:../common

  ui/cli:
    dependencies:
      common:
        specifier: workspace:*
        version: link:../common
      dasher:
        specifier: workspace:*
        version: link:../dasher

  ui/common:
    dependencies:
      '@types/debounce-promise':
        specifier: ^3.1.9
        version: 3.1.9
      debounce-promise:
        specifier: ^3.1.2
        version: 3.1.2
      lichess-pgn-viewer:
        specifier: ^2.3.0
        version: 2.3.0
      tablesort:
        specifier: ^5.3.0
        version: 5.3.0

  ui/coordinateTrainer:
    dependencies:
      '@fnando/sparkline':
        specifier: ^0.3.10
        version: 0.3.10
      '@types/fnando__sparkline':
        specifier: ^0.3.7
        version: 0.3.7
      common:
        specifier: workspace:*
        version: link:../common
      voice:
        specifier: workspace:*
        version: link:../voice

  ui/dasher:
    dependencies:
      common:
        specifier: workspace:*
        version: link:../common

  ui/dgt: {}

  ui/editor:
    dependencies:
      chess:
        specifier: workspace:*
        version: link:../chess
      common:
        specifier: workspace:*
        version: link:../common

  ui/game:
    dependencies:
      common:
        specifier: workspace:*
        version: link:../common

  ui/insight:
    dependencies:
      chart:
        specifier: workspace:^
        version: link:../chart
      chart.js:
        specifier: 4.4.6
        version: 4.4.6
      chartjs-plugin-datalabels:
        specifier: ^2.2.0
        version: 2.2.0(chart.js@4.4.6)
      common:
        specifier: workspace:*
        version: link:../common

  ui/keyboardMove:
    dependencies:
      chess:
        specifier: workspace:*
        version: link:../chess
      common:
        specifier: workspace:*
        version: link:../common
      game:
        specifier: workspace:*
        version: link:../game

  ui/learn:
    dependencies:
      common:
        specifier: workspace:*
        version: link:../common

  ui/lobby:
    dependencies:
      '@types/debounce-promise':
        specifier: ^3.1.9
        version: 3.1.9
      common:
        specifier: workspace:*
        version: link:../common
      dasher:
        specifier: workspace:*
        version: link:../dasher
      debounce-promise:
        specifier: ^3.1.2
        version: 3.1.2
      game:
        specifier: workspace:*
        version: link:../game

  ui/local:
    dependencies:
      '@types/lichess':
        specifier: workspace:*
        version: link:../@types/lichess
      bits:
        specifier: workspace:*
        version: link:../bits
      chart.js:
        specifier: 4.4.3
        version: 4.4.3
      chess:
        specifier: workspace:*
        version: link:../chess
      chessops:
        specifier: ^0.14.0
        version: 0.14.2
      common:
        specifier: workspace:*
        version: link:../common
      fast-diff:
        specifier: ^1.3.0
        version: 1.3.0
      game:
        specifier: workspace:*
        version: link:../game
      json-stringify-pretty-compact:
        specifier: 4.0.0
        version: 4.0.0
      round:
        specifier: workspace:*
        version: link:../round
      snabbdom:
        specifier: 3.5.1
        version: 3.5.1
      zerofish:
        specifier: 0.0.30
        version: 0.0.30

  ui/mod:
    dependencies:
      '@types/debounce-promise':
        specifier: ^3.1.9
        version: 3.1.9
      '@types/yaireo__tagify':
        specifier: 4.27.0
        version: 4.27.0
      '@yaireo/tagify':
        specifier: 4.17.9
        version: 4.17.9(prop-types@15.8.1)
      apexcharts:
        specifier: ^3.54.1
        version: 3.54.1
      common:
        specifier: workspace:*
        version: link:../common
      debounce-promise:
        specifier: ^3.1.2
        version: 3.1.2
      prop-types:
        specifier: ^15.8.1
        version: 15.8.1
      tablesort:
        specifier: ^5.3.0
        version: 5.3.0

  ui/msg:
    dependencies:
      common:
        specifier: workspace:*
        version: link:../common

  ui/notify:
    dependencies:
      common:
        specifier: workspace:*
        version: link:../common

  ui/nvui:
    dependencies:
      chess:
        specifier: workspace:*
        version: link:../chess
      common:
        specifier: workspace:*
        version: link:../common

  ui/opening:
    dependencies:
      '@types/debounce-promise':
        specifier: ^3.1.9
        version: 3.1.9
      chart.js:
        specifier: 4.4.6
        version: 4.4.6
      chartjs-adapter-dayjs-4:
        specifier: ^1.0.4
        version: 1.0.4(chart.js@4.4.6)(dayjs@1.11.13)
      common:
        specifier: workspace:*
        version: link:../common
      dayjs:
        specifier: ^1.11.13
        version: 1.11.13
      debounce-promise:
        specifier: ^3.1.2
        version: 3.1.2
      lichess-pgn-viewer:
        specifier: ^2.3.0
        version: 2.3.0

  ui/palantir:
    dependencies:
      '@types/webrtc':
        specifier: ^0.0.44
        version: 0.0.44
      common:
        specifier: workspace:*
        version: link:../common
      peerjs:
        specifier: ^1.5.4
        version: 1.5.4

  ui/puz:
    dependencies:
      common:
        specifier: workspace:*
        version: link:../common

  ui/puzzle:
    dependencies:
      ceval:
        specifier: workspace:*
        version: link:../ceval
      chart.js:
        specifier: 4.4.6
        version: 4.4.6
      chess:
        specifier: workspace:*
        version: link:../chess
      common:
        specifier: workspace:*
        version: link:../common
      keyboardMove:
        specifier: workspace:*
        version: link:../keyboardMove
      nvui:
        specifier: workspace:*
        version: link:../nvui
      tree:
        specifier: workspace:*
        version: link:../tree
      voice:
        specifier: workspace:*
        version: link:../voice

  ui/racer:
    dependencies:
      chess:
        specifier: workspace:*
        version: link:../chess
      common:
        specifier: workspace:*
        version: link:../common
      puz:
        specifier: workspace:*
        version: link:../puz

  ui/recap:
    dependencies:
      common:
        specifier: workspace:*
        version: link:../common
      lichess-pgn-viewer:
        specifier: ^2.3.0
        version: 2.3.0
      swiper:
        specifier: ^11.1.5
        version: 11.1.15

  ui/round:
    dependencies:
      chat:
        specifier: workspace:*
        version: link:../chat
      chess:
        specifier: workspace:*
        version: link:../chess
      common:
        specifier: workspace:*
        version: link:../common
      game:
        specifier: workspace:*
        version: link:../game
      keyboardMove:
        specifier: workspace:*
        version: link:../keyboardMove
      nvui:
        specifier: workspace:*
        version: link:../nvui
      shepherd.js:
        specifier: ^11.2.0
        version: 11.2.0
      voice:
        specifier: workspace:*
        version: link:../voice

  ui/serviceWorker:
    dependencies:
      '@types/serviceworker':
        specifier: ^0.0.101
        version: 0.0.101

  ui/simul:
    dependencies:
      chat:
        specifier: workspace:*
        version: link:../chat
      common:
        specifier: workspace:*
        version: link:../common
      game:
        specifier: workspace:*
        version: link:../game

  ui/site:
    dependencies:
      api:
        specifier: workspace:*
        version: link:../api
      chat:
        specifier: workspace:*
        version: link:../chat
      chess:
        specifier: workspace:*
        version: link:../chess
      common:
        specifier: workspace:*
        version: link:../common
      dialog-polyfill:
        specifier: 0.5.6
        version: 0.5.6
      lichess-pgn-viewer:
        specifier: ^2.3.0
        version: 2.3.0
      tablesort:
        specifier: ^5.3.0
        version: 5.3.0

  ui/storm:
    dependencies:
      chess:
        specifier: workspace:*
        version: link:../chess
      common:
        specifier: workspace:*
        version: link:../common
      puz:
        specifier: workspace:*
        version: link:../puz

  ui/swiss:
    dependencies:
      chat:
        specifier: workspace:*
        version: link:../chat
      common:
        specifier: workspace:*
        version: link:../common
      flatpickr:
        specifier: ^4.6.13
        version: 4.6.13
      game:
        specifier: workspace:*
        version: link:../game

  ui/tournament:
    dependencies:
      '@types/dragscroll':
        specifier: 0.0.3
        version: 0.0.3
      chat:
        specifier: workspace:*
        version: link:../chat
      common:
        specifier: workspace:*
        version: link:../common
      date-fns:
        specifier: 2.30.0
        version: 2.30.0
      dragscroll:
        specifier: ^0.0.8
        version: 0.0.8
      game:
        specifier: workspace:*
        version: link:../game

  ui/tree:
    dependencies:
      common:
        specifier: workspace:*
        version: link:../common

  ui/tutor:
    dependencies:
      common:
        specifier: workspace:*
        version: link:../common
      lichess-pgn-viewer:
        specifier: ^2.3.0
        version: 2.3.0

  ui/voice:
    dependencies:
      chess:
        specifier: workspace:*
        version: link:../chess
      common:
        specifier: workspace:*
        version: link:../common
      game:
        specifier: workspace:*
        version: link:../game
      vosk-browser:
        specifier: ^0.0.8
        version: 0.0.8

packages:

  '@asamuzakjp/css-color@2.8.2':
    resolution: {integrity: sha512-RtWv9jFN2/bLExuZgFFZ0I3pWWeezAHGgrmjqGGWclATl1aDe3yhCUaI0Ilkp6OCk9zX7+FjvDasEX8Q9Rxc5w==}

  '@babel/runtime@7.26.0':
    resolution: {integrity: sha512-FDSOghenHTiToteC/QRlv2q3DhPZ/oOXTBoirfWNx1Cx3TMVcGWQtMMmQcSvb/JjpNeGzx8Pq/b4fKEJuWm1sw==}
    engines: {node: '>=6.9.0'}

  '@badrap/result@0.2.13':
    resolution: {integrity: sha512-Qvyzz0dmGY0h8pwvBFo1BznAKf5Y5NXIDiqhPALWtfU7oHbAToCtPu4FlYQ3uysskSWLx8GUiyhe0nv0nDd/7Q==}

  '@blakeembrey/deque@1.0.5':
    resolution: {integrity: sha512-6xnwtvp9DY1EINIKdTfvfeAtCYw4OqBZJhtiqkT3ivjnEfa25VQ3TsKvaFfKm8MyGIEfE95qLe+bNEt3nB0Ylg==}

  '@blakeembrey/template@1.2.0':
    resolution: {integrity: sha512-w/63nURdkRPpg3AXbNr7lPv6HgOuVDyefTumiXsbXxtIwcuk5EXayWR5OpSwDjsQPgaYsfUSedMduaNOjAYY8A==}

  '@csstools/color-helpers@5.0.1':
    resolution: {integrity: sha512-MKtmkA0BX87PKaO1NFRTFH+UnkgnmySQOvNxJubsadusqPEC2aJ9MOQiMceZJJ6oitUl/i0L6u0M1IrmAOmgBA==}
    engines: {node: '>=18'}

  '@csstools/css-calc@2.1.1':
    resolution: {integrity: sha512-rL7kaUnTkL9K+Cvo2pnCieqNpTKgQzy5f+N+5Iuko9HAoasP+xgprVh7KN/MaJVvVL1l0EzQq2MoqBHKSrDrag==}
    engines: {node: '>=18'}
    peerDependencies:
      '@csstools/css-parser-algorithms': ^3.0.4
      '@csstools/css-tokenizer': ^3.0.3

  '@csstools/css-color-parser@3.0.7':
    resolution: {integrity: sha512-nkMp2mTICw32uE5NN+EsJ4f5N+IGFeCFu4bGpiKgb2Pq/7J/MpyLBeQ5ry4KKtRFZaYs6sTmcMYrSRIyj5DFKA==}
    engines: {node: '>=18'}
    peerDependencies:
      '@csstools/css-parser-algorithms': ^3.0.4
      '@csstools/css-tokenizer': ^3.0.3

  '@csstools/css-parser-algorithms@3.0.4':
    resolution: {integrity: sha512-Up7rBoV77rv29d3uKHUIVubz1BTcgyUK72IvCQAbfbMv584xHcGKCKbWh7i8hPrRJ7qU4Y8IO3IY9m+iTB7P3A==}
    engines: {node: '>=18'}
    peerDependencies:
      '@csstools/css-tokenizer': ^3.0.3

  '@csstools/css-tokenizer@3.0.3':
    resolution: {integrity: sha512-UJnjoFsmxfKUdNYdWgOB0mWUypuLvAfQPH1+pyvRJs6euowbFkFC6P13w1l8mJyi3vxYMxc9kld5jZEGRQs6bw==}
    engines: {node: '>=18'}

  '@esbuild/aix-ppc64@0.21.5':
    resolution: {integrity: sha512-1SDgH6ZSPTlggy1yI6+Dbkiz8xzpHJEVAlF/AM1tHPLsf5STom9rwtjE4hKAF20FfXXNTFqEYXyJNWh1GiZedQ==}
    engines: {node: '>=12'}
    cpu: [ppc64]
    os: [aix]

  '@esbuild/android-arm64@0.21.5':
    resolution: {integrity: sha512-c0uX9VAUBQ7dTDCjq+wdyGLowMdtR/GoC2U5IYk/7D1H1JYC0qseD7+11iMP2mRLN9RcCMRcjC4YMclCzGwS/A==}
    engines: {node: '>=12'}
    cpu: [arm64]
    os: [android]

  '@esbuild/android-arm@0.21.5':
    resolution: {integrity: sha512-vCPvzSjpPHEi1siZdlvAlsPxXl7WbOVUBBAowWug4rJHb68Ox8KualB+1ocNvT5fjv6wpkX6o/iEpbDrf68zcg==}
    engines: {node: '>=12'}
    cpu: [arm]
    os: [android]

  '@esbuild/android-x64@0.21.5':
    resolution: {integrity: sha512-D7aPRUUNHRBwHxzxRvp856rjUHRFW1SdQATKXH2hqA0kAZb1hKmi02OpYRacl0TxIGz/ZmXWlbZgjwWYaCakTA==}
    engines: {node: '>=12'}
    cpu: [x64]
    os: [android]

  '@esbuild/darwin-arm64@0.21.5':
    resolution: {integrity: sha512-DwqXqZyuk5AiWWf3UfLiRDJ5EDd49zg6O9wclZ7kUMv2WRFr4HKjXp/5t8JZ11QbQfUS6/cRCKGwYhtNAY88kQ==}
    engines: {node: '>=12'}
    cpu: [arm64]
    os: [darwin]

  '@esbuild/darwin-x64@0.21.5':
    resolution: {integrity: sha512-se/JjF8NlmKVG4kNIuyWMV/22ZaerB+qaSi5MdrXtd6R08kvs2qCN4C09miupktDitvh8jRFflwGFBQcxZRjbw==}
    engines: {node: '>=12'}
    cpu: [x64]
    os: [darwin]

  '@esbuild/freebsd-arm64@0.21.5':
    resolution: {integrity: sha512-5JcRxxRDUJLX8JXp/wcBCy3pENnCgBR9bN6JsY4OmhfUtIHe3ZW0mawA7+RDAcMLrMIZaf03NlQiX9DGyB8h4g==}
    engines: {node: '>=12'}
    cpu: [arm64]
    os: [freebsd]

  '@esbuild/freebsd-x64@0.21.5':
    resolution: {integrity: sha512-J95kNBj1zkbMXtHVH29bBriQygMXqoVQOQYA+ISs0/2l3T9/kj42ow2mpqerRBxDJnmkUDCaQT/dfNXWX/ZZCQ==}
    engines: {node: '>=12'}
    cpu: [x64]
    os: [freebsd]

  '@esbuild/linux-arm64@0.21.5':
    resolution: {integrity: sha512-ibKvmyYzKsBeX8d8I7MH/TMfWDXBF3db4qM6sy+7re0YXya+K1cem3on9XgdT2EQGMu4hQyZhan7TeQ8XkGp4Q==}
    engines: {node: '>=12'}
    cpu: [arm64]
    os: [linux]

  '@esbuild/linux-arm@0.21.5':
    resolution: {integrity: sha512-bPb5AHZtbeNGjCKVZ9UGqGwo8EUu4cLq68E95A53KlxAPRmUyYv2D6F0uUI65XisGOL1hBP5mTronbgo+0bFcA==}
    engines: {node: '>=12'}
    cpu: [arm]
    os: [linux]

  '@esbuild/linux-ia32@0.21.5':
    resolution: {integrity: sha512-YvjXDqLRqPDl2dvRODYmmhz4rPeVKYvppfGYKSNGdyZkA01046pLWyRKKI3ax8fbJoK5QbxblURkwK/MWY18Tg==}
    engines: {node: '>=12'}
    cpu: [ia32]
    os: [linux]

  '@esbuild/linux-loong64@0.21.5':
    resolution: {integrity: sha512-uHf1BmMG8qEvzdrzAqg2SIG/02+4/DHB6a9Kbya0XDvwDEKCoC8ZRWI5JJvNdUjtciBGFQ5PuBlpEOXQj+JQSg==}
    engines: {node: '>=12'}
    cpu: [loong64]
    os: [linux]

  '@esbuild/linux-mips64el@0.21.5':
    resolution: {integrity: sha512-IajOmO+KJK23bj52dFSNCMsz1QP1DqM6cwLUv3W1QwyxkyIWecfafnI555fvSGqEKwjMXVLokcV5ygHW5b3Jbg==}
    engines: {node: '>=12'}
    cpu: [mips64el]
    os: [linux]

  '@esbuild/linux-ppc64@0.21.5':
    resolution: {integrity: sha512-1hHV/Z4OEfMwpLO8rp7CvlhBDnjsC3CttJXIhBi+5Aj5r+MBvy4egg7wCbe//hSsT+RvDAG7s81tAvpL2XAE4w==}
    engines: {node: '>=12'}
    cpu: [ppc64]
    os: [linux]

  '@esbuild/linux-riscv64@0.21.5':
    resolution: {integrity: sha512-2HdXDMd9GMgTGrPWnJzP2ALSokE/0O5HhTUvWIbD3YdjME8JwvSCnNGBnTThKGEB91OZhzrJ4qIIxk/SBmyDDA==}
    engines: {node: '>=12'}
    cpu: [riscv64]
    os: [linux]

  '@esbuild/linux-s390x@0.21.5':
    resolution: {integrity: sha512-zus5sxzqBJD3eXxwvjN1yQkRepANgxE9lgOW2qLnmr8ikMTphkjgXu1HR01K4FJg8h1kEEDAqDcZQtbrRnB41A==}
    engines: {node: '>=12'}
    cpu: [s390x]
    os: [linux]

  '@esbuild/linux-x64@0.21.5':
    resolution: {integrity: sha512-1rYdTpyv03iycF1+BhzrzQJCdOuAOtaqHTWJZCWvijKD2N5Xu0TtVC8/+1faWqcP9iBCWOmjmhoH94dH82BxPQ==}
    engines: {node: '>=12'}
    cpu: [x64]
    os: [linux]

  '@esbuild/netbsd-x64@0.21.5':
    resolution: {integrity: sha512-Woi2MXzXjMULccIwMnLciyZH4nCIMpWQAs049KEeMvOcNADVxo0UBIQPfSmxB3CWKedngg7sWZdLvLczpe0tLg==}
    engines: {node: '>=12'}
    cpu: [x64]
    os: [netbsd]

  '@esbuild/openbsd-x64@0.21.5':
    resolution: {integrity: sha512-HLNNw99xsvx12lFBUwoT8EVCsSvRNDVxNpjZ7bPn947b8gJPzeHWyNVhFsaerc0n3TsbOINvRP2byTZ5LKezow==}
    engines: {node: '>=12'}
    cpu: [x64]
    os: [openbsd]

  '@esbuild/sunos-x64@0.21.5':
    resolution: {integrity: sha512-6+gjmFpfy0BHU5Tpptkuh8+uw3mnrvgs+dSPQXQOv3ekbordwnzTVEb4qnIvQcYXq6gzkyTnoZ9dZG+D4garKg==}
    engines: {node: '>=12'}
    cpu: [x64]
    os: [sunos]

  '@esbuild/win32-arm64@0.21.5':
    resolution: {integrity: sha512-Z0gOTd75VvXqyq7nsl93zwahcTROgqvuAcYDUr+vOv8uHhNSKROyU961kgtCD1e95IqPKSQKH7tBTslnS3tA8A==}
    engines: {node: '>=12'}
    cpu: [arm64]
    os: [win32]

  '@esbuild/win32-ia32@0.21.5':
    resolution: {integrity: sha512-SWXFF1CL2RVNMaVs+BBClwtfZSvDgtL//G/smwAc5oVK/UPu2Gu9tIaRgFmYFFKrmg3SyAjSrElf0TiJ1v8fYA==}
    engines: {node: '>=12'}
    cpu: [ia32]
    os: [win32]

  '@esbuild/win32-x64@0.21.5':
    resolution: {integrity: sha512-tQd/1efJuzPC6rCFwEvLtci/xNFcTZknmXs98FYDfGE4wP9ClFV98nyKrzJKVPMhdDnjzLhdUyMX4PsQAPjwIw==}
    engines: {node: '>=12'}
    cpu: [x64]
    os: [win32]

  '@eslint-community/eslint-utils@4.4.1':
    resolution: {integrity: sha512-s3O3waFUrMV8P/XaF/+ZTp1X9XBZW1a4B97ZnjQF2KYWaFD2A8KyFBsrsfSjEmjn3RGWAIuvlneuZm3CUK3jbA==}
    engines: {node: ^12.22.0 || ^14.17.0 || >=16.0.0}
    peerDependencies:
      eslint: ^6.0.0 || ^7.0.0 || >=8.0.0

  '@eslint-community/regexpp@4.12.1':
    resolution: {integrity: sha512-CCZCDJuduB9OUkFkY2IgppNZMi2lBQgD2qzwXkEia16cge2pijY/aXi96CJMquDMn3nJdlPV1A5KrJEXwfLNzQ==}
    engines: {node: ^12.0.0 || ^14.0.0 || >=16.0.0}

  '@eslint/config-array@0.19.0':
    resolution: {integrity: sha512-zdHg2FPIFNKPdcHWtiNT+jEFCHYVplAXRDlQDyqy0zGx/q2parwh7brGJSiTxRk/TSMkbM//zt/f5CHgyTyaSQ==}
    engines: {node: ^18.18.0 || ^20.9.0 || >=21.1.0}

  '@eslint/core@0.10.0':
    resolution: {integrity: sha512-gFHJ+xBOo4G3WRlR1e/3G8A6/KZAH6zcE/hkLRCZTi/B9avAG365QhFA8uOGzTMqgTghpn7/fSnscW++dpMSAw==}
    engines: {node: ^18.18.0 || ^20.9.0 || >=21.1.0}

  '@eslint/eslintrc@3.2.0':
    resolution: {integrity: sha512-grOjVNN8P3hjJn/eIETF1wwd12DdnwFDoyceUJLYYdkpbwq3nLi+4fqrTAONx7XDALqlL220wC/RHSC/QTI/0w==}
    engines: {node: ^18.18.0 || ^20.9.0 || >=21.1.0}

  '@eslint/js@9.18.0':
    resolution: {integrity: sha512-fK6L7rxcq6/z+AaQMtiFTkvbHkBLNlwyRxHpKawP0x3u9+NC6MQTnFW+AdpwC6gfHTW0051cokQgtTN2FqlxQA==}
    engines: {node: ^18.18.0 || ^20.9.0 || >=21.1.0}

  '@eslint/object-schema@2.1.4':
    resolution: {integrity: sha512-BsWiH1yFGjXXS2yvrf5LyuoSIIbPrGUWob917o+BTKuZ7qJdxX8aJLRxs1fS9n6r7vESrq1OUqb68dANcFXuQQ==}
    engines: {node: ^18.18.0 || ^20.9.0 || >=21.1.0}

  '@eslint/plugin-kit@0.2.5':
    resolution: {integrity: sha512-lB05FkqEdUg2AA0xEbUz0SnkXT1LcCTa438W4IWTUh4hdOnVbQyOJ81OrDXsJk/LSiJHubgGEFoR5EHq1NsH1A==}
    engines: {node: ^18.18.0 || ^20.9.0 || >=21.1.0}

  '@floating-ui/core@1.6.8':
    resolution: {integrity: sha512-7XJ9cPU+yI2QeLS+FCSlqNFZJq8arvswefkZrYI1yQBbftw6FyrZOxYSh+9S7z7TpeWlRt9zJ5IhM1WIL334jA==}

  '@floating-ui/dom@1.6.12':
    resolution: {integrity: sha512-NP83c0HjokcGVEMeoStg317VD9W7eDlGK7457dMBANbKA6GJZdc7rjujdgqzTaz93jkGgc5P/jeWbaCHnMNc+w==}

  '@floating-ui/utils@0.2.8':
    resolution: {integrity: sha512-kym7SodPp8/wloecOpcmSnWJsK7M0E5Wg8UcFA+uO4B9s5d0ywXOEro/8HM9x0rW+TljRzul/14UYz3TleT3ig==}

  '@fnando/sparkline@0.3.10':
    resolution: {integrity: sha512-Rwz2swatdSU5F4sCOvYG8EOWdjtLgq5d8nmnqlZ3PXdWJI9Zq9BRUvJ/9ygjajJG8qOyNpMFX3GEVFjZIuB1Jg==}

  '@humanfs/core@0.19.1':
    resolution: {integrity: sha512-5DyQ4+1JEUzejeK1JGICcideyfUbGixgS9jNgex5nqkW+cY7WZhxBigmieN5Qnw9ZosSNVC9KQKyb+GUaGyKUA==}
    engines: {node: '>=18.18.0'}

  '@humanfs/node@0.16.6':
    resolution: {integrity: sha512-YuI2ZHQL78Q5HbhDiBA1X4LmYdXCKCMQIfw0pw7piHJwyREFebJUvrQN4cMssyES6x+vfUbx1CIpaQUKYdQZOw==}
    engines: {node: '>=18.18.0'}

  '@humanwhocodes/module-importer@1.0.1':
    resolution: {integrity: sha512-bxveV4V8v5Yb4ncFTT3rPSgZBOpCkjfK0y4oVVVJwIuDVBRMDXrPyXRL988i5ap9m9bnyEEjWfm5WkBmtffLfA==}
    engines: {node: '>=12.22'}

  '@humanwhocodes/retry@0.3.1':
    resolution: {integrity: sha512-JBxkERygn7Bv/GbN5Rv8Ul6LVknS+5Bp6RgDC/O8gEBU/yeH5Ui5C/OlWrTb6qct7LjjfT6Re2NxB0ln0yYybA==}
    engines: {node: '>=18.18'}

  '@humanwhocodes/retry@0.4.1':
    resolution: {integrity: sha512-c7hNEllBlenFTHBky65mhq8WD2kbN9Q6gk0bTk8lSBvc554jpXSkST1iePudpt7+A/AQvuHs9EMqjHDXMY1lrA==}
    engines: {node: '>=18.18'}

  '@jridgewell/sourcemap-codec@1.5.0':
    resolution: {integrity: sha512-gv3ZRaISU3fjPAgNsriBRqGWQL6quFx04YMPW/zD8XMLsU32mhCCbfbO6KZFLjvYpCZ8zyDEgqsgf+PwPaM7GQ==}

  '@juggle/resize-observer@3.4.0':
    resolution: {integrity: sha512-dfLbk+PwWvFzSxwk3n5ySL0hfBog779o8h68wK/7/APo/7cgyWp5jcXockbxdk5kFRkbeXWm4Fbi9FrdN381sA==}

  '@kurkle/color@0.3.4':
    resolution: {integrity: sha512-M5UknZPHRu3DEDWoipU6sE8PdkZ6Z/S+v4dD+Ke8IaNlpdSQah50lz1KtcFBa2vsdOnwbbnxJwVM4wty6udA5w==}

  '@msgpack/msgpack@2.8.0':
    resolution: {integrity: sha512-h9u4u/jiIRKbq25PM+zymTyW6bhTzELvOoUd+AvYriWOAKpLGnIamaET3pnHYoI5iYphAHBI4ayx0MehR+VVPQ==}
    engines: {node: '>= 10'}

  '@nodelib/fs.scandir@2.1.5':
    resolution: {integrity: sha512-vq24Bq3ym5HEQm2NKCr3yXDwjc7vTsEThRDnkp2DK9p1uqLR+DHurm/NOTo0KG7HYHU7eppKZj3MyqYuMBf62g==}
    engines: {node: '>= 8'}

  '@nodelib/fs.stat@2.0.5':
    resolution: {integrity: sha512-RkhPPp2zrqDAQA/2jNhnztcPAlv64XdhIp7a7454A5ovI7Bukxgt7MX7udwAu3zg1DcpPU0rz3VV1SeaqvY4+A==}
    engines: {node: '>= 8'}

  '@nodelib/fs.walk@1.2.8':
    resolution: {integrity: sha512-oGB+UxlgWcgQkgwo8GcEGwemoTFt3FIO9ababBmaGwXIoBKZ+GTy0pP185beGg7Llih/NSHSV2XAs1lnznocSg==}
    engines: {node: '>= 8'}

  '@rollup/rollup-android-arm-eabi@4.27.3':
    resolution: {integrity: sha512-EzxVSkIvCFxUd4Mgm4xR9YXrcp976qVaHnqom/Tgm+vU79k4vV4eYTjmRvGfeoW8m9LVcsAy/lGjcgVegKEhLQ==}
    cpu: [arm]
    os: [android]

  '@rollup/rollup-android-arm64@4.27.3':
    resolution: {integrity: sha512-LJc5pDf1wjlt9o/Giaw9Ofl+k/vLUaYsE2zeQGH85giX2F+wn/Cg8b3c5CDP3qmVmeO5NzwVUzQQxwZvC2eQKw==}
    cpu: [arm64]
    os: [android]

  '@rollup/rollup-darwin-arm64@4.27.3':
    resolution: {integrity: sha512-OuRysZ1Mt7wpWJ+aYKblVbJWtVn3Cy52h8nLuNSzTqSesYw1EuN6wKp5NW/4eSre3mp12gqFRXOKTcN3AI3LqA==}
    cpu: [arm64]
    os: [darwin]

  '@rollup/rollup-darwin-x64@4.27.3':
    resolution: {integrity: sha512-xW//zjJMlJs2sOrCmXdB4d0uiilZsOdlGQIC/jjmMWT47lkLLoB1nsNhPUcnoqyi5YR6I4h+FjBpILxbEy8JRg==}
    cpu: [x64]
    os: [darwin]

  '@rollup/rollup-freebsd-arm64@4.27.3':
    resolution: {integrity: sha512-58E0tIcwZ+12nK1WiLzHOD8I0d0kdrY/+o7yFVPRHuVGY3twBwzwDdTIBGRxLmyjciMYl1B/U515GJy+yn46qw==}
    cpu: [arm64]
    os: [freebsd]

  '@rollup/rollup-freebsd-x64@4.27.3':
    resolution: {integrity: sha512-78fohrpcVwTLxg1ZzBMlwEimoAJmY6B+5TsyAZ3Vok7YabRBUvjYTsRXPTjGEvv/mfgVBepbW28OlMEz4w8wGA==}
    cpu: [x64]
    os: [freebsd]

  '@rollup/rollup-linux-arm-gnueabihf@4.27.3':
    resolution: {integrity: sha512-h2Ay79YFXyQi+QZKo3ISZDyKaVD7uUvukEHTOft7kh00WF9mxAaxZsNs3o/eukbeKuH35jBvQqrT61fzKfAB/Q==}
    cpu: [arm]
    os: [linux]

  '@rollup/rollup-linux-arm-musleabihf@4.27.3':
    resolution: {integrity: sha512-Sv2GWmrJfRY57urktVLQ0VKZjNZGogVtASAgosDZ1aUB+ykPxSi3X1nWORL5Jk0sTIIwQiPH7iE3BMi9zGWfkg==}
    cpu: [arm]
    os: [linux]

  '@rollup/rollup-linux-arm64-gnu@4.27.3':
    resolution: {integrity: sha512-FPoJBLsPW2bDNWjSrwNuTPUt30VnfM8GPGRoLCYKZpPx0xiIEdFip3dH6CqgoT0RnoGXptaNziM0WlKgBc+OWQ==}
    cpu: [arm64]
    os: [linux]

  '@rollup/rollup-linux-arm64-musl@4.27.3':
    resolution: {integrity: sha512-TKxiOvBorYq4sUpA0JT+Fkh+l+G9DScnG5Dqx7wiiqVMiRSkzTclP35pE6eQQYjP4Gc8yEkJGea6rz4qyWhp3g==}
    cpu: [arm64]
    os: [linux]

  '@rollup/rollup-linux-powerpc64le-gnu@4.27.3':
    resolution: {integrity: sha512-v2M/mPvVUKVOKITa0oCFksnQQ/TqGrT+yD0184/cWHIu0LoIuYHwox0Pm3ccXEz8cEQDLk6FPKd1CCm+PlsISw==}
    cpu: [ppc64]
    os: [linux]

  '@rollup/rollup-linux-riscv64-gnu@4.27.3':
    resolution: {integrity: sha512-LdrI4Yocb1a/tFVkzmOE5WyYRgEBOyEhWYJe4gsDWDiwnjYKjNs7PS6SGlTDB7maOHF4kxevsuNBl2iOcj3b4A==}
    cpu: [riscv64]
    os: [linux]

  '@rollup/rollup-linux-s390x-gnu@4.27.3':
    resolution: {integrity: sha512-d4wVu6SXij/jyiwPvI6C4KxdGzuZOvJ6y9VfrcleHTwo68fl8vZC5ZYHsCVPUi4tndCfMlFniWgwonQ5CUpQcA==}
    cpu: [s390x]
    os: [linux]

  '@rollup/rollup-linux-x64-gnu@4.27.3':
    resolution: {integrity: sha512-/6bn6pp1fsCGEY5n3yajmzZQAh+mW4QPItbiWxs69zskBzJuheb3tNynEjL+mKOsUSFK11X4LYF2BwwXnzWleA==}
    cpu: [x64]
    os: [linux]

  '@rollup/rollup-linux-x64-musl@4.27.3':
    resolution: {integrity: sha512-nBXOfJds8OzUT1qUreT/en3eyOXd2EH5b0wr2bVB5999qHdGKkzGzIyKYaKj02lXk6wpN71ltLIaQpu58YFBoQ==}
    cpu: [x64]
    os: [linux]

  '@rollup/rollup-win32-arm64-msvc@4.27.3':
    resolution: {integrity: sha512-ogfbEVQgIZOz5WPWXF2HVb6En+kWzScuxJo/WdQTqEgeyGkaa2ui5sQav9Zkr7bnNCLK48uxmmK0TySm22eiuw==}
    cpu: [arm64]
    os: [win32]

  '@rollup/rollup-win32-ia32-msvc@4.27.3':
    resolution: {integrity: sha512-ecE36ZBMLINqiTtSNQ1vzWc5pXLQHlf/oqGp/bSbi7iedcjcNb6QbCBNG73Euyy2C+l/fn8qKWEwxr+0SSfs3w==}
    cpu: [ia32]
    os: [win32]

  '@rollup/rollup-win32-x64-msvc@4.27.3':
    resolution: {integrity: sha512-vliZLrDmYKyaUoMzEbMTg2JkerfBjn03KmAw9CykO0Zzkzoyd7o3iZNam/TpyWNjNT+Cz2iO3P9Smv2wgrR+Eg==}
    cpu: [x64]
    os: [win32]

  '@textcomplete/core@0.1.13':
    resolution: {integrity: sha512-C4S+ihQU5HsKQ/TbsmS0e7hfPZtLZbEXj5NDUgRnhu/1Nezpu892bjNZGeErZm+R8iyDIT6wDu6EgIhng4M8eQ==}

  '@textcomplete/textarea@0.1.13':
    resolution: {integrity: sha512-GNathnXpV361YuZrBVXvVqFYZ5NQZsjGC7Bt2sCUA/RTWlIgxHxC0ruDChYyRDx4siQZiZZOO5pWz+z1x8pZFQ==}
    peerDependencies:
      '@textcomplete/core': ^0.1.12

  '@textcomplete/utils@0.1.13':
    resolution: {integrity: sha512-5UW9Ee0WEX1s9K8MFffo5sfUjYm3YVhtqRhAor/ih7p0tnnpaMB7AwMRDKwhSIQL6O+g1fmEkxCeO8WqjPzjUA==}

  '@toast-ui/editor@3.2.2':
    resolution: {integrity: sha512-ASX7LFjN2ZYQJrwmkUajPs7DRr9FsM1+RQ82CfTO0Y5ZXorBk1VZS4C2Dpxinx9kl55V4F8/A2h2QF4QMDtRbA==}

  '@types/canvas-confetti@1.6.4':
    resolution: {integrity: sha512-fNyZ/Fdw/Y92X0vv7B+BD6ysHL4xVU5dJcgzgxLdGbn8O3PezZNIJpml44lKM0nsGur+o/6+NZbZeNTt00U1uA==}

  '@types/debounce-promise@3.1.9':
    resolution: {integrity: sha512-awNxydYSU+E2vL7EiOAMtiSOfL5gUM5X4YSE2A92qpxDJQ/rXz6oMPYBFDcDywlUmvIDI6zsqgq17cGm5CITQw==}

  '@types/dragscroll@0.0.3':
    resolution: {integrity: sha512-Nti+uvpcVv2VAkqF1+XJivEdE1rxdvWmE4mtMydm9kYBaT0/QsvQSjzqA2G0SE62RoTjVmhC48ap8yfApl8YJw==}

  '@types/emscripten@1.39.13':
    resolution: {integrity: sha512-cFq+fO/isvhvmuP/+Sl4K4jtU6E23DoivtbO4r50e3odaxAiVdbfSYRDdJ4gCdxx+3aRjhphS5ZMwIH4hFy/Cw==}

  '@types/estree@1.0.6':
    resolution: {integrity: sha512-AYnb1nQyY49te+VRAVgmzfcgjYS91mY5P0TKUDCLEM+gNnA+3T6rWITXRLYCpahpqSQbN5cE+gHpnPyXjHWxcw==}

  '@types/fnando__sparkline@0.3.7':
    resolution: {integrity: sha512-irYrS2clNGbnKBBIBAulPH6hDZ/HlBkNsDbYPfO8B2obcxtC9UzKFS5IBSzrUtfKbwf8U01xHj+5iEJ7TtY04Q==}

  '@types/hammerjs@2.0.46':
    resolution: {integrity: sha512-ynRvcq6wvqexJ9brDMS4BnBLzmr0e14d6ZJTEShTBWKymQiHwlAyGu0ZPEFI2Fh1U53F7tN9ufClWM5KvqkKOw==}

  '@types/json-schema@7.0.15':
    resolution: {integrity: sha512-5+fP8P8MFNC+AyZCDxrB2pkZFPGzqQWUzpSeuuVLvm8VMcorNYavBqoFcxK8bQz4Qsbn4oUEEem4wDLfcysGHA==}

  '@types/node@22.10.1':
    resolution: {integrity: sha512-qKgsUwfHZV2WCWLAnVP1JqnpE6Im6h3Y0+fYgMTasNQ7V++CBX5OT1as0g0f+OyubbFqhf6XVNIsmN4IIhEgGQ==}

  '@types/node@22.10.6':
    resolution: {integrity: sha512-qNiuwC4ZDAUNcY47xgaSuS92cjf8JbSUoaKS77bmLG1rU7MlATVSiw/IlrjtIyyskXBZ8KkNfjK/P5na7rgXbQ==}

  '@types/node@22.9.1':
    resolution: {integrity: sha512-p8Yy/8sw1caA8CdRIQBG5tiLHmxtQKObCijiAa9Ez+d4+PRffM4054xbju0msf+cvhJpnFEeNjxmVT/0ipktrg==}

  '@types/prop-types@15.7.13':
    resolution: {integrity: sha512-hCZTSvwbzWGvhqxp/RqVqwU999pBf2vp7hzIjiYOsl8wqOmUxkQ6ddw1cV3l8811+kdUFus/q4d1Y3E3SyEifA==}

  '@types/qrcode@1.5.5':
    resolution: {integrity: sha512-CdfBi/e3Qk+3Z/fXYShipBT13OJ2fDO2Q2w5CIP5anLTLIndQG9z6P1cnm+8zCWSpm5dnxMFd/uREtb0EXuQzg==}

  '@types/react@18.3.12':
    resolution: {integrity: sha512-D2wOSq/d6Agt28q7rSI3jhU7G6aiuzljDGZ2hTZHIkrTLUI+AF3WMeKkEZ9nN2fkBAlcktT6vcZjDFiIhMYEQw==}

  '@types/serviceworker@0.0.101':
    resolution: {integrity: sha512-ds7Vil7PMGcMYKjV2B0/EL6EldSWqaPVUtgdmjJqiY8Qrv007oBQeoWlh8aNSKikQluoJKKmnUCBNPII6fLhXg==}

  '@types/sortablejs@1.15.8':
    resolution: {integrity: sha512-b79830lW+RZfwaztgs1aVPgbasJ8e7AXtZYHTELNXZPsERt4ymJdjV4OccDbHQAvHrCcFpbF78jkm0R6h/pZVg==}

<<<<<<< HEAD
  '@types/web@0.0.154':
    resolution: {integrity: sha512-Tc10Nkpbb8AgM3iGnrvpKVb6x8pzrZpMCPqMJe8htXoEdNDKojEevNAkCjxkjCLZF2p1ZB+gknAwdbkypxwxKg==}

  '@types/web@0.0.187':
    resolution: {integrity: sha512-PNvOlIo9AkUA8dvdqJHrvvIZG40Qi37QHNyl1qOD1m/4Lj+2thAtwJM2N9UmtGBtkhb3x9mP/6JlXYtQcZ3uFg==}
=======
  '@types/web@0.0.194':
    resolution: {integrity: sha512-VKseTFF3Y8SNbpZqdVFNWQ677ujwNyrI9LcySEUwZX5iebbcdE235Lq/vqrfCzj1oFsXyVUUBqq4x8enXSakMA==}
>>>>>>> 8d0dfc4e

  '@types/webrtc@0.0.44':
    resolution: {integrity: sha512-4BJZdzrApNFeuXgucyqs24k69f7oti3wUcGEbFbaV08QBh7yEe3tnRRuYXlyXJNXiumpZujiZqUZZ2/gMSeO0g==}

  '@types/yaireo__tagify@4.27.0':
    resolution: {integrity: sha512-aMqj5QbXQL/Z47kevT4NODIaUgAhuMRWRUw4wAGNadgvegoLh3zbE56p2taXlmjRBw8S/yiqQoDek5I2i0CwiQ==}

  '@types/zxcvbn@4.4.5':
    resolution: {integrity: sha512-FZJgC5Bxuqg7Rhsm/bx6gAruHHhDQ55r+s0JhDh8CQ16fD7NsJJ+p8YMMQDhSQoIrSmjpqqYWA96oQVMNkjRyA==}

  '@typescript-eslint/eslint-plugin@8.20.0':
    resolution: {integrity: sha512-naduuphVw5StFfqp4Gq4WhIBE2gN1GEmMUExpJYknZJdRnc+2gDzB8Z3+5+/Kv33hPQRDGzQO/0opHE72lZZ6A==}
    engines: {node: ^18.18.0 || ^20.9.0 || >=21.1.0}
    peerDependencies:
      '@typescript-eslint/parser': ^8.0.0 || ^8.0.0-alpha.0
      eslint: ^8.57.0 || ^9.0.0
      typescript: '>=4.8.4 <5.8.0'

  '@typescript-eslint/parser@8.20.0':
    resolution: {integrity: sha512-gKXG7A5HMyjDIedBi6bUrDcun8GIjnI8qOwVLiY3rx6T/sHP/19XLJOnIq/FgQvWLHja5JN/LSE7eklNBr612g==}
    engines: {node: ^18.18.0 || ^20.9.0 || >=21.1.0}
    peerDependencies:
      eslint: ^8.57.0 || ^9.0.0
      typescript: '>=4.8.4 <5.8.0'

  '@typescript-eslint/scope-manager@8.20.0':
    resolution: {integrity: sha512-J7+VkpeGzhOt3FeG1+SzhiMj9NzGD/M6KoGn9f4dbz3YzK9hvbhVTmLj/HiTp9DazIzJ8B4XcM80LrR9Dm1rJw==}
    engines: {node: ^18.18.0 || ^20.9.0 || >=21.1.0}

  '@typescript-eslint/type-utils@8.20.0':
    resolution: {integrity: sha512-bPC+j71GGvA7rVNAHAtOjbVXbLN5PkwqMvy1cwGeaxUoRQXVuKCebRoLzm+IPW/NtFFpstn1ummSIasD5t60GA==}
    engines: {node: ^18.18.0 || ^20.9.0 || >=21.1.0}
    peerDependencies:
      eslint: ^8.57.0 || ^9.0.0
      typescript: '>=4.8.4 <5.8.0'

  '@typescript-eslint/types@8.20.0':
    resolution: {integrity: sha512-cqaMiY72CkP+2xZRrFt3ExRBu0WmVitN/rYPZErA80mHjHx/Svgp8yfbzkJmDoQ/whcytOPO9/IZXnOc+wigRA==}
    engines: {node: ^18.18.0 || ^20.9.0 || >=21.1.0}

  '@typescript-eslint/typescript-estree@8.20.0':
    resolution: {integrity: sha512-Y7ncuy78bJqHI35NwzWol8E0X7XkRVS4K4P4TCyzWkOJih5NDvtoRDW4Ba9YJJoB2igm9yXDdYI/+fkiiAxPzA==}
    engines: {node: ^18.18.0 || ^20.9.0 || >=21.1.0}
    peerDependencies:
      typescript: '>=4.8.4 <5.8.0'

  '@typescript-eslint/utils@8.20.0':
    resolution: {integrity: sha512-dq70RUw6UK9ei7vxc4KQtBRk7qkHZv447OUZ6RPQMQl71I3NZxQJX/f32Smr+iqWrB02pHKn2yAdHBb0KNrRMA==}
    engines: {node: ^18.18.0 || ^20.9.0 || >=21.1.0}
    peerDependencies:
      eslint: ^8.57.0 || ^9.0.0
      typescript: '>=4.8.4 <5.8.0'

  '@typescript-eslint/visitor-keys@8.20.0':
    resolution: {integrity: sha512-v/BpkeeYAsPkKCkR8BDwcno0llhzWVqPOamQrAEMdpZav2Y9OVjd9dwJyBLJWwf335B5DmlifECIkZRJCaGaHA==}
    engines: {node: ^18.18.0 || ^20.9.0 || >=21.1.0}

  '@vitest/expect@2.1.8':
    resolution: {integrity: sha512-8ytZ/fFHq2g4PJVAtDX57mayemKgDR6X3Oa2Foro+EygiOJHUXhCqBAAKQYYajZpFoIfvBCF1j6R6IYRSIUFuw==}

  '@vitest/mocker@2.1.8':
    resolution: {integrity: sha512-7guJ/47I6uqfttp33mgo6ga5Gr1VnL58rcqYKyShoRK9ebu8T5Rs6HN3s1NABiBeVTdWNrwUMcHH54uXZBN4zA==}
    peerDependencies:
      msw: ^2.4.9
      vite: ^5.0.0
    peerDependenciesMeta:
      msw:
        optional: true
      vite:
        optional: true

  '@vitest/pretty-format@2.1.8':
    resolution: {integrity: sha512-9HiSZ9zpqNLKlbIDRWOnAWqgcA7xu+8YxXSekhr0Ykab7PAYFkhkwoqVArPOtJhPmYeE2YHgKZlj3CP36z2AJQ==}

  '@vitest/runner@2.1.8':
    resolution: {integrity: sha512-17ub8vQstRnRlIU5k50bG+QOMLHRhYPAna5tw8tYbj+jzjcspnwnwtPtiOlkuKC4+ixDPTuLZiqiWWQ2PSXHVg==}

  '@vitest/snapshot@2.1.8':
    resolution: {integrity: sha512-20T7xRFbmnkfcmgVEz+z3AU/3b0cEzZOt/zmnvZEctg64/QZbSDJEVm9fLnnlSi74KibmRsO9/Qabi+t0vCRPg==}

  '@vitest/spy@2.1.8':
    resolution: {integrity: sha512-5swjf2q95gXeYPevtW0BLk6H8+bPlMb4Vw/9Em4hFxDcaOxS+e0LOX4yqNxoHzMR2akEB2xfpnWUzkZokmgWDg==}

  '@vitest/utils@2.1.8':
    resolution: {integrity: sha512-dwSoui6djdwbfFmIgbIjX2ZhIoG7Ex/+xpxyiEgIGzjliY8xGkcpITKTlp6B4MgtGkF2ilvm97cPM96XZaAgcA==}

  '@yaireo/tagify@4.17.9':
    resolution: {integrity: sha512-x9aZy22hzte7BNmMrFcYNrZH71ombgH5PnzcOVXqPevRV/m/ItSnWIvY5fOHYzpC9Uxy0+h/1P5v62fIvwq2MA==}
    engines: {node: '>=14.20.0', npm: '>=8.0.0'}
    peerDependencies:
      prop-types: ^15.7.2

  '@yr/monotone-cubic-spline@1.0.3':
    resolution: {integrity: sha512-FQXkOta0XBSUPHndIKON2Y9JeQz5ZeMqLYZVVK93FliNBFm7LNMIZmY6FrMEB9XPcDbE2bekMbZD6kzDkxwYjA==}

  ab@https://codeload.github.com/lichess-org/ab-stub/tar.gz/94236bf34dbc9c05daf50f4c9842d859b9142be0:
    resolution: {tarball: https://codeload.github.com/lichess-org/ab-stub/tar.gz/94236bf34dbc9c05daf50f4c9842d859b9142be0}
    version: 1.0.0

  acorn-jsx@5.3.2:
    resolution: {integrity: sha512-rq9s+JNhf0IChjtDXxllJ7g41oZk5SlXtp0LHwyA5cejwn7vKmKp4pPri6YEePv2PU65sAsegbXtIinmDFDXgQ==}
    peerDependencies:
      acorn: ^6.0.0 || ^7.0.0 || ^8.0.0

  acorn@8.14.0:
    resolution: {integrity: sha512-cl669nCJTZBsL97OF4kUQm5g5hC2uihk0NxY3WENAC0TYdILVkAyHymAntgxGkl7K+t0cXIrH5siy5S4XkFycA==}
    engines: {node: '>=0.4.0'}
    hasBin: true

  agent-base@7.1.3:
    resolution: {integrity: sha512-jRR5wdylq8CkOe6hei19GGZnxM6rBGwFl3Bg0YItGDimvjGtAvdZk4Pu6Cl4u4Igsws4a1fd1Vq3ezrhn4KmFw==}
    engines: {node: '>= 14'}

  ajv@6.12.6:
    resolution: {integrity: sha512-j3fVLgvTo527anyYyJOGTYJbG+vnnQYvE0m5mmkc1TK+nxAppkCLMIL0aZ4dblVCNoGShhm+kzE4ZUykBoMg4g==}

  ansi-escapes@7.0.0:
    resolution: {integrity: sha512-GdYO7a61mR0fOlAsvC9/rIHf7L96sBc6dEWzeOu+KAea5bZyQRPIpojrVoI4AXGJS/ycu/fBTdLrUkA4ODrvjw==}
    engines: {node: '>=18'}

  ansi-regex@5.0.1:
    resolution: {integrity: sha512-quJQXlTSUGL2LH9SUXo8VwsY4soanhgo6LNSm84E1LBcE8s3O0wpdiRzyR9z/ZZJMlMWv37qOOb9pdJlMUEKFQ==}
    engines: {node: '>=8'}

  ansi-regex@6.1.0:
    resolution: {integrity: sha512-7HSX4QQb4CspciLpVFwyRe79O3xsIZDDLER21kERQ71oaPodF8jL725AgJMFAYbooIqolJoRLuM81SpeUkpkvA==}
    engines: {node: '>=12'}

  ansi-styles@4.3.0:
    resolution: {integrity: sha512-zbB9rCJAT1rbjiVDb2hqKFHNYLxgtk8NURxZ3IZwD3F6NtxbXZQCnnSi1Lkx+IDohdPlFp222wVALIheZJQSEg==}
    engines: {node: '>=8'}

  ansi-styles@6.2.1:
    resolution: {integrity: sha512-bN798gFfQX+viw3R7yrGWRqnrN2oRkEkUjjl4JNn4E8GxxbjtG3FbrEIIY3l8/hrwUwIeCZvi4QuOTP4MErVug==}
    engines: {node: '>=12'}

  anymatch@3.1.3:
    resolution: {integrity: sha512-KMReFUr0B4t+D+OBkjR3KYqvocp2XaSzO55UcB6mgQMd3KbcE+mWTyvVV7D/zsdEbNnV6acZUutkiHQXvTr1Rw==}
    engines: {node: '>= 8'}

  apexcharts@3.54.1:
    resolution: {integrity: sha512-E4et0h/J1U3r3EwS/WlqJCQIbepKbp6wGUmaAwJOMjHUP4Ci0gxanLa7FR3okx6p9coi4st6J853/Cb1NP0vpA==}

  arg@4.1.3:
    resolution: {integrity: sha512-58S9QDqG0Xx27YwPSt9fJxivjYl432YCwfDMfZ+71RAqUrZef7LrKQZ3LHLOwCS4FLNBplP533Zx895SeOCHvA==}

  argparse@2.0.1:
    resolution: {integrity: sha512-8+9WqebbFzpX9OR+Wa6O29asIogeRMzcGtAINdpMHHyAg10f05aSFVBbcEqGf/PXw1EjAZ+q2/bEBg3DvurK3Q==}

  assertion-error@2.0.1:
    resolution: {integrity: sha512-Izi8RQcffqCeNVgFigKli1ssklIbpHnCYc6AknXGYoB6grJqyeby7jv12JUQgmTAnIDnbck1uxksT4dzN3PWBA==}
    engines: {node: '>=12'}

  asynckit@0.4.0:
    resolution: {integrity: sha512-Oei9OH4tRh0YqU3GxhX79dM/mwVgvbZJaSNaRk+bshkj0S5cfHcgYakreBjrHwatXKbz+IoIdYLxrKim2MjW0Q==}

  balanced-match@1.0.2:
    resolution: {integrity: sha512-3oSeUO0TMV67hN1AmbXsK4yaqU7tjiHlbxRDZOpH0KW9+CeX4bRAaX0Anxt0tx2MrpRpWwQaPwIlISEJhYU5Pw==}

  binary-extensions@2.3.0:
    resolution: {integrity: sha512-Ceh+7ox5qe7LJuLHoY0feh3pHuUDHAcRUeyL2VYghZwfpkNIy/+8Ocg0a3UuSoYzavmylwuLWQOf3hl0jjMMIw==}
    engines: {node: '>=8'}

  brace-expansion@1.1.11:
    resolution: {integrity: sha512-iCuPHDFgrHX7H2vEI/5xpz07zSHB00TpugqhmYtVmMO6518mCuRMoOYFldEBl0g187ufozdaHgWKcYFb61qGiA==}

  brace-expansion@2.0.1:
    resolution: {integrity: sha512-XnAIvQ8eM+kC6aULx6wuQiwVsnzsi9d3WxzV3FpWTGA19F621kwdbsAcFKXgKUHZWsy+mY6iL1sHTxWEFCytDA==}

  braces@3.0.3:
    resolution: {integrity: sha512-yQbXgO/OSZVD2IsiLlro+7Hf6Q18EJrKSEsdoMzKePKXct3gvD8oLcOQdIzGupr5Fj+EDe8gO/lxc1BzfMpxvA==}
    engines: {node: '>=8'}

  cac@6.7.14:
    resolution: {integrity: sha512-b6Ilus+c3RrdDk+JhLKUAQfzzgLEPy6wcXqS7f/xe1EETvsDP6GORG7SFuOs6cID5YkqchW/LXZbX5bc8j7ZcQ==}
    engines: {node: '>=8'}

  callsites@3.1.0:
    resolution: {integrity: sha512-P8BjAsXvZS+VIDUI11hHCQEv74YT67YUi5JJFNWIqL235sBmjX4+qx9Muvls5ivyNENctx46xQLQ3aTuE7ssaQ==}
    engines: {node: '>=6'}

  camelcase@5.3.1:
    resolution: {integrity: sha512-L28STB170nwWS63UjtlEOE3dldQApaJXZkOI1uMFfzf3rRuPegHaHesyee+YxQ+W6SvRDQV6UrdOdRiR153wJg==}
    engines: {node: '>=6'}

  canvas-confetti@1.9.3:
    resolution: {integrity: sha512-rFfTURMvmVEX1gyXFgn5QMn81bYk70qa0HLzcIOSVEyl57n6o9ItHeBtUSWdvKAPY0xlvBHno4/v3QPrT83q9g==}

  chai@5.1.2:
    resolution: {integrity: sha512-aGtmf24DW6MLHHG5gCx4zaI3uBq3KRtxeVs0DjFH6Z0rDNbsvTxFASFvdj79pxjxZ8/5u3PIiN3IwEIQkiiuPw==}
    engines: {node: '>=12'}

  chalk@4.1.2:
    resolution: {integrity: sha512-oKnbhFyRIXpUuez8iBMmyEa4nbj4IOQyuhc/wy9kY7/WVPcwIO9VA668Pu8RkO7+0G76SLROeyw9CpQ061i4mA==}
    engines: {node: '>=10'}

  chalk@5.4.1:
    resolution: {integrity: sha512-zgVZuo2WcZgfUEmsn6eO3kINexW8RAE4maiQ8QNs8CtpPCSyMiYsULR3HQYkm3w8FIA3SberyMJMSldGsW+U3w==}
    engines: {node: ^12.17.0 || ^14.13 || >=16.0.0}

  chart.js@4.4.3:
    resolution: {integrity: sha512-qK1gkGSRYcJzqrrzdR6a+I0vQ4/R+SoODXyAjscQ/4mzuNzySaMCd+hyVxitSY1+L2fjPD1Gbn+ibNqRmwQeLw==}
    engines: {pnpm: '>=8'}

  chart.js@4.4.6:
    resolution: {integrity: sha512-8Y406zevUPbbIBA/HRk33khEmQPk5+cxeflWE/2rx1NJsjVWMPw/9mSP9rxHP5eqi6LNoPBVMfZHxbwLSgldYA==}
    engines: {pnpm: '>=8'}

  chartjs-adapter-dayjs-4@1.0.4:
    resolution: {integrity: sha512-yy9BAYW4aNzPVrCWZetbILegTRb7HokhgospPoC3b5iZ5qdlqNmXts2KdSp6AqnjkPAp/YWyHDxLvIvwt5x81w==}
    engines: {node: '>=10'}
    peerDependencies:
      chart.js: '>=4.0.1'
      dayjs: ^1.9.7

  chartjs-plugin-datalabels@2.2.0:
    resolution: {integrity: sha512-14ZU30lH7n89oq+A4bWaJPnAG8a7ZTk7dKf48YAzMvJjQtjrgg5Dpk9f+LbjCF6bpx3RAGTeL13IXpKQYyRvlw==}
    peerDependencies:
      chart.js: '>=3.0.0'

  chartjs-plugin-zoom@2.2.0:
    resolution: {integrity: sha512-in6kcdiTlP6npIVLMd4zXZ08PDUXC52gZ4FAy5oyjk1zX3gKarXMAof7B9eFiisf9WOC3bh2saHg+J5WtLXZeA==}
    peerDependencies:
      chart.js: '>=3.2.0'

  check-error@2.1.1:
    resolution: {integrity: sha512-OAlb+T7V4Op9OwdkjmguYRqncdlx5JiofwOAUkmTF+jNdHwzTaTs4sRAGpzLF3oOz5xAyDGrPgeIDFQmDOTiJw==}
    engines: {node: '>= 16'}

  chessground@9.1.1:
    resolution: {integrity: sha512-X4xrBICrixaLATCn+jGEzk58UXcas+9QqJnwVq9nT7AaX2M1CJLMA0vC7noG0s6Tr2zoAHZ1FOviE5b05MgduQ==}

  chessops@0.14.2:
    resolution: {integrity: sha512-7DghoMODSN8a17L9JHYBWhLBaSKROKS7+NDsvseNJ502UTbuZ7EYueIAmo1oD+f0TeEqh+jo2gsUFRhGRKAR3g==}

  chokidar@3.6.0:
    resolution: {integrity: sha512-7VT13fmjotKpGipCW9JEQAusEPE+Ei8nl6/g4FBAmIm0GOOLMua9NDDo/DWp0ZAxCr3cPq5ZpBqmPAQgDda2Pw==}
    engines: {node: '>= 8.10.0'}

  cli-cursor@5.0.0:
    resolution: {integrity: sha512-aCj4O5wKyszjMmDT4tZj93kxyydN/K5zPWSCe6/0AV/AA1pqe5ZBIw0a2ZfPQV7lL5/yb5HsUreJ6UFAF1tEQw==}
    engines: {node: '>=18'}

  cli-truncate@4.0.0:
    resolution: {integrity: sha512-nPdaFdQ0h/GEigbPClz11D0v/ZJEwxmeVZGeMo3Z5StPtUTkA9o1lD6QwoirYiSDzbcwn2XcjwmCp68W1IS4TA==}
    engines: {node: '>=18'}

  cliui@6.0.0:
    resolution: {integrity: sha512-t6wbgtoCXvAzst7QgXxJYqPt0usEfbgQdftEPbLL/cvv6HPE5VgvqCuAIDR0NgU52ds6rFwqrgakNLrHEjCbrQ==}

  color-convert@2.0.1:
    resolution: {integrity: sha512-RRECPsj7iu/xb5oKYcsFHSppFNnsj/52OVTRKb4zP5onXwVF3zVmmToNcOfGC+CRDpfK/U584fMg38ZHCaElKQ==}
    engines: {node: '>=7.0.0'}

  color-name@1.1.4:
    resolution: {integrity: sha512-dOy+3AuW3a2wNbZHIuMZpTcgjGuLU/uBL/ubcZF9OXbDo8ff4O8yVp5Bf0efS8uEoYo5q4Fx7dY9OgQGXgAsQA==}

  colorette@2.0.20:
    resolution: {integrity: sha512-IfEDxwoWIjkeXL1eXcDiow4UbKjhLdq6/EuSVR9GMN7KVH3r9gQ83e73hsz1Nd1T3ijd5xv1wcWRYO+D6kCI2w==}

  combined-stream@1.0.8:
    resolution: {integrity: sha512-FQN4MRfuJeHf7cBbBMJFXhKSDq+2kAArBlmRBvcvFE5BB1HZKXtSFASDhdlz9zOYwxh8lDdnvmMOe/+5cdoEdg==}
    engines: {node: '>= 0.8'}

  commander@12.1.0:
    resolution: {integrity: sha512-Vw8qHK3bZM9y/P10u3Vib8o/DdkvA2OtPtZvD871QKjy74Wj1WSKFILMPRPSdUSx5RFK1arlJzEtA4PkFgnbuA==}
    engines: {node: '>=18'}

  concat-map@0.0.1:
    resolution: {integrity: sha512-/Srv4dswyQNBfohGpz9o6Yb3Gz3SrUDqBH5rTuhGR7ahtlbYKnVxw2bCFMRljaA7EXHaXZ8wsHdodFvbkhKmqg==}

  cropperjs@1.6.2:
    resolution: {integrity: sha512-nhymn9GdnV3CqiEHJVai54TULFAE3VshJTXSqSJKa8yXAKyBKDWdhHarnlIPrshJ0WMFTGuFvG02YjLXfPiuOA==}

  cross-spawn@7.0.6:
    resolution: {integrity: sha512-uV2QOWP2nWzsy2aMp8aRibhi9dlzF5Hgh5SHaB9OiTGEyDTiJJyx0uy51QXdyWbtAHNua4XJzUKca3OzKUd3vA==}
    engines: {node: '>= 8'}

  cssstyle@4.2.1:
    resolution: {integrity: sha512-9+vem03dMXG7gDmZ62uqmRiMRNtinIZ9ZyuF6BdxzfOD+FdN5hretzynkn0ReS2DO2GSw76RWHs0UmJPI2zUjw==}
    engines: {node: '>=18'}

  csstype@3.1.3:
    resolution: {integrity: sha512-M1uQkMl8rQK/szD0LNhtqxIPLpimGm8sOBwU7lLnCpSbTyY3yeU1Vc7l4KT5zT4s/yOxHH5O7tIuuLOCnLADRw==}

  data-urls@5.0.0:
    resolution: {integrity: sha512-ZYP5VBHshaDAiVZxjbRVcFJpc+4xGgT0bK3vzy1HLN8jTO975HEbuYzZJcHoQEY5K1a0z8YayJkyVETa08eNTg==}
    engines: {node: '>=18'}

  date-fns@2.30.0:
    resolution: {integrity: sha512-fnULvOpxnC5/Vg3NCiWelDsLiUc9bRwAPs/+LfTLNvetFCtCTN+yQz15C/fs4AwX1R9K5GLtLfn8QW+dWisaAw==}
    engines: {node: '>=0.11'}

  dayjs@1.11.13:
    resolution: {integrity: sha512-oaMBel6gjolK862uaPQOVTA7q3TZhuSvuMQAAglQDOWYO9A91IrAOUJEyKVlqJlHE0vq5p5UXxzdPfMH/x6xNg==}

  debounce-promise@3.1.2:
    resolution: {integrity: sha512-rZHcgBkbYavBeD9ej6sP56XfG53d51CD4dnaw989YX/nZ/ZJfgRx/9ePKmTNiUiyQvh4mtrMoS3OAWW+yoYtpg==}

  debug@4.3.7:
    resolution: {integrity: sha512-Er2nc/H7RrMXZBFCEim6TCmMk02Z8vLC2Rbi1KEBggpo0fS6l0S1nnapwmIi3yW/+GOJap1Krg4w0Hg80oCqgQ==}
    engines: {node: '>=6.0'}
    peerDependencies:
      supports-color: '*'
    peerDependenciesMeta:
      supports-color:
        optional: true

  debug@4.4.0:
    resolution: {integrity: sha512-6WTZ/IxCY/T6BALoZHaE4ctp9xm+Z5kY/pzYaCHRFeyVhojxlrm+46y68HA6hr0TcwEssoxNiDEUJQjfPZ/RYA==}
    engines: {node: '>=6.0'}
    peerDependencies:
      supports-color: '*'
    peerDependenciesMeta:
      supports-color:
        optional: true

  decamelize@1.2.0:
    resolution: {integrity: sha512-z2S+W9X73hAUUki+N+9Za2lBlun89zigOyGrsax+KUQ6wKW4ZoWpEYBkGhQjwAjjDCkWxhY0VKEhk8wzY7F5cA==}
    engines: {node: '>=0.10.0'}

  decimal.js@10.4.3:
    resolution: {integrity: sha512-VBBaLc1MgL5XpzgIP7ny5Z6Nx3UrRkIViUkPUdtl9aya5amy3De1gsUUSB1g3+3sExYNjCAsAznmukyxCb1GRA==}

  deep-eql@5.0.2:
    resolution: {integrity: sha512-h5k/5U50IJJFpzfL6nO9jaaumfjO/f2NjK/oYB2Djzm4p9L+3T9qWpZqZ2hAbLPuuYq9wrU08WQyBTL5GbPk5Q==}
    engines: {node: '>=6'}

  deep-is@0.1.4:
    resolution: {integrity: sha512-oIPzksmTg4/MriiaYGO+okXDT7ztn/w3Eptv/+gSIdMdKsJo0u4CfYNFJPy+4SKMuCqGw2wxnA+URMg3t8a/bQ==}

  deepmerge@4.3.1:
    resolution: {integrity: sha512-3sUqbMEc77XqpdNO7FRyRog+eW3ph+GYCbj+rK+uYyRMuwsVy0rMiVtPn+QJlKFvWP/1PYpapqYn0Me2knFn+A==}
    engines: {node: '>=0.10.0'}

  delayed-stream@1.0.0:
    resolution: {integrity: sha512-ZySD7Nf91aLB0RxL4KGrKHBXl7Eds1DAmEdcoVawXnLD7SDhpNgtuII2aAkg7a7QS41jxPSZ17p4VdGnMHk3MQ==}
    engines: {node: '>=0.4.0'}

  dialog-polyfill@0.5.6:
    resolution: {integrity: sha512-ZbVDJI9uvxPAKze6z146rmfUZjBqNEwcnFTVamQzXH+svluiV7swmVIGr7miwADgfgt1G2JQIytypM9fbyhX4w==}

  dijkstrajs@1.0.3:
    resolution: {integrity: sha512-qiSlmBq9+BCdCA/L46dw8Uy93mloxsPSbwnm5yrKn2vMPiy8KyAskTF6zuV/j5BMsmOGZDPs7KjU+mjb670kfA==}

  dompurify@2.5.7:
    resolution: {integrity: sha512-2q4bEI+coQM8f5ez7kt2xclg1XsecaV9ASJk/54vwlfRRNQfDqJz2pzQ8t0Ix/ToBpXlVjrRIx7pFC/o8itG2Q==}

  dragscroll@0.0.8:
    resolution: {integrity: sha512-nMrx/KErHpEkiKZlrghcT/nLWCj8vEJgv6s6TF84gmgn6uROPx2wRvClkcnjSEyvppYY9okOI1DIv573Toql1w==}

  emoji-mart@5.6.0:
    resolution: {integrity: sha512-eJp3QRe79pjwa+duv+n7+5YsNhRcMl812EcFVwrnRvYKoNPoQb5qxU8DG6Bgwji0akHdp6D4Ln6tYLG58MFSow==}

  emoji-regex@10.4.0:
    resolution: {integrity: sha512-EC+0oUMY1Rqm4O6LLrgjtYDvcVYTy7chDnM4Q7030tP4Kwj3u/pR6gP9ygnp2CJMK5Gq+9Q2oqmrFJAz01DXjw==}

  emoji-regex@8.0.0:
    resolution: {integrity: sha512-MSjYzcWNOA0ewAHpz0MxpYFvwg6yjy1NG3xteoqz644VCo/RPgnr1/GGt+ic3iJTzQ8Eu3TdM14SawnVUmGE6A==}

  entities@4.5.0:
    resolution: {integrity: sha512-V0hjH4dGPh9Ao5p0MoRY6BVqtwCjhz6vI5LT8AJ55H+4g9/4vbHx1I54fS0XuclLhDHArPQCiMjDxjaL8fPxhw==}
    engines: {node: '>=0.12'}

  environment@1.1.0:
    resolution: {integrity: sha512-xUtoPkMggbz0MPyPiIWr1Kp4aeWJjDZ6SMvURhimjdZgsRuDplF5/s9hcgGhyXMhs+6vpnuoiZ2kFiu3FMnS8Q==}
    engines: {node: '>=18'}

  es-module-lexer@1.5.4:
    resolution: {integrity: sha512-MVNK56NiMrOwitFB7cqDwq0CQutbw+0BvLshJSse0MUNU+y1FC3bUS/AQg7oUng+/wKrrki7JfmwtVHkVfPLlw==}

  esbuild@0.21.5:
    resolution: {integrity: sha512-mg3OPMV4hXywwpoDxu3Qda5xCKQi+vCTZq8S9J/EpkhB2HzKXq4SNFZE3+NK93JYxc8VMSep+lOUSC/RVKaBqw==}
    engines: {node: '>=12'}
    hasBin: true

  escape-string-regexp@4.0.0:
    resolution: {integrity: sha512-TtpcNJ3XAzx3Gq8sWRzJaVajRs0uVxA2YAkdb1jm2YkPz4G6egUFAyA3n5vtEIZefPk5Wa4UXbKuS5fKkJWdgA==}
    engines: {node: '>=10'}

  eslint-scope@8.2.0:
    resolution: {integrity: sha512-PHlWUfG6lvPc3yvP5A4PNyBL1W8fkDUccmI21JUu/+GKZBoH/W5u6usENXUrWFRsyoW5ACUjFGgAFQp5gUlb/A==}
    engines: {node: ^18.18.0 || ^20.9.0 || >=21.1.0}

  eslint-visitor-keys@3.4.3:
    resolution: {integrity: sha512-wpc+LXeiyiisxPlEkUzU6svyS1frIO3Mgxj1fdy7Pm8Ygzguax2N3Fa/D/ag1WqbOprdI+uY6wMUl8/a2G+iag==}
    engines: {node: ^12.22.0 || ^14.17.0 || >=16.0.0}

  eslint-visitor-keys@4.2.0:
    resolution: {integrity: sha512-UyLnSehNt62FFhSwjZlHmeokpRK59rcz29j+F1/aDgbkbRTk7wIc9XzdoasMUbRNKDM0qQt/+BJ4BrpFeABemw==}
    engines: {node: ^18.18.0 || ^20.9.0 || >=21.1.0}

  eslint@9.18.0:
    resolution: {integrity: sha512-+waTfRWQlSbpt3KWE+CjrPPYnbq9kfZIYUqapc0uBXyjTp8aYXZDsUH16m39Ryq3NjAVP4tjuF7KaukeqoCoaA==}
    engines: {node: ^18.18.0 || ^20.9.0 || >=21.1.0}
    hasBin: true
    peerDependencies:
      jiti: '*'
    peerDependenciesMeta:
      jiti:
        optional: true

  espree@10.3.0:
    resolution: {integrity: sha512-0QYC8b24HWY8zjRnDTL6RiHfDbAWn63qb4LMj1Z4b076A4une81+z03Kg7l7mn/48PUTqoLptSXez8oknU8Clg==}
    engines: {node: ^18.18.0 || ^20.9.0 || >=21.1.0}

  esquery@1.6.0:
    resolution: {integrity: sha512-ca9pw9fomFcKPvFLXhBKUK90ZvGibiGOvRJNbjljY7s7uq/5YO4BOzcYtJqExdx99rF6aAcnRxHmcUHcz6sQsg==}
    engines: {node: '>=0.10'}

  esrecurse@4.3.0:
    resolution: {integrity: sha512-KmfKL3b6G+RXvP8N1vr3Tq1kL/oCFgn2NYXEtqP8/L3pKapUA4G8cFVaoF3SU323CD4XypR/ffioHmkti6/Tag==}
    engines: {node: '>=4.0'}

  estraverse@5.3.0:
    resolution: {integrity: sha512-MMdARuVEQziNTeJD8DgMqmhwR11BRQ/cBP+pLtYdSTnf3MIO8fFeiINEbX36ZdNlfU/7A9f3gUw49B3oQsvwBA==}
    engines: {node: '>=4.0'}

  estree-walker@3.0.3:
    resolution: {integrity: sha512-7RUKfXgSMMkzt6ZuXmqapOurLGPPfgj6l9uRZ7lRGolvk0y2yocc35LdcxKC5PQZdn2DMqioAQ2NoWcrTKmm6g==}

  esutils@2.0.3:
    resolution: {integrity: sha512-kVscqXk4OCp68SZ0dkgEKVi6/8ij300KBWTJq32P/dYeWTSwK41WyTxalN1eRmA5Z9UU/LX9D7FWSmV9SAYx6g==}
    engines: {node: '>=0.10.0'}

  eventemitter3@4.0.7:
    resolution: {integrity: sha512-8guHBZCwKnFhYdHr2ysuRWErTwhoN2X8XELRlrRwpmfeY2jjuUN4taQMsULKUVo1K4DvZl+0pgfyoysHxvmvEw==}

  eventemitter3@5.0.1:
    resolution: {integrity: sha512-GWkBvjiSZK87ELrYOSESUYeVIc9mvLLf/nXalMOS5dYrgZq9o5OVkbZAVM06CVxYsCwH9BDZFPlQTlPA1j4ahA==}

  execa@8.0.1:
    resolution: {integrity: sha512-VyhnebXciFV2DESc+p6B+y0LjSm0krU4OgJN44qFAhBY0TJ+1V61tYD2+wHusZ6F9n5K+vl8k0sTy7PEfV4qpg==}
    engines: {node: '>=16.17'}

  expect-type@1.1.0:
    resolution: {integrity: sha512-bFi65yM+xZgk+u/KRIpekdSYkTB5W1pEf0Lt8Q8Msh7b+eQ7LXVtIB1Bkm4fvclDEL1b2CZkMhv2mOeF8tMdkA==}
    engines: {node: '>=12.0.0'}

  fast-deep-equal@3.1.3:
    resolution: {integrity: sha512-f3qQ9oQy9j2AhBe/H9VC91wLmKBCCU/gDOnKNAYG5hswO7BLKj09Hc5HYNz9cGI++xlpDCIgDaitVs03ATR84Q==}

  fast-diff@1.3.0:
    resolution: {integrity: sha512-VxPP4NqbUjj6MaAOafWeUn2cXWLcCtljklUtZf0Ind4XQ+QPtmA0b18zZy0jIQx+ExRVCR/ZQpBmik5lXshNsw==}

  fast-glob@3.3.2:
    resolution: {integrity: sha512-oX2ruAFQwf/Orj8m737Y5adxDQO0LAB7/S5MnxCdTNDd4p6BsyIVsv9JQsATbTSq8KHRpLwIHbVlUNatxd+1Ow==}
    engines: {node: '>=8.6.0'}

  fast-json-stable-stringify@2.1.0:
    resolution: {integrity: sha512-lhd/wF+Lk98HZoTCtlVraHtfh5XYijIjalXck7saUtuanSDyLMxnHhSXEDJqHxD7msR8D0uCmqlkwjCV8xvwHw==}

  fast-levenshtein@2.0.6:
    resolution: {integrity: sha512-DCXu6Ifhqcks7TZKY3Hxp3y6qphY5SJZmrWMDrKcERSOXWQdMhU9Ig/PYrzyw/ul9jOIyh0N4M0tbC5hodg8dw==}

  fast-xml-parser@4.5.1:
    resolution: {integrity: sha512-y655CeyUQ+jj7KBbYMc4FG01V8ZQqjN+gDYGJ50RtfsUB8iG9AmwmwoAgeKLJdmueKKMrH1RJ7yXHTSoczdv5w==}
    hasBin: true

  fastq@1.17.1:
    resolution: {integrity: sha512-sRVD3lWVIXWg6By68ZN7vho9a1pQcN/WBFaAAsDDFzlJjvoGx0P8z7V1t72grFJfJhu3YPZBuu25f7Kaw2jN1w==}

  file-entry-cache@8.0.0:
    resolution: {integrity: sha512-XXTUwCvisa5oacNGRP9SfNtYBNAMi+RPwBFmblZEF7N7swHYQS6/Zfk7SRwx4D5j3CH211YNRco1DEMNVfZCnQ==}
    engines: {node: '>=16.0.0'}

  fill-range@7.1.1:
    resolution: {integrity: sha512-YsGpe3WHLK8ZYi4tWDg2Jy3ebRz2rXowDxnld4bkQB00cc/1Zw9AWnC0i9ztDJitivtQvaI9KaLyKrc+hBW0yg==}
    engines: {node: '>=8'}

  find-up@4.1.0:
    resolution: {integrity: sha512-PpOwAdQ/YlXQ2vj8a3h8IipDuYRi3wceVQQGYWxNINccq40Anw7BlsEXCMbt1Zt+OLA6Fq9suIpIWD0OsnISlw==}
    engines: {node: '>=8'}

  find-up@5.0.0:
    resolution: {integrity: sha512-78/PXT1wlLLDgTzDs7sjq9hzz0vXD+zn+7wypEe4fXQxCmdmqfGsEPQxmiCSQI3ajFV91bVSsvNtrJRiW6nGng==}
    engines: {node: '>=10'}

  flat-cache@4.0.1:
    resolution: {integrity: sha512-f7ccFPK3SXFHpx15UIGyRJ/FJQctuKZ0zVuN3frBo4HnK3cay9VEW0R6yPYFHC0AgqhukPzKjq22t5DmAyqGyw==}
    engines: {node: '>=16'}

  flatpickr@4.6.13:
    resolution: {integrity: sha512-97PMG/aywoYpB4IvbvUJi0RQi8vearvU0oov1WW3k0WZPBMrTQVqekSX5CjSG/M4Q3i6A/0FKXC7RyAoAUUSPw==}

  flatted@3.3.2:
    resolution: {integrity: sha512-AiwGJM8YcNOaobumgtng+6NHuOqC3A7MixFeDafM3X9cIUM+xUXoS5Vfgf+OihAYe20fxqNM9yPBXJzRtZ/4eA==}

  form-data@4.0.1:
    resolution: {integrity: sha512-tzN8e4TX8+kkxGPK8D5u0FNmjPUjw3lwC9lSLxxoB/+GtsJG91CO8bSWy73APlgAZzZbXEYZJuxjkHH2w+Ezhw==}
    engines: {node: '>= 6'}

  fsevents@2.3.3:
    resolution: {integrity: sha512-5xoDfX+fL7faATnagmWPpbFtwh/R77WmMMqqHGS65C3vvB0YHrgF+B1YmZ3441tMj5n63k0212XNoJwzlhffQw==}
    engines: {node: ^8.16.0 || ^10.6.0 || >=11.0.0}
    os: [darwin]

  get-caller-file@2.0.5:
    resolution: {integrity: sha512-DyFP3BM/3YHTQOCUL/w0OZHR0lpKeGrxotcHWcqNEdnltqFwXVfhEBQ94eIo34AfQpo0rGki4cyIiftY06h2Fg==}
    engines: {node: 6.* || 8.* || >= 10.*}

  get-east-asian-width@1.3.0:
    resolution: {integrity: sha512-vpeMIQKxczTD/0s2CdEWHcb0eeJe6TFjxb+J5xgX7hScxqrGuyjmv4c1D4A/gelKfyox0gJJwIHF+fLjeaM8kQ==}
    engines: {node: '>=18'}

  get-stream@8.0.1:
    resolution: {integrity: sha512-VaUJspBffn/LMCJVoMvSAdmscJyS1auj5Zulnn5UoYcY531UWmdwhRWkcGKnGU93m5HSXP9LP2usOryrBtQowA==}
    engines: {node: '>=16'}

  glob-parent@5.1.2:
    resolution: {integrity: sha512-AOIgSQCepiJYwP3ARnGx+5VnTu2HBYdzbGP45eLw1vr3zB3vZLeyed1sC9hnbcOc9/SrMyM5RPQrkGz4aS9Zow==}
    engines: {node: '>= 6'}

  glob-parent@6.0.2:
    resolution: {integrity: sha512-XxwI8EOhVQgWp6iDL+3b0r86f4d6AX6zSU55HfB4ydCEuXLXc5FcYeOu+nnGftS4TEju/11rt4KJPTMgbfmv4A==}
    engines: {node: '>=10.13.0'}

  globals@14.0.0:
    resolution: {integrity: sha512-oahGvuMGQlPw/ivIYBjVSrWAfWLBeku5tpPE2fOPLi+WHffIWbuh2tCjhyQhTBPMf5E9jDEH4FOmTYgYwbKwtQ==}
    engines: {node: '>=18'}

  graphemer@1.4.0:
    resolution: {integrity: sha512-EtKwoO6kxCL9WO5xipiHTZlSzBm7WLT627TqC/uVRd0HKmq8NXyebnNYxDoBi7wt8eTWrUrKXCOVaFq9x1kgag==}

  hammerjs@2.0.8:
    resolution: {integrity: sha512-tSQXBXS/MWQOn/RKckawJ61vvsDpCom87JgxiYdGwHdOa0ht0vzUWDlfioofFCRU0L+6NGDt6XzbgoJvZkMeRQ==}
    engines: {node: '>=0.8.0'}

  has-flag@4.0.0:
    resolution: {integrity: sha512-EykJT/Q1KjTWctppgIAgfSO0tKVuZUjhgMr17kqTumMl6Afv3EISleU7qZUzoXDFTAHTDC4NOoG/ZxU3EvlMPQ==}
    engines: {node: '>=8'}

  html-encoding-sniffer@4.0.0:
    resolution: {integrity: sha512-Y22oTqIU4uuPgEemfz7NDJz6OeKf12Lsu+QC+s3BVpda64lTiMYCyGwg5ki4vFxkMwQdeZDl2adZoqUgdFuTgQ==}
    engines: {node: '>=18'}

  http-proxy-agent@7.0.2:
    resolution: {integrity: sha512-T1gkAiYYDWYx3V5Bmyu7HcfcvL7mUrTWiM6yOfa3PIphViJ/gFPbvidQ+veqSOHci/PxBcDabeUNCzpOODJZig==}
    engines: {node: '>= 14'}

  https-proxy-agent@7.0.6:
    resolution: {integrity: sha512-vK9P5/iUfdl95AI+JVyUuIcVtd4ofvtrOr3HNtM2yxC9bnMbEdp3x01OhQNnjb8IJYi38VlTE3mBXwcfvywuSw==}
    engines: {node: '>= 14'}

  human-signals@5.0.0:
    resolution: {integrity: sha512-AXcZb6vzzrFAUE61HnN4mpLqd/cSIwNQjtNWR0euPm6y0iqx3G4gOXaIDdtdDwZmhwe82LA6+zinmW4UBWVePQ==}
    engines: {node: '>=16.17.0'}

  iconv-lite@0.6.3:
    resolution: {integrity: sha512-4fCk79wshMdzMp2rH06qWrJE4iolqLhCUH+OiuIgU++RB0+94NlDL81atO7GX55uUKueo0txHNtvEyI6D7WdMw==}
    engines: {node: '>=0.10.0'}

  idb-keyval@6.2.1:
    resolution: {integrity: sha512-8Sb3veuYCyrZL+VBt9LJfZjLUPWVvqn8tG28VqYNFCo43KHcKuq+b4EiXGeuaLAQWL2YmyDgMp2aSpH9JHsEQg==}

  ignore@5.3.2:
    resolution: {integrity: sha512-hsBTNUqQTDwkWtcdYI2i06Y/nUBEsNEDJKjWdigLvegy8kDuJAS8uRlpkkcQpyEXL0Z/pjDy5HBmMjRCJ2gq+g==}
    engines: {node: '>= 4'}

  import-fresh@3.3.0:
    resolution: {integrity: sha512-veYYhQa+D1QBKznvhUHxb8faxlrwUnxseDAbAp457E0wLNio2bOSKnjYDhMj+YiAq61xrMGhQk9iXVk5FzgQMw==}
    engines: {node: '>=6'}

  imurmurhash@0.1.4:
    resolution: {integrity: sha512-JmXMZ6wuvDmLiHEml9ykzqO6lwFbof0GG4IkcGaENdCRDDmMVnny7s5HsIgHCbaq0w2MyPhDqkhTUgS2LU2PHA==}
    engines: {node: '>=0.8.19'}

  is-binary-path@2.1.0:
    resolution: {integrity: sha512-ZMERYes6pDydyuGidse7OsHxtbI7WVeUEozgR/g7rd0xUimYNlvZRE/K2MgZTjWy725IfelLeVcEM97mmtRGXw==}
    engines: {node: '>=8'}

  is-extglob@2.1.1:
    resolution: {integrity: sha512-SbKbANkN603Vi4jEZv49LeVJMn4yGwsbzZworEoyEiutsN3nJYdbO36zfhGJ6QEDpOZIFkDtnq5JRxmvl3jsoQ==}
    engines: {node: '>=0.10.0'}

  is-fullwidth-code-point@3.0.0:
    resolution: {integrity: sha512-zymm5+u+sCsSWyD9qNaejV3DFvhCKclKdizYaJUuHA83RLjb7nSuGnddCHGv0hk+KY7BMAlsWeK4Ueg6EV6XQg==}
    engines: {node: '>=8'}

  is-fullwidth-code-point@4.0.0:
    resolution: {integrity: sha512-O4L094N2/dZ7xqVdrXhh9r1KODPJpFms8B5sGdJLPy664AgvXsreZUyCQQNItZRDlYug4xStLjNp/sz3HvBowQ==}
    engines: {node: '>=12'}

  is-fullwidth-code-point@5.0.0:
    resolution: {integrity: sha512-OVa3u9kkBbw7b8Xw5F9P+D/T9X+Z4+JruYVNapTjPYZYUznQ5YfWeFkOj606XYYW8yugTfC8Pj0hYqvi4ryAhA==}
    engines: {node: '>=18'}

  is-glob@4.0.3:
    resolution: {integrity: sha512-xelSayHH36ZgE7ZWhli7pW34hNbNl8Ojv5KVmkJD4hBdD3th8Tfk9vYasLM+mXWOZhFkgZfxhLSnrwRr4elSSg==}
    engines: {node: '>=0.10.0'}

  is-number@7.0.0:
    resolution: {integrity: sha512-41Cifkg6e8TylSpdtTpeLVMqvSBEVzTttHvERD741+pnZ8ANv0004MRL43QKPDlK9cGvNp6NZWZUBlbGXYxxng==}
    engines: {node: '>=0.12.0'}

  is-potential-custom-element-name@1.0.1:
    resolution: {integrity: sha512-bCYeRA2rVibKZd+s2625gGnGF/t7DSqDs4dP7CrLA1m7jKWz6pps0LpYLJN8Q64HtmPKJ1hrN3nzPNKFEKOUiQ==}

  is-stream@3.0.0:
    resolution: {integrity: sha512-LnQR4bZ9IADDRSkvpqMGvt/tEJWclzklNgSw48V5EAaAeDd6qGvN8ei6k5p0tvxSR171VmGyHuTiAOfxAbr8kA==}
    engines: {node: ^12.20.0 || ^14.13.1 || >=16.0.0}

  isexe@2.0.0:
    resolution: {integrity: sha512-RHxMLp9lnKHGHRng9QFhRCMbYAcVpn69smSGcq3f36xjgVVWThj4qqLbTLlq7Ssj8B+fIQ1EuCEGI2lKsyQeIw==}

  js-tokens@4.0.0:
    resolution: {integrity: sha512-RdJUflcE3cUzKiMqQgsCu06FPu9UdIJO0beYbPhHN4k6apgJtifcoCtT9bcxOpYBtpD2kCM6Sbzg4CausW/PKQ==}

  js-yaml@4.1.0:
    resolution: {integrity: sha512-wpxZs9NoxZaJESJGIZTyDEaYpl0FKSA+FB9aJiyemKhMwkxQg63h4T1KJgUGHpTqPDNRcmmYLugrRjJlBtWvRA==}
    hasBin: true

  jsdom@26.0.0:
    resolution: {integrity: sha512-BZYDGVAIriBWTpIxYzrXjv3E/4u8+/pSG5bQdIYCbNCGOvsPkDQfTVLAIXAf9ETdCpduCVTkDe2NNZ8NIwUVzw==}
    engines: {node: '>=18'}
    peerDependencies:
      canvas: ^3.0.0
    peerDependenciesMeta:
      canvas:
        optional: true

  json-buffer@3.0.1:
    resolution: {integrity: sha512-4bV5BfR2mqfQTJm+V5tPPdf+ZpuhiIvTuAB5g8kcrXOZpTT/QwwVRWBywX1ozr6lEuPdbHxwaJlm9G6mI2sfSQ==}

  json-schema-traverse@0.4.1:
    resolution: {integrity: sha512-xbbCH5dCYU5T8LcEhhuh7HJ88HXuW3qsI3Y0zOZFKfZEHcpWiHU/Jxzk629Brsab/mMiHQti9wMP+845RPe3Vg==}

  json-stable-stringify-without-jsonify@1.0.1:
    resolution: {integrity: sha512-Bdboy+l7tA3OGW6FjyFHWkP5LuByj1Tk33Ljyq0axyzdk9//JSi2u3fP1QSmd1KNwq6VOKYGlAu87CisVir6Pw==}

  json-stringify-pretty-compact@4.0.0:
    resolution: {integrity: sha512-3CNZ2DnrpByG9Nqj6Xo8vqbjT4F6N+tb4Gb28ESAZjYZ5yqvmc56J+/kuIwkaAMOyblTQhUW7PxMkUb8Q36N3Q==}

  keyv@4.5.4:
    resolution: {integrity: sha512-oxVHkHR/EJf2CNXnWxRLW6mg7JyCCUcG0DtEGmL2ctUo1PNTin1PUil+r/+4r5MpVgC/fn1kjsx7mjSujKqIpw==}

  levn@0.4.1:
    resolution: {integrity: sha512-+bT2uH4E5LGE7h/n3evcS/sQlJXCpIp6ym8OWJ5eV6+67Dsql/LaaT7qJBAt2rzfoa/5QBGBhxDix1dMt2kQKQ==}
    engines: {node: '>= 0.8.0'}

  lichess-pgn-viewer@2.3.0:
    resolution: {integrity: sha512-pNcDWG/NOBCtHE58k3734acAapKqEY2XTiTP4xVRCuChbS0EzgRksznu0jGLyCrG7LdT3yzn1abaYwi83mPcYg==}

  lila-stockfish-web@0.0.8:
    resolution: {integrity: sha512-MleY51HmWnRNSx9fhK6JZHRsOeAeDyPs+iHuTipL2VqpSKPv1Ml7uVPnLAgoRDHCb90UM+pMuqN4yQE3SVpU2A==}

  lilconfig@3.1.3:
    resolution: {integrity: sha512-/vlFKAoH5Cgt3Ie+JLhRbwOsCQePABiU3tJ1egGvyQ+33R/vcwM2Zl2QR/LzjsBeItPt3oSVXapn+m4nQDvpzw==}
    engines: {node: '>=14'}

  lint-staged@15.3.0:
    resolution: {integrity: sha512-vHFahytLoF2enJklgtOtCtIjZrKD/LoxlaUusd5nh7dWv/dkKQJY74ndFSzxCdv7g0ueGg1ORgTSt4Y9LPZn9A==}
    engines: {node: '>=18.12.0'}
    hasBin: true

  listr2@8.2.5:
    resolution: {integrity: sha512-iyAZCeyD+c1gPyE9qpFu8af0Y+MRtmKOncdGoA2S5EY8iFq99dmmvkNnHiWo+pj0s7yH7l3KPIgee77tKpXPWQ==}
    engines: {node: '>=18.0.0'}

  locate-path@5.0.0:
    resolution: {integrity: sha512-t7hw9pI+WvuwNJXwk5zVHpyhIqzg2qTlklJOf0mVxGSbe3Fp2VieZcduNYjaLDoy6p9uGpQEGWG87WpMKlNq8g==}
    engines: {node: '>=8'}

  locate-path@6.0.0:
    resolution: {integrity: sha512-iPZK6eYjbxRu3uB4/WZ3EsEIMJFMqAoopl3R+zuq0UjcAm/MO6KCweDgPfP3elTztoKP3KtnVHxTn2NHBSDVUw==}
    engines: {node: '>=10'}

  lodash.merge@4.6.2:
    resolution: {integrity: sha512-0KpjqXRVvrYyCsX1swR/XTK0va6VQkQM6MNo7PqW77ByjAhoARA8EfrP1N4+KlKj8YS0ZUCtRT/YUuhyYDujIQ==}

  log-update@6.1.0:
    resolution: {integrity: sha512-9ie8ItPR6tjY5uYJh8K/Zrv/RMZ5VOlOWvtZdEHYSTFKZfIBPQa9tOAEeAWhd+AnIneLJ22w5fjOYtoutpWq5w==}
    engines: {node: '>=18'}

  loose-envify@1.4.0:
    resolution: {integrity: sha512-lyuxPGr/Wfhrlem2CL/UcnUc1zcqKAImBDzukY7Y5F/yQiNdko6+fRLevlw1HgMySw7f611UIY408EtxRSoK3Q==}
    hasBin: true

  loupe@3.1.2:
    resolution: {integrity: sha512-23I4pFZHmAemUnz8WZXbYRSKYj801VDaNv9ETuMh7IrMc7VuVVSo+Z9iLE3ni30+U48iDWfi30d3twAXBYmnCg==}

  lru-cache@11.0.2:
    resolution: {integrity: sha512-123qHRfJBmo2jXDbo/a5YOQrJoHF/GNQTLzQ5+IdK5pWpceK17yRc6ozlWd25FxvGKQbIUs91fDFkXmDHTKcyA==}
    engines: {node: 20 || >=22}

  magic-string@0.30.13:
    resolution: {integrity: sha512-8rYBO+MsWkgjDSOvLomYnzhdwEG51olQ4zL5KXnNJWV5MNmrb4rTZdrtkhxjnD/QyZUqR/Z/XDsUs/4ej2nx0g==}

  merge-stream@2.0.0:
    resolution: {integrity: sha512-abv/qOcuPfk3URPfDzmZU1LKmuw8kT+0nIHvKrKgFrwifol/doWcdA4ZqsWQ8ENrFKkd67Mfpo/LovbIUsbt3w==}

  merge2@1.4.1:
    resolution: {integrity: sha512-8q7VEgMJW4J8tcfVPy8g09NcQwZdbwFEqhe/WZkoIzjn/3TGDwtOCYtXGxA3O8tPzpczCCDgv+P2P5y00ZJOOg==}
    engines: {node: '>= 8'}

  micromatch@4.0.8:
    resolution: {integrity: sha512-PXwfBhYu0hBCPw8Dn0E+WDYb7af3dSLVWKi3HGv84IdF4TyFoC0ysxFd0Goxw7nSv4T/PzEJQxsYsEiFCKo2BA==}
    engines: {node: '>=8.6'}

  mime-db@1.52.0:
    resolution: {integrity: sha512-sPU4uV7dYlvtWJxwwxHD0PuihVNiE7TyAbQ5SWxDCB9mUYvOgroQOwYQQOKPJ8CIbE+1ETVlOoK1UC2nU3gYvg==}
    engines: {node: '>= 0.6'}

  mime-types@2.1.35:
    resolution: {integrity: sha512-ZDY+bPm5zTTF+YpCrAU9nK0UgICYPT0QtT1NZWFv4s++TNkcgVaT0g6+4R2uI4MjQjzysHB1zxuWL50hzaeXiw==}
    engines: {node: '>= 0.6'}

  mimic-fn@4.0.0:
    resolution: {integrity: sha512-vqiC06CuhBTUdZH+RYl8sFrL096vA45Ok5ISO6sE/Mr1jRbGH4Csnhi8f3wKVl7x8mO4Au7Ir9D3Oyv1VYMFJw==}
    engines: {node: '>=12'}

  mimic-function@5.0.1:
    resolution: {integrity: sha512-VP79XUPxV2CigYP3jWwAUFSku2aKqBH7uTAapFWCBqutsbmDo96KY5o8uh6U+/YSIn5OxJnXp73beVkpqMIGhA==}
    engines: {node: '>=18'}

  minimatch@3.1.2:
    resolution: {integrity: sha512-J7p63hRiAjw1NDEww1W7i37+ByIrOWO5XQQAzZ3VOcL0PNybwpfmV/N05zFAzwQ9USyEcX6t3UO+K5aqBQOIHw==}

  minimatch@9.0.5:
    resolution: {integrity: sha512-G6T0ZX48xgozx7587koeX9Ys2NYy6Gmv//P89sEte9V9whIapMNF4idKxnW2QtCcLiTWlb/wfCabAtAFWhhBow==}
    engines: {node: '>=16 || 14 >=14.17'}

  ms@2.1.3:
    resolution: {integrity: sha512-6FlzubTLZG3J2a/NVCAleEhjzq5oxgHyaCU9yYXvcLsvoVaHJq/s5xXI6/XXP6tz7R9xAOtHnSO/tXtF3WRTlA==}

  nanoid@3.3.7:
    resolution: {integrity: sha512-eSRppjcPIatRIMC1U6UngP8XFcz8MQWGQdt1MTBQ7NaAmvXDfvNxbvWV3x2y6CdEUciCSsDHDQZbhYaB8QEo2g==}
    engines: {node: ^10 || ^12 || ^13.7 || ^14 || >=15.0.1}
    hasBin: true

  natural-compare@1.4.0:
    resolution: {integrity: sha512-OWND8ei3VtNC9h7V60qff3SVobHr996CTwgxubgyQYEpg290h9J0buyECNNJexkFm5sOajh5G116RYA1c8ZMSw==}

  normalize-path@3.0.0:
    resolution: {integrity: sha512-6eZs5Ls3WtCisHWp9S2GUy8dqkpGi4BVSz3GaqiE6ezub0512ESztXUwUB6C6IKbQkY2Pnb/mD4WYojCRwcwLA==}
    engines: {node: '>=0.10.0'}

  nouislider@15.8.1:
    resolution: {integrity: sha512-93TweAi8kqntHJSPiSWQ1o/uZ29VWOmal9YKb6KKGGlCkugaNfAupT7o1qTHqdJvNQ7S0su5rO6qRFCjP8fxtw==}

  npm-run-path@5.3.0:
    resolution: {integrity: sha512-ppwTtiJZq0O/ai0z7yfudtBpWIoxM8yE6nHi1X47eFR2EWORqfbu6CnPlNsjeN683eT0qG6H/Pyf9fCcvjnnnQ==}
    engines: {node: ^12.20.0 || ^14.13.1 || >=16.0.0}

  nwsapi@2.2.16:
    resolution: {integrity: sha512-F1I/bimDpj3ncaNDhfyMWuFqmQDBwDB0Fogc2qpL3BWvkQteFD/8BzWuIRl83rq0DXfm8SGt/HFhLXZyljTXcQ==}

  object-assign@4.1.1:
    resolution: {integrity: sha512-rJgTQnkUnH1sFw8yT6VSU3zD3sWmu6sZhIseY8VX+GRu3P6F7Fu+JNDoXfklElbLJSnc3FUQHVe4cU5hj+BcUg==}
    engines: {node: '>=0.10.0'}

  onchange@7.1.0:
    resolution: {integrity: sha512-ZJcqsPiWUAUpvmnJri5TPBooqJOPmC0ttN65juhN15Q8xA+Nbg3BaxBHXQ45EistKKlKElb0edmbPWnKSBkvMg==}
    hasBin: true

  onetime@6.0.0:
    resolution: {integrity: sha512-1FlR+gjXK7X+AsAHso35MnyN5KqGwJRi/31ft6x0M194ht7S+rWAvd7PHss9xSKMzE0asv1pyIHaJYq+BbacAQ==}
    engines: {node: '>=12'}

  onetime@7.0.0:
    resolution: {integrity: sha512-VXJjc87FScF88uafS3JllDgvAm+c/Slfz06lorj2uAY34rlUu0Nt+v8wreiImcrgAjjIHp1rXpTDlLOGw29WwQ==}
    engines: {node: '>=18'}

  optionator@0.9.4:
    resolution: {integrity: sha512-6IpQ7mKUxRcZNLIObR0hz7lxsapSSIYNZJwXPGeF0mTVqGKFIXj1DQcMoT22S3ROcLyY/rz0PWaWZ9ayWmad9g==}
    engines: {node: '>= 0.8.0'}

  orderedmap@2.1.1:
    resolution: {integrity: sha512-TvAWxi0nDe1j/rtMcWcIj94+Ffe6n7zhow33h40SKxmsmozs6dz/e+EajymfoFcHd7sxNn8yHM8839uixMOV6g==}

  p-limit@2.3.0:
    resolution: {integrity: sha512-//88mFWSJx8lxCzwdAABTJL2MyWB12+eIY7MDL2SqLmAkeKU9qxRvWuSyTjm3FUmpBEMuFfckAIqEaVGUDxb6w==}
    engines: {node: '>=6'}

  p-limit@3.1.0:
    resolution: {integrity: sha512-TYOanM3wGwNGsZN2cVTYPArw454xnXj5qmWF1bEoAc4+cU/ol7GVh7odevjp1FNHduHc3KZMcFduxU5Xc6uJRQ==}
    engines: {node: '>=10'}

  p-locate@4.1.0:
    resolution: {integrity: sha512-R79ZZ/0wAxKGu3oYMlz8jy/kbhsNrS7SKZ7PxEHBgJ5+F2mtFW2fK2cOtBh1cHYkQsbzFV7I+EoRKe6Yt0oK7A==}
    engines: {node: '>=8'}

  p-locate@5.0.0:
    resolution: {integrity: sha512-LaNjtRWUBY++zB5nE/NwcaoMylSPk+S+ZHNB1TzdbMJMny6dynpAGt7X/tl/QYq3TIeE6nxHppbo2LGymrG5Pw==}
    engines: {node: '>=10'}

  p-try@2.2.0:
    resolution: {integrity: sha512-R4nPAVTAU0B9D35/Gk3uJf/7XYbQcyohSKdvAxIRSNghFl4e71hVoGnBNQz9cWaXxO2I10KTC+3jMdvvoKw6dQ==}
    engines: {node: '>=6'}

  parent-module@1.0.1:
    resolution: {integrity: sha512-GQ2EWRpQV8/o+Aw8YqtfZZPfNRWZYkbidE9k5rpl/hC3vtHHBfGm2Ifi6qWV+coDGkrUKZAxE3Lot5kcsRlh+g==}
    engines: {node: '>=6'}

  parse5@7.2.1:
    resolution: {integrity: sha512-BuBYQYlv1ckiPdQi/ohiivi9Sagc9JG+Ozs0r7b/0iK3sKmrb0b9FdWdBbOdx6hBCM/F9Ir82ofnBhtZOjCRPQ==}

  path-exists@4.0.0:
    resolution: {integrity: sha512-ak9Qy5Q7jYb2Wwcey5Fpvg2KoAc/ZIhLSLOSBmRmygPsGwkVVt0fZa0qrtMz+m6tJTAHfZQ8FnmB4MG4LWy7/w==}
    engines: {node: '>=8'}

  path-key@3.1.1:
    resolution: {integrity: sha512-ojmeN0qd+y0jszEtoY48r0Peq5dwMEkIlCOu6Q5f41lfkswXuKtYrhgoTpLnyIcHm24Uhqx+5Tqm2InSwLhE6Q==}
    engines: {node: '>=8'}

  path-key@4.0.0:
    resolution: {integrity: sha512-haREypq7xkM7ErfgIyA0z+Bj4AGKlMSdlQE2jvJo6huWD1EdkKYV+G/T4nq0YEF2vgTT8kqMFKo1uHn950r4SQ==}
    engines: {node: '>=12'}

  pathe@1.1.2:
    resolution: {integrity: sha512-whLdWMYL2TwI08hn8/ZqAbrVemu0LNaNNJZX73O6qaIdCTfXutsLhMkjdENX0qhsQ9uIimo4/aQOmXkoon2nDQ==}

  pathval@2.0.0:
    resolution: {integrity: sha512-vE7JKRyES09KiunauX7nd2Q9/L7lhok4smP9RZTDeD4MVs72Dp2qNFVz39Nz5a0FVEW0BJR6C0DYrq6unoziZA==}
    engines: {node: '>= 14.16'}

  peerjs-js-binarypack@2.1.0:
    resolution: {integrity: sha512-YIwCC+pTzp3Bi8jPI9UFKO0t0SLo6xALnHkiNt/iUFmUUZG0fEEmEyFKvjsDKweiFitzHRyhuh6NvyJZ4nNxMg==}
    engines: {node: '>= 14.0.0'}

  peerjs@1.5.4:
    resolution: {integrity: sha512-yFsoLMnurJKlQbx6kVSBpOp+AlNldY1JQS2BrSsHLKCZnq6t7saHleuHM5svuLNbQkUJXHLF3sKOJB1K0xulOw==}
    engines: {node: '>= 14'}

  picocolors@1.1.1:
    resolution: {integrity: sha512-xceH2snhtb5M9liqDsmEw56le376mTZkEX/jEb/RxNFyegNul7eNslCXP9FDj/Lcu0X8KEyMceP2ntpaHrDEVA==}

  picomatch@2.3.1:
    resolution: {integrity: sha512-JU3teHTNjmE2VCGFzuY8EXzCDVwEqB2a8fsIvwaStHhAWJEeVd1o1QD80CU6+ZdEXXSLbSsuLwJjkCBWqRQUVA==}
    engines: {node: '>=8.6'}

  pidtree@0.6.0:
    resolution: {integrity: sha512-eG2dWTVw5bzqGRztnHExczNxt5VGsE6OwTeCG3fdUf9KBsZzO3R5OIIIzWR+iZA0NtZ+RDVdaoE2dK1cn6jH4g==}
    engines: {node: '>=0.10'}
    hasBin: true

  pngjs@5.0.0:
    resolution: {integrity: sha512-40QW5YalBNfQo5yRYmiw7Yz6TKKVr3h6970B2YE+3fQpsWcrbj1PzJgxeJ19DRQjhMbKPIuMY8rFaXc8moolVw==}
    engines: {node: '>=10.13.0'}

  postcss@8.4.49:
    resolution: {integrity: sha512-OCVPnIObs4N29kxTjzLfUryOkvZEq+pf8jTF0lg8E7uETuWHA+v7j3c/xJmiqpX450191LlmZfUKkXxkTry7nA==}
    engines: {node: ^10 || ^12 || >=14}

  prelude-ls@1.2.1:
    resolution: {integrity: sha512-vkcDPrRZo1QZLbn5RLGPpg/WmIQ65qoWWhcGKf/b5eplkkarX0m9z8ppCat4mlOqUsWpyNuYgO3VRyrYHSzX5g==}
    engines: {node: '>= 0.8.0'}

  prettier@3.0.2:
    resolution: {integrity: sha512-o2YR9qtniXvwEZlOKbveKfDQVyqxbEIWn48Z8m3ZJjBjcCmUy3xZGIv+7AkaeuaTr6yPXJjwv07ZWlsWbEy1rQ==}
    engines: {node: '>=14'}
    hasBin: true

  prettier@3.4.2:
    resolution: {integrity: sha512-e9MewbtFo+Fevyuxn/4rrcDAaq0IYxPGLvObpQjiZBMAzB9IGmzlnG9RZy3FFas+eBMu2vA0CszMeduow5dIuQ==}
    engines: {node: '>=14'}
    hasBin: true

  prop-types@15.8.1:
    resolution: {integrity: sha512-oj87CgZICdulUohogVAR7AjlC0327U4el4L6eAvOqCeudMDVU0NThNaV+b9Df4dXgSP1gXMTnPdhfe/2qDH5cg==}

  prosemirror-commands@1.6.2:
    resolution: {integrity: sha512-0nDHH++qcf/BuPLYvmqZTUUsPJUCPBUXt0J1ErTcDIS369CTp773itzLGIgIXG4LJXOlwYCr44+Mh4ii6MP1QA==}

  prosemirror-history@1.4.1:
    resolution: {integrity: sha512-2JZD8z2JviJrboD9cPuX/Sv/1ChFng+xh2tChQ2X4bB2HeK+rra/bmJ3xGntCcjhOqIzSDG6Id7e8RJ9QPXLEQ==}

  prosemirror-inputrules@1.4.0:
    resolution: {integrity: sha512-6ygpPRuTJ2lcOXs9JkefieMst63wVJBgHZGl5QOytN7oSZs3Co/BYbc3Yx9zm9H37Bxw8kVzCnDsihsVsL4yEg==}

  prosemirror-keymap@1.2.2:
    resolution: {integrity: sha512-EAlXoksqC6Vbocqc0GtzCruZEzYgrn+iiGnNjsJsH4mrnIGex4qbLdWWNza3AW5W36ZRrlBID0eM6bdKH4OStQ==}

  prosemirror-model@1.23.0:
    resolution: {integrity: sha512-Q/fgsgl/dlOAW9ILu4OOhYWQbc7TQd4BwKH/RwmUjyVf8682Be4zj3rOYdLnYEcGzyg8LL9Q5IWYKD8tdToreQ==}

  prosemirror-state@1.4.3:
    resolution: {integrity: sha512-goFKORVbvPuAQaXhpbemJFRKJ2aixr+AZMGiquiqKxaucC6hlpHNZHWgz5R7dS4roHiwq9vDctE//CZ++o0W1Q==}

  prosemirror-transform@1.10.2:
    resolution: {integrity: sha512-2iUq0wv2iRoJO/zj5mv8uDUriOHWzXRnOTVgCzSXnktS/2iQRa3UUQwVlkBlYZFtygw6Nh1+X4mGqoYBINn5KQ==}

  prosemirror-view@1.36.0:
    resolution: {integrity: sha512-U0GQd5yFvV5qUtT41X1zCQfbw14vkbbKwLlQXhdylEmgpYVHkefXYcC4HHwWOfZa3x6Y8wxDLUBv7dxN5XQ3nA==}

  punycode@2.3.1:
    resolution: {integrity: sha512-vYt7UD1U9Wg6138shLtLOvdAu+8DsC/ilFtEVHcH+wydcSpNE20AfSOduf6MkRFahL5FY7X1oU7nKVZFtfq8Fg==}
    engines: {node: '>=6'}

  qrcode@1.5.4:
    resolution: {integrity: sha512-1ca71Zgiu6ORjHqFBDpnSMTR2ReToX4l1Au1VFLyVeBTFavzQnv5JxMFr3ukHVKpSrSA2MCk0lNJSykjUfz7Zg==}
    engines: {node: '>=10.13.0'}
    hasBin: true

  queue-microtask@1.2.3:
    resolution: {integrity: sha512-NuaNSa6flKT5JaSYQzJok04JzTL1CA6aGhv5rfLW3PgqA+M2ChpZQnAC8h8i4ZFkBS8X5RqkDBHA7r4hej3K9A==}

  react-is@16.13.1:
    resolution: {integrity: sha512-24e6ynE2H+OKt4kqsOvNd8kBpV65zoxbA4BVsEOB3ARVWQki/DHzaUoC5KuON/BiccDaCCTZBuOcfZs70kR8bQ==}

  readdirp@3.6.0:
    resolution: {integrity: sha512-hOS089on8RduqdbhvQ5Z37A0ESjsqz6qnRcffsMU3495FuTdqSm+7bhJ29JvIOsBDEEnan5DPu9t3To9VRlMzA==}
    engines: {node: '>=8.10.0'}

  regenerator-runtime@0.14.1:
    resolution: {integrity: sha512-dYnhHh0nJoMfnkZs6GmmhFknAGRrLznOu5nc9ML+EJxGvrx6H7teuevqVqCuPcPK//3eDrrjQhehXVx9cnkGdw==}

  require-directory@2.1.1:
    resolution: {integrity: sha512-fGxEI7+wsG9xrvdjsrlmL22OMTTiHRwAMroiEeMgq8gzoLC/PQr7RsRDSTLUg/bZAZtF+TVIkHc6/4RIKrui+Q==}
    engines: {node: '>=0.10.0'}

  require-main-filename@2.0.0:
    resolution: {integrity: sha512-NKN5kMDylKuldxYLSUfrbo5Tuzh4hd+2E8NPPX02mZtn1VuREQToYe/ZdlJy+J3uCpfaiGF05e7B8W0iXbQHmg==}

  resolve-from@4.0.0:
    resolution: {integrity: sha512-pb/MYmXstAkysRFx8piNI1tGFNQIFA3vkE3Gq4EuA1dF6gHp/+vgZqsCGJapvy8N3Q+4o7FwvquPJcnZ7RYy4g==}
    engines: {node: '>=4'}

  restore-cursor@5.1.0:
    resolution: {integrity: sha512-oMA2dcrw6u0YfxJQXm342bFKX/E4sG9rbTzO9ptUcR/e8A33cHuvStiYOwH7fszkZlZ1z/ta9AAoPk2F4qIOHA==}
    engines: {node: '>=18'}

  reusify@1.0.4:
    resolution: {integrity: sha512-U9nH88a3fc/ekCF1l0/UP1IosiuIjyTh7hBvXVMHYgVcfGvt897Xguj2UOLDeI5BG2m7/uwyaLVT6fbtCwTyzw==}
    engines: {iojs: '>=1.0.0', node: '>=0.10.0'}

  rfdc@1.4.1:
    resolution: {integrity: sha512-q1b3N5QkRUWUl7iyylaaj3kOpIT0N2i9MqIEQXP73GVsN9cw3fdx8X63cEmWhJGi2PPCF23Ijp7ktmd39rawIA==}

  rollup@4.27.3:
    resolution: {integrity: sha512-SLsCOnlmGt9VoZ9Ek8yBK8tAdmPHeppkw+Xa7yDlCEhDTvwYei03JlWo1fdc7YTfLZ4tD8riJCUyAgTbszk1fQ==}
    engines: {node: '>=18.0.0', npm: '>=8.0.0'}
    hasBin: true

  rope-sequence@1.3.4:
    resolution: {integrity: sha512-UT5EDe2cu2E/6O4igUr5PSFs23nvvukicWHx6GnOPlHAiiYbzNuCRQCuiUdHJQcqKalLKlrYJnjY0ySGsXNQXQ==}

  rrweb-cssom@0.8.0:
    resolution: {integrity: sha512-guoltQEx+9aMf2gDZ0s62EcV8lsXR+0w8915TC3ITdn2YueuNjdAYh/levpU9nFaoChh9RUS5ZdQMrKfVEN9tw==}

  run-parallel@1.2.0:
    resolution: {integrity: sha512-5l4VyZR86LZ/lDxZTR6jqL8AFE2S0IFLMP26AbjsLVADxHdhB/c0GUsH+y39UfCi3dzz8OlQuPmnaJOMoDHQBA==}

  safer-buffer@2.1.2:
    resolution: {integrity: sha512-YZo3K82SD7Riyi0E1EQPojLz7kpepnSQI9IyPbHHg1XXXevb5dJI7tpyN2ADxGcQbHG7vcyRHk0cbwqcQriUtg==}

  saxes@6.0.0:
    resolution: {integrity: sha512-xAg7SOnEhrm5zI3puOOKyy1OMcMlIJZYNJY7xLBwSze0UjhPLnWfj2GF2EpT0jmzaJKIWKHLsaSSajf35bcYnA==}
    engines: {node: '>=v12.22.7'}

  sdp@3.2.0:
    resolution: {integrity: sha512-d7wDPgDV3DDiqulJjKiV2865wKsJ34YI+NDREbm+FySq6WuKOikwyNQcm+doLAZ1O6ltdO0SeKle2xMpN3Brgw==}

  semver@7.6.3:
    resolution: {integrity: sha512-oVekP1cKtI+CTDvHWYFUcMtsK/00wmAEfyqKfNdARm8u1wNVhSgaX7A8d4UuIlUI5e84iEwOhs7ZPYRmzU9U6A==}
    engines: {node: '>=10'}
    hasBin: true

  set-blocking@2.0.0:
    resolution: {integrity: sha512-KiKBS8AnWGEyLzofFfmvKwpdPzqiy16LvQfK3yv/fVH7Bj13/wl3JSR1J+rfgRE9q7xUJK4qvgS8raSOeLUehw==}

  shebang-command@2.0.0:
    resolution: {integrity: sha512-kHxr2zZpYtdmrN1qDjrrX/Z1rR1kG8Dx+gkpK1G4eXmvXswmcE1hTWBWYUzlraYw1/yZp6YuDY77YtvbN0dmDA==}
    engines: {node: '>=8'}

  shebang-regex@3.0.0:
    resolution: {integrity: sha512-7++dFhtcx3353uBaq8DDR4NuxBetBzC7ZQOhmTQInHEd6bSrXdiEyzCvG07Z44UYdLShWUyXt5M/yhz8ekcb1A==}
    engines: {node: '>=8'}

  shepherd.js@11.2.0:
    resolution: {integrity: sha512-2hbz3N7GuuTjI7y3sfnoqKnH0cNhExx67IJtCTGQI2KhBEyvegsDYW5qjj5BlvvVtQjmL/O/J1GQEciwfoZWpw==}
    engines: {node: 16.* || >= 18}

  siginfo@2.0.0:
    resolution: {integrity: sha512-ybx0WO1/8bSBLEWXZvEd7gMW3Sn3JFlW3TvX1nREbDLRNQNaeNN8WK0meBwPdAaOI7TtRRRJn/Es1zhrrCHu7g==}

  signal-exit@4.1.0:
    resolution: {integrity: sha512-bzyZ1e88w9O1iNJbKnOlvYTrWPDl46O1bG0D3XInv+9tkPrxrN8jUUTiFlDkkmKWgn1M6CfIA13SuGqOa9Korw==}
    engines: {node: '>=14'}

  slice-ansi@5.0.0:
    resolution: {integrity: sha512-FC+lgizVPfie0kkhqUScwRu1O/lF6NOgJmlCgK+/LYxDCTk8sGelYaHDhFcDN+Sn3Cv+3VSa4Byeo+IMCzpMgQ==}
    engines: {node: '>=12'}

  slice-ansi@7.1.0:
    resolution: {integrity: sha512-bSiSngZ/jWeX93BqeIAbImyTbEihizcwNjFoRUIY/T1wWQsfsm2Vw1agPKylXvQTU7iASGdHhyqRlqQzfz+Htg==}
    engines: {node: '>=18'}

  snabbdom@3.5.1:
    resolution: {integrity: sha512-wHMNIOjkm/YNE5EM3RCbr/+DVgPg6AqQAX1eOxO46zYNvCXjKP5Y865tqQj3EXnaMBjkxmQA5jFuDpDK/dbfiA==}
    engines: {node: '>=8.3.0'}

  sortablejs@1.15.6:
    resolution: {integrity: sha512-aNfiuwMEpfBM/CN6LY0ibyhxPfPbyFeBTYJKCvzkJ2GkUpazIt3H+QIPAMHwqQ7tMKaHz1Qj+rJJCqljnf4p3A==}

  source-map-js@1.2.1:
    resolution: {integrity: sha512-UXWMKhLOwVKb728IUtQPXxfYU+usdybtUrK/8uGE8CQMvrhOpwvzDBwj0QhSL7MQc7vIsISBG8VQ8+IDQxpfQA==}
    engines: {node: '>=0.10.0'}

  stackback@0.0.2:
    resolution: {integrity: sha512-1XMJE5fQo1jGH6Y/7ebnwPOBEkIEnT4QF32d5R1+VXdXveM0IBMJt8zfaxX1P3QhVwrYe+576+jkANtSS2mBbw==}

  std-env@3.8.0:
    resolution: {integrity: sha512-Bc3YwwCB+OzldMxOXJIIvC6cPRWr/LxOp48CdQTOkPyk/t4JWWJbrilwBd7RJzKV8QW7tJkcgAmeuLLJugl5/w==}

  stockfish-mv.wasm@0.6.1:
    resolution: {integrity: sha512-6QE1LeWbv9NNMABHCjDGyjgob+1CfMpIszxUKCUcCH0znreWPXz48G09rhKTUpRzC8YsOTHPQL/s74gDcqXJGw==}

  stockfish-nnue.wasm@1.0.0-1946a675.smolnet:
    resolution: {integrity: sha512-ofHHGb60dsMuz1SFurbkUBStMz6zmSLEculHUYdryX3782dys785hWgY9HJVgxMZQW+uhAARFcwPtPlyeW/nZg==}

  stockfish.js@10.0.2:
    resolution: {integrity: sha512-treB3AYcdvRJ9SDPOyL0R2NcEAtQgG432nStfRzR4wzVELGQ6iVoeBHwvirHTfocNOTims7XNkK3SADaocsJmQ==}

  stockfish.wasm@0.10.0:
    resolution: {integrity: sha512-OTvOlz0ijCSmIb/YvOZ1Dn6vwZVS4Ge3N+RcV0d2b6LXUtCJ9UwmBHypRW3DZ+VXf8WNm7E3P+6jMTVvb3QaBg==}

  string-argv@0.3.2:
    resolution: {integrity: sha512-aqD2Q0144Z+/RqG52NeHEkZauTAUWJO8c6yTftGJKO3Tja5tUgIfmIl6kExvhtxSDP7fXB6DvzkfMpCd/F3G+Q==}
    engines: {node: '>=0.6.19'}

  string-width@4.2.3:
    resolution: {integrity: sha512-wKyQRQpjJ0sIp62ErSZdGsjMJWsap5oRNihHhu6G7JVO/9jIB6UyevL+tXuOqrng8j/cxKTWyWUwvSTriiZz/g==}
    engines: {node: '>=8'}

  string-width@7.2.0:
    resolution: {integrity: sha512-tsaTIkKW9b4N+AEj+SVA+WhJzV7/zMhcSu78mLKWSk7cXMOSHsBKFWUs0fWwq8QyK3MgJBQRX6Gbi4kYbdvGkQ==}
    engines: {node: '>=18'}

  strip-ansi@6.0.1:
    resolution: {integrity: sha512-Y38VPSHcqkFrCpFnQ9vuSXmquuv5oXOKpGeT6aGrr3o3Gc9AlVa6JBfUSOCnbxGGZF+/0ooI7KrPuUSztUdU5A==}
    engines: {node: '>=8'}

  strip-ansi@7.1.0:
    resolution: {integrity: sha512-iq6eVVI64nQQTRYq2KtEg2d2uU7LElhTJwsH4YzIHZshxlgZms/wIc4VoDQTlG/IvVIrBKG06CrZnp0qv7hkcQ==}
    engines: {node: '>=12'}

  strip-final-newline@3.0.0:
    resolution: {integrity: sha512-dOESqjYr96iWYylGObzd39EuNTa5VJxyvVAEm5Jnh7KGo75V43Hk1odPQkNDyXNmUR6k+gEiDVXnjB8HJ3crXw==}
    engines: {node: '>=12'}

  strip-json-comments@3.1.1:
    resolution: {integrity: sha512-6fPc+R4ihwqP6N/aIv2f1gMH8lOVtWQHoqC4yK6oSDVVocumAsfCqjkXnqiYMhmMwS/mEHLp7Vehlt3ql6lEig==}
    engines: {node: '>=8'}

  strnum@1.0.5:
    resolution: {integrity: sha512-J8bbNyKKXl5qYcR36TIO8W3mVGVHrmmxsd5PAItGkmyzwJvybiw2IVq5nqd0i4LSNSkB/sx9VHllbfFdr9k1JA==}

  supports-color@7.2.0:
    resolution: {integrity: sha512-qpCAvRl9stuOHveKsn7HncJRvv501qIacKzQlO/+Lwxc9+0q2wLyv4Dfvt80/DPn2pqOBsJdDiogXGR9+OvwRw==}
    engines: {node: '>=8'}

  svg.draggable.js@2.2.2:
    resolution: {integrity: sha512-JzNHBc2fLQMzYCZ90KZHN2ohXL0BQJGQimK1kGk6AvSeibuKcIdDX9Kr0dT9+UJ5O8nYA0RB839Lhvk4CY4MZw==}
    engines: {node: '>= 0.8.0'}

  svg.easing.js@2.0.0:
    resolution: {integrity: sha512-//ctPdJMGy22YoYGV+3HEfHbm6/69LJUTAqI2/5qBvaNHZ9uUFVC82B0Pl299HzgH13rKrBgi4+XyXXyVWWthA==}
    engines: {node: '>= 0.8.0'}

  svg.filter.js@2.0.2:
    resolution: {integrity: sha512-xkGBwU+dKBzqg5PtilaTb0EYPqPfJ9Q6saVldX+5vCRy31P6TlRCP3U9NxH3HEufkKkpNgdTLBJnmhDHeTqAkw==}
    engines: {node: '>= 0.8.0'}

  svg.js@2.7.1:
    resolution: {integrity: sha512-ycbxpizEQktk3FYvn/8BH+6/EuWXg7ZpQREJvgacqn46gIddG24tNNe4Son6omdXCnSOaApnpZw6MPCBA1dODA==}

  svg.pathmorphing.js@0.1.3:
    resolution: {integrity: sha512-49HWI9X4XQR/JG1qXkSDV8xViuTLIWm/B/7YuQELV5KMOPtXjiwH4XPJvr/ghEDibmLQ9Oc22dpWpG0vUDDNww==}
    engines: {node: '>= 0.8.0'}

  svg.resize.js@1.4.3:
    resolution: {integrity: sha512-9k5sXJuPKp+mVzXNvxz7U0uC9oVMQrrf7cFsETznzUDDm0x8+77dtZkWdMfRlmbkEEYvUn9btKuZ3n41oNA+uw==}
    engines: {node: '>= 0.8.0'}

  svg.select.js@2.1.2:
    resolution: {integrity: sha512-tH6ABEyJsAOVAhwcCjF8mw4crjXSI1aa7j2VQR8ZuJ37H2MBUbyeqYr5nEO7sSN3cy9AR9DUwNg0t/962HlDbQ==}
    engines: {node: '>= 0.8.0'}

  svg.select.js@3.0.1:
    resolution: {integrity: sha512-h5IS/hKkuVCbKSieR9uQCj9w+zLHoPh+ce19bBYyqF53g6mnPB8sAtIbe1s9dh2S2fCmYX2xel1Ln3PJBbK4kw==}
    engines: {node: '>= 0.8.0'}

  swiper@11.1.15:
    resolution: {integrity: sha512-IzWeU34WwC7gbhjKsjkImTuCRf+lRbO6cnxMGs88iVNKDwV+xQpBCJxZ4bNH6gSrIbbyVJ1kuGzo3JTtz//CBw==}
    engines: {node: '>= 4.7.0'}

  symbol-tree@3.2.4:
    resolution: {integrity: sha512-9QNk5KwDF+Bvz+PyObkmSYjI5ksVUYtjW7AU22r2NKcfLJcXp96hkDWU3+XndOsUb+AQ9QhfzfCT2O+CNWT5Tw==}

  tablesort@5.3.0:
    resolution: {integrity: sha512-WkfcZBHsp47gVH9CBHG0ZXopriG01IA87arGrchvIe868d4RiXVvoYPS1zMq9IdW05kBs5iGsqxTABqLyWonbg==}

  textarea-caret@3.1.0:
    resolution: {integrity: sha512-cXAvzO9pP5CGa6NKx0WYHl+8CHKZs8byMkt3PCJBCmq2a34YA9pO1NrQET5pzeqnBjBdToF5No4rrmkDUgQC2Q==}

  tinybench@2.9.0:
    resolution: {integrity: sha512-0+DUvqWMValLmha6lr4kD8iAMK1HzV0/aKnCtWb9v9641TnP/MFb7Pc2bxoxQjTXAErryXVgUOfv2YqNllqGeg==}

  tinyexec@0.3.1:
    resolution: {integrity: sha512-WiCJLEECkO18gwqIp6+hJg0//p23HXp4S+gGtAKu3mI2F2/sXC4FvHvXvB0zJVVaTPhx1/tOwdbRsa1sOBIKqQ==}

  tinypool@1.0.2:
    resolution: {integrity: sha512-al6n+QEANGFOMf/dmUMsuS5/r9B06uwlyNjZZql/zv8J7ybHCgoihBNORZCY2mzUuAnomQa2JdhyHKzZxPCrFA==}
    engines: {node: ^18.0.0 || >=20.0.0}

  tinyrainbow@1.2.0:
    resolution: {integrity: sha512-weEDEq7Z5eTHPDh4xjX789+fHfF+P8boiFB+0vbWzpbnbsEr/GRaohi/uMKxg8RZMXnl1ItAi/IUHWMsjDV7kQ==}
    engines: {node: '>=14.0.0'}

  tinyspy@3.0.2:
    resolution: {integrity: sha512-n1cw8k1k0x4pgA2+9XrOkFydTerNcJ1zWCO5Nn9scWHTD+5tp8dghT2x1uduQePZTZgd3Tupf+x9BxJjeJi77Q==}
    engines: {node: '>=14.0.0'}

  tldts-core@6.1.62:
    resolution: {integrity: sha512-ohONqbfobpuaylhqFbtCzc0dFFeNz85FVKSesgT8DS9OV3a25Yj730pTj7/dDtCqmgoCgEj6gDiU9XxgHKQlBw==}

  tldts@6.1.62:
    resolution: {integrity: sha512-TF+wo3MgTLbf37keEwQD0IxvOZO8UZxnpPJDg5iFGAASGxYzbX/Q0y944ATEjrfxG/pF1TWRHCPbFp49Mz1Y1w==}
    hasBin: true

  to-regex-range@5.0.1:
    resolution: {integrity: sha512-65P7iz6X5yEr1cwcgvQxbbIw7Uk3gOy5dIdtZ4rDveLqhrdJP+Li/Hx6tyK0NEb+2GCyneCMJiGqrADCSNk8sQ==}
    engines: {node: '>=8.0'}

  tough-cookie@5.0.0:
    resolution: {integrity: sha512-FRKsF7cz96xIIeMZ82ehjC3xW2E+O2+v11udrDYewUbszngYhsGa8z6YUMMzO9QJZzzyd0nGGXnML/TReX6W8Q==}
    engines: {node: '>=16'}

  tr46@5.0.0:
    resolution: {integrity: sha512-tk2G5R2KRwBd+ZN0zaEXpmzdKyOYksXwywulIX95MBODjSzMIuQnQ3m8JxgbhnL1LeVo7lqQKsYa1O3Htl7K5g==}
    engines: {node: '>=18'}

  tree-kill@1.2.2:
    resolution: {integrity: sha512-L0Orpi8qGpRG//Nd+H90vFB+3iHnue1zSSGmNOOCh1GLJ7rUKVwV2HvijphGQS2UmhUZewS9VgvxYIdgr+fG1A==}
    hasBin: true

  ts-api-utils@2.0.0:
    resolution: {integrity: sha512-xCt/TOAc+EOHS1XPnijD3/yzpH6qg2xppZO1YDqGoVsNXfQfzHpOdNuXwrwOU8u4ITXJyDCTyt8w5g1sZv9ynQ==}
    engines: {node: '>=18.12'}
    peerDependencies:
      typescript: '>=4.8.4'

  type-check@0.4.0:
    resolution: {integrity: sha512-XleUoc9uwGXqjWwXaUTZAmzMcFZ5858QA2vvx1Ur5xIcixXIP+8LnFDgRplU30us6teqdlskFfu+ae4K79Ooew==}
    engines: {node: '>= 0.8.0'}

  typescript@5.7.3:
    resolution: {integrity: sha512-84MVSjMEHP+FQRPy3pX9sTVV/INIex71s9TL2Gm5FG/WG1SqXeKyZ0k7/blY/4FdOzI12CBy1vGc4og/eus0fw==}
    engines: {node: '>=14.17'}
    hasBin: true

  undate@0.3.0:
    resolution: {integrity: sha512-ssH8QTNBY6B+2fRr3stSQ+9m2NT8qTaun3ExTx5ibzYQvP7yX4+BnX0McNxFCvh6S5ia/DYu6bsCKQx/U4nb/Q==}

  undici-types@6.19.8:
    resolution: {integrity: sha512-ve2KP6f/JnbPBFyobGHuerC9g1FYGn/F8n1LWTwNxCEzd6IfqTwUQcNXgEtmmQ6DlRrC1hrSrBnCZPokRrDHjw==}

  undici-types@6.20.0:
    resolution: {integrity: sha512-Ny6QZ2Nju20vw1SRHe3d9jVu6gJ+4e3+MMpqu7pqE5HT6WsTSlce++GQmK5UXS8mzV8DSYHrQH+Xrf2jVcuKNg==}

  uri-js@4.4.1:
    resolution: {integrity: sha512-7rKUyy33Q1yc98pQ1DAmLtwX109F7TIfWlW1Ydo8Wl1ii1SeHieeh0HHfPeL2fMXK6z0s8ecKs9frCuLJvndBg==}

  uuid@9.0.0:
    resolution: {integrity: sha512-MXcSTerfPa4uqyzStbRoTgt5XIe3x5+42+q1sDuy3R5MDk66URdLMOZe5aPX/SQd+kuYAh0FdP/pO28IkQyTeg==}
    hasBin: true

  vite-node@2.1.8:
    resolution: {integrity: sha512-uPAwSr57kYjAUux+8E2j0q0Fxpn8M9VoyfGiRI8Kfktz9NcYMCenwY5RnZxnF1WTu3TGiYipirIzacLL3VVGFg==}
    engines: {node: ^18.0.0 || >=20.0.0}
    hasBin: true

  vite@5.4.11:
    resolution: {integrity: sha512-c7jFQRklXua0mTzneGW9QVyxFjUgwcihC4bXEtujIo2ouWCe1Ajt/amn2PCxYnhYfd5k09JX3SB7OYWFKYqj8Q==}
    engines: {node: ^18.0.0 || >=20.0.0}
    hasBin: true
    peerDependencies:
      '@types/node': ^18.0.0 || >=20.0.0
      less: '*'
      lightningcss: ^1.21.0
      sass: '*'
      sass-embedded: '*'
      stylus: '*'
      sugarss: '*'
      terser: ^5.4.0
    peerDependenciesMeta:
      '@types/node':
        optional: true
      less:
        optional: true
      lightningcss:
        optional: true
      sass:
        optional: true
      sass-embedded:
        optional: true
      stylus:
        optional: true
      sugarss:
        optional: true
      terser:
        optional: true

  vitest@2.1.8:
    resolution: {integrity: sha512-1vBKTZskHw/aosXqQUlVWWlGUxSJR8YtiyZDJAFeW2kPAeX6S3Sool0mjspO+kXLuxVWlEDDowBAeqeAQefqLQ==}
    engines: {node: ^18.0.0 || >=20.0.0}
    hasBin: true
    peerDependencies:
      '@edge-runtime/vm': '*'
      '@types/node': ^18.0.0 || >=20.0.0
      '@vitest/browser': 2.1.8
      '@vitest/ui': 2.1.8
      happy-dom: '*'
      jsdom: '*'
    peerDependenciesMeta:
      '@edge-runtime/vm':
        optional: true
      '@types/node':
        optional: true
      '@vitest/browser':
        optional: true
      '@vitest/ui':
        optional: true
      happy-dom:
        optional: true
      jsdom:
        optional: true

  vosk-browser@0.0.8:
    resolution: {integrity: sha512-df9MuChirUGKxP/+4k8tBV6hJOic8IRdJXv64+ET0Ue5CddOzLZINiHOWCka765gBzHJWNtQKgaYakS0FXZIJA==}

  w3c-keyname@2.2.8:
    resolution: {integrity: sha512-dpojBhNsCNN7T82Tm7k26A6G9ML3NkhDsnw9n/eoxSRlVBB4CEtIQ/KTCLI2Fwf3ataSXRhYFkQi3SlnFwPvPQ==}

  w3c-xmlserializer@5.0.0:
    resolution: {integrity: sha512-o8qghlI8NZHU1lLPrpi2+Uq7abh4GGPpYANlalzWxyWteJOCsr/P+oPBA49TOLu5FTZO4d3F9MnWJfiMo4BkmA==}
    engines: {node: '>=18'}

  webidl-conversions@7.0.0:
    resolution: {integrity: sha512-VwddBukDzu71offAQR975unBIGqfKZpM+8ZX6ySk8nYhVoo5CYaZyzt3YBvYtRtO+aoGlqxPg/B87NGVZ/fu6g==}
    engines: {node: '>=12'}

  webrtc-adapter@9.0.1:
    resolution: {integrity: sha512-1AQO+d4ElfVSXyzNVTOewgGT/tAomwwztX/6e3totvyyzXPvXIIuUUjAmyZGbKBKbZOXauuJooZm3g6IuFuiNQ==}
    engines: {node: '>=6.0.0', npm: '>=3.10.0'}

  whatwg-encoding@3.1.1:
    resolution: {integrity: sha512-6qN4hJdMwfYBtE3YBTTHhoeuUrDBPZmbQaxWAqSALV/MeEnR5z1xd8UKud2RAkFoPkmB+hli1TZSnyi84xz1vQ==}
    engines: {node: '>=18'}

  whatwg-mimetype@4.0.0:
    resolution: {integrity: sha512-QaKxh0eNIi2mE9p2vEdzfagOKHCcj1pJ56EEHGQOVxp8r9/iszLUUV7v89x9O1p/T+NlTM5W7jW6+cz4Fq1YVg==}
    engines: {node: '>=18'}

  whatwg-url@14.1.0:
    resolution: {integrity: sha512-jlf/foYIKywAt3x/XWKZ/3rz8OSJPiWktjmk891alJUEjiVxKX9LEO92qH3hv4aJ0mN3MWPvGMCy8jQi95xK4w==}
    engines: {node: '>=18'}

  which-module@2.0.1:
    resolution: {integrity: sha512-iBdZ57RDvnOR9AGBhML2vFZf7h8vmBjhoaZqODJBFWHVtKkDmKuHai3cx5PgVMrX5YDNp27AofYbAwctSS+vhQ==}

  which@2.0.2:
    resolution: {integrity: sha512-BLI3Tl1TW3Pvl70l3yq3Y64i+awpwXqsGBYWkkqMtnbXgrMD+yj7rhW0kuEDxzJaYXGjEW5ogapKNMEKNMjibA==}
    engines: {node: '>= 8'}
    hasBin: true

  why-is-node-running@2.3.0:
    resolution: {integrity: sha512-hUrmaWBdVDcxvYqnyh09zunKzROWjbZTiNy8dBEjkS7ehEDQibXJ7XvlmtbwuTclUiIyN+CyXQD4Vmko8fNm8w==}
    engines: {node: '>=8'}
    hasBin: true

  word-wrap@1.2.5:
    resolution: {integrity: sha512-BN22B5eaMMI9UMtjrGd5g5eCYPpCPDUy0FJXbYsaT5zYxjFOckS53SQDE3pWkVoWpHXVb3BrYcEN4Twa55B5cA==}
    engines: {node: '>=0.10.0'}

  wrap-ansi@6.2.0:
    resolution: {integrity: sha512-r6lPcBGxZXlIcymEu7InxDMhdW0KDxpLgoFLcguasxCaJ/SOIZwINatK9KY/tf+ZrlywOKU0UDj3ATXUBfxJXA==}
    engines: {node: '>=8'}

  wrap-ansi@9.0.0:
    resolution: {integrity: sha512-G8ura3S+3Z2G+mkgNRq8dqaFZAuxfsxpBB8OCTGRTCtp+l/v9nbFNmCUP1BZMts3G1142MsZfn6eeUKrr4PD1Q==}
    engines: {node: '>=18'}

  ws@8.18.0:
    resolution: {integrity: sha512-8VbfWfHLbbwu3+N6OKsOMpBdT4kXPDDB9cJk2bJ6mh9ucxdlnNvH1e+roYkKmN9Nxw2yjz7VzeO9oOz2zJ04Pw==}
    engines: {node: '>=10.0.0'}
    peerDependencies:
      bufferutil: ^4.0.1
      utf-8-validate: '>=5.0.2'
    peerDependenciesMeta:
      bufferutil:
        optional: true
      utf-8-validate:
        optional: true

  xml-name-validator@5.0.0:
    resolution: {integrity: sha512-EvGK8EJ3DhaHfbRlETOWAS5pO9MZITeauHKJyb8wyajUfQUenkIg2MvLDTZ4T/TgIcm3HU0TFBgWWboAZ30UHg==}
    engines: {node: '>=18'}

  xmlchars@2.2.0:
    resolution: {integrity: sha512-JZnDKK8B0RCDw84FNdDAIpZK+JuJw+s7Lz8nksI7SIuU3UXJJslUthsi+uWBUYOwPFwW7W7PRLRfUKpxjtjFCw==}

  y18n@4.0.3:
    resolution: {integrity: sha512-JKhqTOwSrqNA1NY5lSztJ1GrBiUodLMmIZuLiDaMRJ+itFd+ABVE8XBjOvIWL+rSqNDC74LCSFmlb/U4UZ4hJQ==}

  yaml@2.6.1:
    resolution: {integrity: sha512-7r0XPzioN/Q9kXBro/XPnA6kznR73DHq+GXh5ON7ZozRO6aMjbmiBuKste2wslTFkC5d1dw0GooOCepZXJ2SAg==}
    engines: {node: '>= 14'}
    hasBin: true

  yargs-parser@18.1.3:
    resolution: {integrity: sha512-o50j0JeToy/4K6OZcaQmW6lyXXKhq7csREXcDwk2omFPJEwUNOVtJKvmDr9EI1fAJZUyZcRF7kxGBWmRXudrCQ==}
    engines: {node: '>=6'}

  yargs@15.4.1:
    resolution: {integrity: sha512-aePbxDmcYW++PaqBsJ+HYUFwCdv4LVvdnhBy78E57PIor8/OVvhMrADFFEDh8DHDFRv/O9i3lPhsENjO7QX0+A==}
    engines: {node: '>=8'}

  yocto-queue@0.1.0:
    resolution: {integrity: sha512-rVksvsnNCdJ/ohGc6xgPwyN8eheCxsiLM8mxuE/t/mOVqJewPuO1miLpTHQiRgTKCLexL4MeAFVagts7HmNZ2Q==}
    engines: {node: '>=10'}

  zerofish@0.0.30:
    resolution: {integrity: sha512-vSY8v+qYAKJQx5w3PabDQeedEUASVzl8O9p5l/576qxDh213knSaIiHlVfg27xowJbFRIN4Q6Im9u+OwklgFJA==}

  zxcvbn@4.4.2:
    resolution: {integrity: sha512-Bq0B+ixT/DMyG8kgX2xWcI5jUvCwqrMxSFam7m0lAf78nf04hv6lNCsyLYdyYTrCVMqNDY/206K7eExYCeSyUQ==}

snapshots:

  '@asamuzakjp/css-color@2.8.2':
    dependencies:
      '@csstools/css-calc': 2.1.1(@csstools/css-parser-algorithms@3.0.4(@csstools/css-tokenizer@3.0.3))(@csstools/css-tokenizer@3.0.3)
      '@csstools/css-color-parser': 3.0.7(@csstools/css-parser-algorithms@3.0.4(@csstools/css-tokenizer@3.0.3))(@csstools/css-tokenizer@3.0.3)
      '@csstools/css-parser-algorithms': 3.0.4(@csstools/css-tokenizer@3.0.3)
      '@csstools/css-tokenizer': 3.0.3
      lru-cache: 11.0.2
    optional: true

  '@babel/runtime@7.26.0':
    dependencies:
      regenerator-runtime: 0.14.1

  '@badrap/result@0.2.13': {}

  '@blakeembrey/deque@1.0.5': {}

  '@blakeembrey/template@1.2.0': {}

  '@csstools/color-helpers@5.0.1':
    optional: true

  '@csstools/css-calc@2.1.1(@csstools/css-parser-algorithms@3.0.4(@csstools/css-tokenizer@3.0.3))(@csstools/css-tokenizer@3.0.3)':
    dependencies:
      '@csstools/css-parser-algorithms': 3.0.4(@csstools/css-tokenizer@3.0.3)
      '@csstools/css-tokenizer': 3.0.3
    optional: true

  '@csstools/css-color-parser@3.0.7(@csstools/css-parser-algorithms@3.0.4(@csstools/css-tokenizer@3.0.3))(@csstools/css-tokenizer@3.0.3)':
    dependencies:
      '@csstools/color-helpers': 5.0.1
      '@csstools/css-calc': 2.1.1(@csstools/css-parser-algorithms@3.0.4(@csstools/css-tokenizer@3.0.3))(@csstools/css-tokenizer@3.0.3)
      '@csstools/css-parser-algorithms': 3.0.4(@csstools/css-tokenizer@3.0.3)
      '@csstools/css-tokenizer': 3.0.3
    optional: true

  '@csstools/css-parser-algorithms@3.0.4(@csstools/css-tokenizer@3.0.3)':
    dependencies:
      '@csstools/css-tokenizer': 3.0.3
    optional: true

  '@csstools/css-tokenizer@3.0.3':
    optional: true

  '@esbuild/aix-ppc64@0.21.5':
    optional: true

  '@esbuild/android-arm64@0.21.5':
    optional: true

  '@esbuild/android-arm@0.21.5':
    optional: true

  '@esbuild/android-x64@0.21.5':
    optional: true

  '@esbuild/darwin-arm64@0.21.5':
    optional: true

  '@esbuild/darwin-x64@0.21.5':
    optional: true

  '@esbuild/freebsd-arm64@0.21.5':
    optional: true

  '@esbuild/freebsd-x64@0.21.5':
    optional: true

  '@esbuild/linux-arm64@0.21.5':
    optional: true

  '@esbuild/linux-arm@0.21.5':
    optional: true

  '@esbuild/linux-ia32@0.21.5':
    optional: true

  '@esbuild/linux-loong64@0.21.5':
    optional: true

  '@esbuild/linux-mips64el@0.21.5':
    optional: true

  '@esbuild/linux-ppc64@0.21.5':
    optional: true

  '@esbuild/linux-riscv64@0.21.5':
    optional: true

  '@esbuild/linux-s390x@0.21.5':
    optional: true

  '@esbuild/linux-x64@0.21.5':
    optional: true

  '@esbuild/netbsd-x64@0.21.5':
    optional: true

  '@esbuild/openbsd-x64@0.21.5':
    optional: true

  '@esbuild/sunos-x64@0.21.5':
    optional: true

  '@esbuild/win32-arm64@0.21.5':
    optional: true

  '@esbuild/win32-ia32@0.21.5':
    optional: true

  '@esbuild/win32-x64@0.21.5':
    optional: true

  '@eslint-community/eslint-utils@4.4.1(eslint@9.18.0)':
    dependencies:
      eslint: 9.18.0
      eslint-visitor-keys: 3.4.3

  '@eslint-community/regexpp@4.12.1': {}

  '@eslint/config-array@0.19.0':
    dependencies:
      '@eslint/object-schema': 2.1.4
      debug: 4.4.0
      minimatch: 3.1.2
    transitivePeerDependencies:
      - supports-color

  '@eslint/core@0.10.0':
    dependencies:
      '@types/json-schema': 7.0.15

  '@eslint/eslintrc@3.2.0':
    dependencies:
      ajv: 6.12.6
      debug: 4.4.0
      espree: 10.3.0
      globals: 14.0.0
      ignore: 5.3.2
      import-fresh: 3.3.0
      js-yaml: 4.1.0
      minimatch: 3.1.2
      strip-json-comments: 3.1.1
    transitivePeerDependencies:
      - supports-color

  '@eslint/js@9.18.0': {}

  '@eslint/object-schema@2.1.4': {}

  '@eslint/plugin-kit@0.2.5':
    dependencies:
      '@eslint/core': 0.10.0
      levn: 0.4.1

  '@floating-ui/core@1.6.8':
    dependencies:
      '@floating-ui/utils': 0.2.8

  '@floating-ui/dom@1.6.12':
    dependencies:
      '@floating-ui/core': 1.6.8
      '@floating-ui/utils': 0.2.8

  '@floating-ui/utils@0.2.8': {}

  '@fnando/sparkline@0.3.10': {}

  '@humanfs/core@0.19.1': {}

  '@humanfs/node@0.16.6':
    dependencies:
      '@humanfs/core': 0.19.1
      '@humanwhocodes/retry': 0.3.1

  '@humanwhocodes/module-importer@1.0.1': {}

  '@humanwhocodes/retry@0.3.1': {}

  '@humanwhocodes/retry@0.4.1': {}

  '@jridgewell/sourcemap-codec@1.5.0': {}

  '@juggle/resize-observer@3.4.0': {}

  '@kurkle/color@0.3.4': {}

  '@msgpack/msgpack@2.8.0': {}

  '@nodelib/fs.scandir@2.1.5':
    dependencies:
      '@nodelib/fs.stat': 2.0.5
      run-parallel: 1.2.0

  '@nodelib/fs.stat@2.0.5': {}

  '@nodelib/fs.walk@1.2.8':
    dependencies:
      '@nodelib/fs.scandir': 2.1.5
      fastq: 1.17.1

  '@rollup/rollup-android-arm-eabi@4.27.3':
    optional: true

  '@rollup/rollup-android-arm64@4.27.3':
    optional: true

  '@rollup/rollup-darwin-arm64@4.27.3':
    optional: true

  '@rollup/rollup-darwin-x64@4.27.3':
    optional: true

  '@rollup/rollup-freebsd-arm64@4.27.3':
    optional: true

  '@rollup/rollup-freebsd-x64@4.27.3':
    optional: true

  '@rollup/rollup-linux-arm-gnueabihf@4.27.3':
    optional: true

  '@rollup/rollup-linux-arm-musleabihf@4.27.3':
    optional: true

  '@rollup/rollup-linux-arm64-gnu@4.27.3':
    optional: true

  '@rollup/rollup-linux-arm64-musl@4.27.3':
    optional: true

  '@rollup/rollup-linux-powerpc64le-gnu@4.27.3':
    optional: true

  '@rollup/rollup-linux-riscv64-gnu@4.27.3':
    optional: true

  '@rollup/rollup-linux-s390x-gnu@4.27.3':
    optional: true

  '@rollup/rollup-linux-x64-gnu@4.27.3':
    optional: true

  '@rollup/rollup-linux-x64-musl@4.27.3':
    optional: true

  '@rollup/rollup-win32-arm64-msvc@4.27.3':
    optional: true

  '@rollup/rollup-win32-ia32-msvc@4.27.3':
    optional: true

  '@rollup/rollup-win32-x64-msvc@4.27.3':
    optional: true

  '@textcomplete/core@0.1.13':
    dependencies:
      eventemitter3: 5.0.1

  '@textcomplete/textarea@0.1.13(@textcomplete/core@0.1.13)':
    dependencies:
      '@textcomplete/core': 0.1.13
      '@textcomplete/utils': 0.1.13
      textarea-caret: 3.1.0
      undate: 0.3.0

  '@textcomplete/utils@0.1.13': {}

  '@toast-ui/editor@3.2.2':
    dependencies:
      dompurify: 2.5.7
      prosemirror-commands: 1.6.2
      prosemirror-history: 1.4.1
      prosemirror-inputrules: 1.4.0
      prosemirror-keymap: 1.2.2
      prosemirror-model: 1.23.0
      prosemirror-state: 1.4.3
      prosemirror-view: 1.36.0

  '@types/canvas-confetti@1.6.4': {}

  '@types/debounce-promise@3.1.9': {}

  '@types/dragscroll@0.0.3': {}

  '@types/emscripten@1.39.13': {}

  '@types/estree@1.0.6': {}

  '@types/fnando__sparkline@0.3.7': {}

  '@types/hammerjs@2.0.46': {}

  '@types/json-schema@7.0.15': {}

  '@types/node@22.10.1':
    dependencies:
      undici-types: 6.20.0

  '@types/node@22.10.6':
    dependencies:
      undici-types: 6.20.0
    optional: true

  '@types/node@22.9.1':
    dependencies:
      undici-types: 6.19.8

  '@types/prop-types@15.7.13': {}

  '@types/qrcode@1.5.5':
    dependencies:
      '@types/node': 22.9.1

  '@types/react@18.3.12':
    dependencies:
      '@types/prop-types': 15.7.13
      csstype: 3.1.3

  '@types/serviceworker@0.0.101': {}

  '@types/sortablejs@1.15.8': {}

<<<<<<< HEAD
  '@types/web@0.0.154': {}

  '@types/web@0.0.187': {}
=======
  '@types/web@0.0.194': {}
>>>>>>> 8d0dfc4e

  '@types/webrtc@0.0.44': {}

  '@types/yaireo__tagify@4.27.0':
    dependencies:
      '@types/react': 18.3.12

  '@types/zxcvbn@4.4.5': {}

  '@typescript-eslint/eslint-plugin@8.20.0(@typescript-eslint/parser@8.20.0(eslint@9.18.0)(typescript@5.7.3))(eslint@9.18.0)(typescript@5.7.3)':
    dependencies:
      '@eslint-community/regexpp': 4.12.1
      '@typescript-eslint/parser': 8.20.0(eslint@9.18.0)(typescript@5.7.3)
      '@typescript-eslint/scope-manager': 8.20.0
      '@typescript-eslint/type-utils': 8.20.0(eslint@9.18.0)(typescript@5.7.3)
      '@typescript-eslint/utils': 8.20.0(eslint@9.18.0)(typescript@5.7.3)
      '@typescript-eslint/visitor-keys': 8.20.0
      eslint: 9.18.0
      graphemer: 1.4.0
      ignore: 5.3.2
      natural-compare: 1.4.0
      ts-api-utils: 2.0.0(typescript@5.7.3)
      typescript: 5.7.3
    transitivePeerDependencies:
      - supports-color

  '@typescript-eslint/parser@8.20.0(eslint@9.18.0)(typescript@5.7.3)':
    dependencies:
      '@typescript-eslint/scope-manager': 8.20.0
      '@typescript-eslint/types': 8.20.0
      '@typescript-eslint/typescript-estree': 8.20.0(typescript@5.7.3)
      '@typescript-eslint/visitor-keys': 8.20.0
      debug: 4.4.0
      eslint: 9.18.0
      typescript: 5.7.3
    transitivePeerDependencies:
      - supports-color

  '@typescript-eslint/scope-manager@8.20.0':
    dependencies:
      '@typescript-eslint/types': 8.20.0
      '@typescript-eslint/visitor-keys': 8.20.0

  '@typescript-eslint/type-utils@8.20.0(eslint@9.18.0)(typescript@5.7.3)':
    dependencies:
      '@typescript-eslint/typescript-estree': 8.20.0(typescript@5.7.3)
      '@typescript-eslint/utils': 8.20.0(eslint@9.18.0)(typescript@5.7.3)
      debug: 4.4.0
      eslint: 9.18.0
      ts-api-utils: 2.0.0(typescript@5.7.3)
      typescript: 5.7.3
    transitivePeerDependencies:
      - supports-color

  '@typescript-eslint/types@8.20.0': {}

  '@typescript-eslint/typescript-estree@8.20.0(typescript@5.7.3)':
    dependencies:
      '@typescript-eslint/types': 8.20.0
      '@typescript-eslint/visitor-keys': 8.20.0
      debug: 4.4.0
      fast-glob: 3.3.2
      is-glob: 4.0.3
      minimatch: 9.0.5
      semver: 7.6.3
      ts-api-utils: 2.0.0(typescript@5.7.3)
      typescript: 5.7.3
    transitivePeerDependencies:
      - supports-color

  '@typescript-eslint/utils@8.20.0(eslint@9.18.0)(typescript@5.7.3)':
    dependencies:
      '@eslint-community/eslint-utils': 4.4.1(eslint@9.18.0)
      '@typescript-eslint/scope-manager': 8.20.0
      '@typescript-eslint/types': 8.20.0
      '@typescript-eslint/typescript-estree': 8.20.0(typescript@5.7.3)
      eslint: 9.18.0
      typescript: 5.7.3
    transitivePeerDependencies:
      - supports-color

  '@typescript-eslint/visitor-keys@8.20.0':
    dependencies:
      '@typescript-eslint/types': 8.20.0
      eslint-visitor-keys: 4.2.0

  '@vitest/expect@2.1.8':
    dependencies:
      '@vitest/spy': 2.1.8
      '@vitest/utils': 2.1.8
      chai: 5.1.2
      tinyrainbow: 1.2.0

  '@vitest/mocker@2.1.8(vite@5.4.11(@types/node@22.10.6))':
    dependencies:
      '@vitest/spy': 2.1.8
      estree-walker: 3.0.3
      magic-string: 0.30.13
    optionalDependencies:
      vite: 5.4.11(@types/node@22.10.6)

  '@vitest/pretty-format@2.1.8':
    dependencies:
      tinyrainbow: 1.2.0

  '@vitest/runner@2.1.8':
    dependencies:
      '@vitest/utils': 2.1.8
      pathe: 1.1.2

  '@vitest/snapshot@2.1.8':
    dependencies:
      '@vitest/pretty-format': 2.1.8
      magic-string: 0.30.13
      pathe: 1.1.2

  '@vitest/spy@2.1.8':
    dependencies:
      tinyspy: 3.0.2

  '@vitest/utils@2.1.8':
    dependencies:
      '@vitest/pretty-format': 2.1.8
      loupe: 3.1.2
      tinyrainbow: 1.2.0

  '@yaireo/tagify@4.17.9(prop-types@15.8.1)':
    dependencies:
      prop-types: 15.8.1

  '@yr/monotone-cubic-spline@1.0.3': {}

  ab@https://codeload.github.com/lichess-org/ab-stub/tar.gz/94236bf34dbc9c05daf50f4c9842d859b9142be0: {}

  acorn-jsx@5.3.2(acorn@8.14.0):
    dependencies:
      acorn: 8.14.0

  acorn@8.14.0: {}

  agent-base@7.1.3:
    optional: true

  ajv@6.12.6:
    dependencies:
      fast-deep-equal: 3.1.3
      fast-json-stable-stringify: 2.1.0
      json-schema-traverse: 0.4.1
      uri-js: 4.4.1

  ansi-escapes@7.0.0:
    dependencies:
      environment: 1.1.0

  ansi-regex@5.0.1: {}

  ansi-regex@6.1.0: {}

  ansi-styles@4.3.0:
    dependencies:
      color-convert: 2.0.1

  ansi-styles@6.2.1: {}

  anymatch@3.1.3:
    dependencies:
      normalize-path: 3.0.0
      picomatch: 2.3.1

  apexcharts@3.54.1:
    dependencies:
      '@yr/monotone-cubic-spline': 1.0.3
      svg.draggable.js: 2.2.2
      svg.easing.js: 2.0.0
      svg.filter.js: 2.0.2
      svg.pathmorphing.js: 0.1.3
      svg.resize.js: 1.4.3
      svg.select.js: 3.0.1

  arg@4.1.3: {}

  argparse@2.0.1: {}

  assertion-error@2.0.1: {}

  asynckit@0.4.0:
    optional: true

  balanced-match@1.0.2: {}

  binary-extensions@2.3.0: {}

  brace-expansion@1.1.11:
    dependencies:
      balanced-match: 1.0.2
      concat-map: 0.0.1

  brace-expansion@2.0.1:
    dependencies:
      balanced-match: 1.0.2

  braces@3.0.3:
    dependencies:
      fill-range: 7.1.1

  cac@6.7.14: {}

  callsites@3.1.0: {}

  camelcase@5.3.1: {}

  canvas-confetti@1.9.3: {}

  chai@5.1.2:
    dependencies:
      assertion-error: 2.0.1
      check-error: 2.1.1
      deep-eql: 5.0.2
      loupe: 3.1.2
      pathval: 2.0.0

  chalk@4.1.2:
    dependencies:
      ansi-styles: 4.3.0
      supports-color: 7.2.0

  chalk@5.4.1: {}

  chart.js@4.4.3:
    dependencies:
      '@kurkle/color': 0.3.4

  chart.js@4.4.6:
    dependencies:
      '@kurkle/color': 0.3.4

  chartjs-adapter-dayjs-4@1.0.4(chart.js@4.4.6)(dayjs@1.11.13):
    dependencies:
      chart.js: 4.4.6
      dayjs: 1.11.13

  chartjs-plugin-datalabels@2.2.0(chart.js@4.4.6):
    dependencies:
      chart.js: 4.4.6

  chartjs-plugin-zoom@2.2.0(chart.js@4.4.6):
    dependencies:
      '@types/hammerjs': 2.0.46
      chart.js: 4.4.6
      hammerjs: 2.0.8

  check-error@2.1.1: {}

  chessground@9.1.1: {}

  chessops@0.14.2:
    dependencies:
      '@badrap/result': 0.2.13

  chokidar@3.6.0:
    dependencies:
      anymatch: 3.1.3
      braces: 3.0.3
      glob-parent: 5.1.2
      is-binary-path: 2.1.0
      is-glob: 4.0.3
      normalize-path: 3.0.0
      readdirp: 3.6.0
    optionalDependencies:
      fsevents: 2.3.3

  cli-cursor@5.0.0:
    dependencies:
      restore-cursor: 5.1.0

  cli-truncate@4.0.0:
    dependencies:
      slice-ansi: 5.0.0
      string-width: 7.2.0

  cliui@6.0.0:
    dependencies:
      string-width: 4.2.3
      strip-ansi: 6.0.1
      wrap-ansi: 6.2.0

  color-convert@2.0.1:
    dependencies:
      color-name: 1.1.4

  color-name@1.1.4: {}

  colorette@2.0.20: {}

  combined-stream@1.0.8:
    dependencies:
      delayed-stream: 1.0.0
    optional: true

  commander@12.1.0: {}

  concat-map@0.0.1: {}

  cropperjs@1.6.2: {}

  cross-spawn@7.0.6:
    dependencies:
      path-key: 3.1.1
      shebang-command: 2.0.0
      which: 2.0.2

  cssstyle@4.2.1:
    dependencies:
      '@asamuzakjp/css-color': 2.8.2
      rrweb-cssom: 0.8.0
    optional: true

  csstype@3.1.3: {}

  data-urls@5.0.0:
    dependencies:
      whatwg-mimetype: 4.0.0
      whatwg-url: 14.1.0
    optional: true

  date-fns@2.30.0:
    dependencies:
      '@babel/runtime': 7.26.0

  dayjs@1.11.13: {}

  debounce-promise@3.1.2: {}

  debug@4.3.7:
    dependencies:
      ms: 2.1.3

  debug@4.4.0:
    dependencies:
      ms: 2.1.3

  decamelize@1.2.0: {}

  decimal.js@10.4.3:
    optional: true

  deep-eql@5.0.2: {}

  deep-is@0.1.4: {}

  deepmerge@4.3.1: {}

  delayed-stream@1.0.0:
    optional: true

  dialog-polyfill@0.5.6: {}

  dijkstrajs@1.0.3: {}

  dompurify@2.5.7: {}

  dragscroll@0.0.8: {}

  emoji-mart@5.6.0: {}

  emoji-regex@10.4.0: {}

  emoji-regex@8.0.0: {}

  entities@4.5.0:
    optional: true

  environment@1.1.0: {}

  es-module-lexer@1.5.4: {}

  esbuild@0.21.5:
    optionalDependencies:
      '@esbuild/aix-ppc64': 0.21.5
      '@esbuild/android-arm': 0.21.5
      '@esbuild/android-arm64': 0.21.5
      '@esbuild/android-x64': 0.21.5
      '@esbuild/darwin-arm64': 0.21.5
      '@esbuild/darwin-x64': 0.21.5
      '@esbuild/freebsd-arm64': 0.21.5
      '@esbuild/freebsd-x64': 0.21.5
      '@esbuild/linux-arm': 0.21.5
      '@esbuild/linux-arm64': 0.21.5
      '@esbuild/linux-ia32': 0.21.5
      '@esbuild/linux-loong64': 0.21.5
      '@esbuild/linux-mips64el': 0.21.5
      '@esbuild/linux-ppc64': 0.21.5
      '@esbuild/linux-riscv64': 0.21.5
      '@esbuild/linux-s390x': 0.21.5
      '@esbuild/linux-x64': 0.21.5
      '@esbuild/netbsd-x64': 0.21.5
      '@esbuild/openbsd-x64': 0.21.5
      '@esbuild/sunos-x64': 0.21.5
      '@esbuild/win32-arm64': 0.21.5
      '@esbuild/win32-ia32': 0.21.5
      '@esbuild/win32-x64': 0.21.5

  escape-string-regexp@4.0.0: {}

  eslint-scope@8.2.0:
    dependencies:
      esrecurse: 4.3.0
      estraverse: 5.3.0

  eslint-visitor-keys@3.4.3: {}

  eslint-visitor-keys@4.2.0: {}

  eslint@9.18.0:
    dependencies:
      '@eslint-community/eslint-utils': 4.4.1(eslint@9.18.0)
      '@eslint-community/regexpp': 4.12.1
      '@eslint/config-array': 0.19.0
      '@eslint/core': 0.10.0
      '@eslint/eslintrc': 3.2.0
      '@eslint/js': 9.18.0
      '@eslint/plugin-kit': 0.2.5
      '@humanfs/node': 0.16.6
      '@humanwhocodes/module-importer': 1.0.1
      '@humanwhocodes/retry': 0.4.1
      '@types/estree': 1.0.6
      '@types/json-schema': 7.0.15
      ajv: 6.12.6
      chalk: 4.1.2
      cross-spawn: 7.0.6
      debug: 4.4.0
      escape-string-regexp: 4.0.0
      eslint-scope: 8.2.0
      eslint-visitor-keys: 4.2.0
      espree: 10.3.0
      esquery: 1.6.0
      esutils: 2.0.3
      fast-deep-equal: 3.1.3
      file-entry-cache: 8.0.0
      find-up: 5.0.0
      glob-parent: 6.0.2
      ignore: 5.3.2
      imurmurhash: 0.1.4
      is-glob: 4.0.3
      json-stable-stringify-without-jsonify: 1.0.1
      lodash.merge: 4.6.2
      minimatch: 3.1.2
      natural-compare: 1.4.0
      optionator: 0.9.4
    transitivePeerDependencies:
      - supports-color

  espree@10.3.0:
    dependencies:
      acorn: 8.14.0
      acorn-jsx: 5.3.2(acorn@8.14.0)
      eslint-visitor-keys: 4.2.0

  esquery@1.6.0:
    dependencies:
      estraverse: 5.3.0

  esrecurse@4.3.0:
    dependencies:
      estraverse: 5.3.0

  estraverse@5.3.0: {}

  estree-walker@3.0.3:
    dependencies:
      '@types/estree': 1.0.6

  esutils@2.0.3: {}

  eventemitter3@4.0.7: {}

  eventemitter3@5.0.1: {}

  execa@8.0.1:
    dependencies:
      cross-spawn: 7.0.6
      get-stream: 8.0.1
      human-signals: 5.0.0
      is-stream: 3.0.0
      merge-stream: 2.0.0
      npm-run-path: 5.3.0
      onetime: 6.0.0
      signal-exit: 4.1.0
      strip-final-newline: 3.0.0

  expect-type@1.1.0: {}

  fast-deep-equal@3.1.3: {}

  fast-diff@1.3.0: {}

  fast-glob@3.3.2:
    dependencies:
      '@nodelib/fs.stat': 2.0.5
      '@nodelib/fs.walk': 1.2.8
      glob-parent: 5.1.2
      merge2: 1.4.1
      micromatch: 4.0.8

  fast-json-stable-stringify@2.1.0: {}

  fast-levenshtein@2.0.6: {}

  fast-xml-parser@4.5.1:
    dependencies:
      strnum: 1.0.5

  fastq@1.17.1:
    dependencies:
      reusify: 1.0.4

  file-entry-cache@8.0.0:
    dependencies:
      flat-cache: 4.0.1

  fill-range@7.1.1:
    dependencies:
      to-regex-range: 5.0.1

  find-up@4.1.0:
    dependencies:
      locate-path: 5.0.0
      path-exists: 4.0.0

  find-up@5.0.0:
    dependencies:
      locate-path: 6.0.0
      path-exists: 4.0.0

  flat-cache@4.0.1:
    dependencies:
      flatted: 3.3.2
      keyv: 4.5.4

  flatpickr@4.6.13: {}

  flatted@3.3.2: {}

  form-data@4.0.1:
    dependencies:
      asynckit: 0.4.0
      combined-stream: 1.0.8
      mime-types: 2.1.35
    optional: true

  fsevents@2.3.3:
    optional: true

  get-caller-file@2.0.5: {}

  get-east-asian-width@1.3.0: {}

  get-stream@8.0.1: {}

  glob-parent@5.1.2:
    dependencies:
      is-glob: 4.0.3

  glob-parent@6.0.2:
    dependencies:
      is-glob: 4.0.3

  globals@14.0.0: {}

  graphemer@1.4.0: {}

  hammerjs@2.0.8: {}

  has-flag@4.0.0: {}

  html-encoding-sniffer@4.0.0:
    dependencies:
      whatwg-encoding: 3.1.1
    optional: true

  http-proxy-agent@7.0.2:
    dependencies:
      agent-base: 7.1.3
      debug: 4.4.0
    transitivePeerDependencies:
      - supports-color
    optional: true

  https-proxy-agent@7.0.6:
    dependencies:
      agent-base: 7.1.3
      debug: 4.4.0
    transitivePeerDependencies:
      - supports-color
    optional: true

  human-signals@5.0.0: {}

  iconv-lite@0.6.3:
    dependencies:
      safer-buffer: 2.1.2
    optional: true

  idb-keyval@6.2.1: {}

  ignore@5.3.2: {}

  import-fresh@3.3.0:
    dependencies:
      parent-module: 1.0.1
      resolve-from: 4.0.0

  imurmurhash@0.1.4: {}

  is-binary-path@2.1.0:
    dependencies:
      binary-extensions: 2.3.0

  is-extglob@2.1.1: {}

  is-fullwidth-code-point@3.0.0: {}

  is-fullwidth-code-point@4.0.0: {}

  is-fullwidth-code-point@5.0.0:
    dependencies:
      get-east-asian-width: 1.3.0

  is-glob@4.0.3:
    dependencies:
      is-extglob: 2.1.1

  is-number@7.0.0: {}

  is-potential-custom-element-name@1.0.1:
    optional: true

  is-stream@3.0.0: {}

  isexe@2.0.0: {}

  js-tokens@4.0.0: {}

  js-yaml@4.1.0:
    dependencies:
      argparse: 2.0.1

  jsdom@26.0.0:
    dependencies:
      cssstyle: 4.2.1
      data-urls: 5.0.0
      decimal.js: 10.4.3
      form-data: 4.0.1
      html-encoding-sniffer: 4.0.0
      http-proxy-agent: 7.0.2
      https-proxy-agent: 7.0.6
      is-potential-custom-element-name: 1.0.1
      nwsapi: 2.2.16
      parse5: 7.2.1
      rrweb-cssom: 0.8.0
      saxes: 6.0.0
      symbol-tree: 3.2.4
      tough-cookie: 5.0.0
      w3c-xmlserializer: 5.0.0
      webidl-conversions: 7.0.0
      whatwg-encoding: 3.1.1
      whatwg-mimetype: 4.0.0
      whatwg-url: 14.1.0
      ws: 8.18.0
      xml-name-validator: 5.0.0
    transitivePeerDependencies:
      - bufferutil
      - supports-color
      - utf-8-validate
    optional: true

  json-buffer@3.0.1: {}

  json-schema-traverse@0.4.1: {}

  json-stable-stringify-without-jsonify@1.0.1: {}

  json-stringify-pretty-compact@4.0.0: {}

  keyv@4.5.4:
    dependencies:
      json-buffer: 3.0.1

  levn@0.4.1:
    dependencies:
      prelude-ls: 1.2.1
      type-check: 0.4.0

  lichess-pgn-viewer@2.3.0:
    dependencies:
      '@types/node': 22.10.1
      chessground: 9.1.1
      chessops: 0.14.2
      snabbdom: 3.5.1

  lila-stockfish-web@0.0.8: {}

  lilconfig@3.1.3: {}

  lint-staged@15.3.0:
    dependencies:
      chalk: 5.4.1
      commander: 12.1.0
      debug: 4.4.0
      execa: 8.0.1
      lilconfig: 3.1.3
      listr2: 8.2.5
      micromatch: 4.0.8
      pidtree: 0.6.0
      string-argv: 0.3.2
      yaml: 2.6.1
    transitivePeerDependencies:
      - supports-color

  listr2@8.2.5:
    dependencies:
      cli-truncate: 4.0.0
      colorette: 2.0.20
      eventemitter3: 5.0.1
      log-update: 6.1.0
      rfdc: 1.4.1
      wrap-ansi: 9.0.0

  locate-path@5.0.0:
    dependencies:
      p-locate: 4.1.0

  locate-path@6.0.0:
    dependencies:
      p-locate: 5.0.0

  lodash.merge@4.6.2: {}

  log-update@6.1.0:
    dependencies:
      ansi-escapes: 7.0.0
      cli-cursor: 5.0.0
      slice-ansi: 7.1.0
      strip-ansi: 7.1.0
      wrap-ansi: 9.0.0

  loose-envify@1.4.0:
    dependencies:
      js-tokens: 4.0.0

  loupe@3.1.2: {}

  lru-cache@11.0.2:
    optional: true

  magic-string@0.30.13:
    dependencies:
      '@jridgewell/sourcemap-codec': 1.5.0

  merge-stream@2.0.0: {}

  merge2@1.4.1: {}

  micromatch@4.0.8:
    dependencies:
      braces: 3.0.3
      picomatch: 2.3.1

  mime-db@1.52.0:
    optional: true

  mime-types@2.1.35:
    dependencies:
      mime-db: 1.52.0
    optional: true

  mimic-fn@4.0.0: {}

  mimic-function@5.0.1: {}

  minimatch@3.1.2:
    dependencies:
      brace-expansion: 1.1.11

  minimatch@9.0.5:
    dependencies:
      brace-expansion: 2.0.1

  ms@2.1.3: {}

  nanoid@3.3.7: {}

  natural-compare@1.4.0: {}

  normalize-path@3.0.0: {}

  nouislider@15.8.1: {}

  npm-run-path@5.3.0:
    dependencies:
      path-key: 4.0.0

  nwsapi@2.2.16:
    optional: true

  object-assign@4.1.1: {}

  onchange@7.1.0:
    dependencies:
      '@blakeembrey/deque': 1.0.5
      '@blakeembrey/template': 1.2.0
      arg: 4.1.3
      chokidar: 3.6.0
      cross-spawn: 7.0.6
      ignore: 5.3.2
      tree-kill: 1.2.2

  onetime@6.0.0:
    dependencies:
      mimic-fn: 4.0.0

  onetime@7.0.0:
    dependencies:
      mimic-function: 5.0.1

  optionator@0.9.4:
    dependencies:
      deep-is: 0.1.4
      fast-levenshtein: 2.0.6
      levn: 0.4.1
      prelude-ls: 1.2.1
      type-check: 0.4.0
      word-wrap: 1.2.5

  orderedmap@2.1.1: {}

  p-limit@2.3.0:
    dependencies:
      p-try: 2.2.0

  p-limit@3.1.0:
    dependencies:
      yocto-queue: 0.1.0

  p-locate@4.1.0:
    dependencies:
      p-limit: 2.3.0

  p-locate@5.0.0:
    dependencies:
      p-limit: 3.1.0

  p-try@2.2.0: {}

  parent-module@1.0.1:
    dependencies:
      callsites: 3.1.0

  parse5@7.2.1:
    dependencies:
      entities: 4.5.0
    optional: true

  path-exists@4.0.0: {}

  path-key@3.1.1: {}

  path-key@4.0.0: {}

  pathe@1.1.2: {}

  pathval@2.0.0: {}

  peerjs-js-binarypack@2.1.0: {}

  peerjs@1.5.4:
    dependencies:
      '@msgpack/msgpack': 2.8.0
      eventemitter3: 4.0.7
      peerjs-js-binarypack: 2.1.0
      webrtc-adapter: 9.0.1

  picocolors@1.1.1: {}

  picomatch@2.3.1: {}

  pidtree@0.6.0: {}

  pngjs@5.0.0: {}

  postcss@8.4.49:
    dependencies:
      nanoid: 3.3.7
      picocolors: 1.1.1
      source-map-js: 1.2.1

  prelude-ls@1.2.1: {}

  prettier@3.0.2: {}

  prettier@3.4.2: {}

  prop-types@15.8.1:
    dependencies:
      loose-envify: 1.4.0
      object-assign: 4.1.1
      react-is: 16.13.1

  prosemirror-commands@1.6.2:
    dependencies:
      prosemirror-model: 1.23.0
      prosemirror-state: 1.4.3
      prosemirror-transform: 1.10.2

  prosemirror-history@1.4.1:
    dependencies:
      prosemirror-state: 1.4.3
      prosemirror-transform: 1.10.2
      prosemirror-view: 1.36.0
      rope-sequence: 1.3.4

  prosemirror-inputrules@1.4.0:
    dependencies:
      prosemirror-state: 1.4.3
      prosemirror-transform: 1.10.2

  prosemirror-keymap@1.2.2:
    dependencies:
      prosemirror-state: 1.4.3
      w3c-keyname: 2.2.8

  prosemirror-model@1.23.0:
    dependencies:
      orderedmap: 2.1.1

  prosemirror-state@1.4.3:
    dependencies:
      prosemirror-model: 1.23.0
      prosemirror-transform: 1.10.2
      prosemirror-view: 1.36.0

  prosemirror-transform@1.10.2:
    dependencies:
      prosemirror-model: 1.23.0

  prosemirror-view@1.36.0:
    dependencies:
      prosemirror-model: 1.23.0
      prosemirror-state: 1.4.3
      prosemirror-transform: 1.10.2

  punycode@2.3.1: {}

  qrcode@1.5.4:
    dependencies:
      dijkstrajs: 1.0.3
      pngjs: 5.0.0
      yargs: 15.4.1

  queue-microtask@1.2.3: {}

  react-is@16.13.1: {}

  readdirp@3.6.0:
    dependencies:
      picomatch: 2.3.1

  regenerator-runtime@0.14.1: {}

  require-directory@2.1.1: {}

  require-main-filename@2.0.0: {}

  resolve-from@4.0.0: {}

  restore-cursor@5.1.0:
    dependencies:
      onetime: 7.0.0
      signal-exit: 4.1.0

  reusify@1.0.4: {}

  rfdc@1.4.1: {}

  rollup@4.27.3:
    dependencies:
      '@types/estree': 1.0.6
    optionalDependencies:
      '@rollup/rollup-android-arm-eabi': 4.27.3
      '@rollup/rollup-android-arm64': 4.27.3
      '@rollup/rollup-darwin-arm64': 4.27.3
      '@rollup/rollup-darwin-x64': 4.27.3
      '@rollup/rollup-freebsd-arm64': 4.27.3
      '@rollup/rollup-freebsd-x64': 4.27.3
      '@rollup/rollup-linux-arm-gnueabihf': 4.27.3
      '@rollup/rollup-linux-arm-musleabihf': 4.27.3
      '@rollup/rollup-linux-arm64-gnu': 4.27.3
      '@rollup/rollup-linux-arm64-musl': 4.27.3
      '@rollup/rollup-linux-powerpc64le-gnu': 4.27.3
      '@rollup/rollup-linux-riscv64-gnu': 4.27.3
      '@rollup/rollup-linux-s390x-gnu': 4.27.3
      '@rollup/rollup-linux-x64-gnu': 4.27.3
      '@rollup/rollup-linux-x64-musl': 4.27.3
      '@rollup/rollup-win32-arm64-msvc': 4.27.3
      '@rollup/rollup-win32-ia32-msvc': 4.27.3
      '@rollup/rollup-win32-x64-msvc': 4.27.3
      fsevents: 2.3.3

  rope-sequence@1.3.4: {}

  rrweb-cssom@0.8.0:
    optional: true

  run-parallel@1.2.0:
    dependencies:
      queue-microtask: 1.2.3

  safer-buffer@2.1.2:
    optional: true

  saxes@6.0.0:
    dependencies:
      xmlchars: 2.2.0
    optional: true

  sdp@3.2.0: {}

  semver@7.6.3: {}

  set-blocking@2.0.0: {}

  shebang-command@2.0.0:
    dependencies:
      shebang-regex: 3.0.0

  shebang-regex@3.0.0: {}

  shepherd.js@11.2.0:
    dependencies:
      '@floating-ui/dom': 1.6.12
      deepmerge: 4.3.1

  siginfo@2.0.0: {}

  signal-exit@4.1.0: {}

  slice-ansi@5.0.0:
    dependencies:
      ansi-styles: 6.2.1
      is-fullwidth-code-point: 4.0.0

  slice-ansi@7.1.0:
    dependencies:
      ansi-styles: 6.2.1
      is-fullwidth-code-point: 5.0.0

  snabbdom@3.5.1: {}

  sortablejs@1.15.6: {}

  source-map-js@1.2.1: {}

  stackback@0.0.2: {}

  std-env@3.8.0: {}

  stockfish-mv.wasm@0.6.1: {}

  stockfish-nnue.wasm@1.0.0-1946a675.smolnet: {}

  stockfish.js@10.0.2: {}

  stockfish.wasm@0.10.0: {}

  string-argv@0.3.2: {}

  string-width@4.2.3:
    dependencies:
      emoji-regex: 8.0.0
      is-fullwidth-code-point: 3.0.0
      strip-ansi: 6.0.1

  string-width@7.2.0:
    dependencies:
      emoji-regex: 10.4.0
      get-east-asian-width: 1.3.0
      strip-ansi: 7.1.0

  strip-ansi@6.0.1:
    dependencies:
      ansi-regex: 5.0.1

  strip-ansi@7.1.0:
    dependencies:
      ansi-regex: 6.1.0

  strip-final-newline@3.0.0: {}

  strip-json-comments@3.1.1: {}

  strnum@1.0.5: {}

  supports-color@7.2.0:
    dependencies:
      has-flag: 4.0.0

  svg.draggable.js@2.2.2:
    dependencies:
      svg.js: 2.7.1

  svg.easing.js@2.0.0:
    dependencies:
      svg.js: 2.7.1

  svg.filter.js@2.0.2:
    dependencies:
      svg.js: 2.7.1

  svg.js@2.7.1: {}

  svg.pathmorphing.js@0.1.3:
    dependencies:
      svg.js: 2.7.1

  svg.resize.js@1.4.3:
    dependencies:
      svg.js: 2.7.1
      svg.select.js: 2.1.2

  svg.select.js@2.1.2:
    dependencies:
      svg.js: 2.7.1

  svg.select.js@3.0.1:
    dependencies:
      svg.js: 2.7.1

  swiper@11.1.15: {}

  symbol-tree@3.2.4:
    optional: true

  tablesort@5.3.0: {}

  textarea-caret@3.1.0: {}

  tinybench@2.9.0: {}

  tinyexec@0.3.1: {}

  tinypool@1.0.2: {}

  tinyrainbow@1.2.0: {}

  tinyspy@3.0.2: {}

  tldts-core@6.1.62:
    optional: true

  tldts@6.1.62:
    dependencies:
      tldts-core: 6.1.62
    optional: true

  to-regex-range@5.0.1:
    dependencies:
      is-number: 7.0.0

  tough-cookie@5.0.0:
    dependencies:
      tldts: 6.1.62
    optional: true

  tr46@5.0.0:
    dependencies:
      punycode: 2.3.1
    optional: true

  tree-kill@1.2.2: {}

  ts-api-utils@2.0.0(typescript@5.7.3):
    dependencies:
      typescript: 5.7.3

  type-check@0.4.0:
    dependencies:
      prelude-ls: 1.2.1

  typescript@5.7.3: {}

  undate@0.3.0: {}

  undici-types@6.19.8: {}

  undici-types@6.20.0: {}

  uri-js@4.4.1:
    dependencies:
      punycode: 2.3.1

  uuid@9.0.0: {}

  vite-node@2.1.8(@types/node@22.10.6):
    dependencies:
      cac: 6.7.14
      debug: 4.3.7
      es-module-lexer: 1.5.4
      pathe: 1.1.2
      vite: 5.4.11(@types/node@22.10.6)
    transitivePeerDependencies:
      - '@types/node'
      - less
      - lightningcss
      - sass
      - sass-embedded
      - stylus
      - sugarss
      - supports-color
      - terser

  vite@5.4.11(@types/node@22.10.6):
    dependencies:
      esbuild: 0.21.5
      postcss: 8.4.49
      rollup: 4.27.3
    optionalDependencies:
      '@types/node': 22.10.6
      fsevents: 2.3.3

  vitest@2.1.8(@types/node@22.10.6)(jsdom@26.0.0):
    dependencies:
      '@vitest/expect': 2.1.8
      '@vitest/mocker': 2.1.8(vite@5.4.11(@types/node@22.10.6))
      '@vitest/pretty-format': 2.1.8
      '@vitest/runner': 2.1.8
      '@vitest/snapshot': 2.1.8
      '@vitest/spy': 2.1.8
      '@vitest/utils': 2.1.8
      chai: 5.1.2
      debug: 4.3.7
      expect-type: 1.1.0
      magic-string: 0.30.13
      pathe: 1.1.2
      std-env: 3.8.0
      tinybench: 2.9.0
      tinyexec: 0.3.1
      tinypool: 1.0.2
      tinyrainbow: 1.2.0
      vite: 5.4.11(@types/node@22.10.6)
      vite-node: 2.1.8(@types/node@22.10.6)
      why-is-node-running: 2.3.0
    optionalDependencies:
      '@types/node': 22.10.6
      jsdom: 26.0.0
    transitivePeerDependencies:
      - less
      - lightningcss
      - msw
      - sass
      - sass-embedded
      - stylus
      - sugarss
      - supports-color
      - terser

  vosk-browser@0.0.8:
    dependencies:
      uuid: 9.0.0

  w3c-keyname@2.2.8: {}

  w3c-xmlserializer@5.0.0:
    dependencies:
      xml-name-validator: 5.0.0
    optional: true

  webidl-conversions@7.0.0:
    optional: true

  webrtc-adapter@9.0.1:
    dependencies:
      sdp: 3.2.0

  whatwg-encoding@3.1.1:
    dependencies:
      iconv-lite: 0.6.3
    optional: true

  whatwg-mimetype@4.0.0:
    optional: true

  whatwg-url@14.1.0:
    dependencies:
      tr46: 5.0.0
      webidl-conversions: 7.0.0
    optional: true

  which-module@2.0.1: {}

  which@2.0.2:
    dependencies:
      isexe: 2.0.0

  why-is-node-running@2.3.0:
    dependencies:
      siginfo: 2.0.0
      stackback: 0.0.2

  word-wrap@1.2.5: {}

  wrap-ansi@6.2.0:
    dependencies:
      ansi-styles: 4.3.0
      string-width: 4.2.3
      strip-ansi: 6.0.1

  wrap-ansi@9.0.0:
    dependencies:
      ansi-styles: 6.2.1
      string-width: 7.2.0
      strip-ansi: 7.1.0

  ws@8.18.0:
    optional: true

  xml-name-validator@5.0.0:
    optional: true

  xmlchars@2.2.0:
    optional: true

  y18n@4.0.3: {}

  yaml@2.6.1: {}

  yargs-parser@18.1.3:
    dependencies:
      camelcase: 5.3.1
      decamelize: 1.2.0

  yargs@15.4.1:
    dependencies:
      cliui: 6.0.0
      decamelize: 1.2.0
      find-up: 4.1.0
      get-caller-file: 2.0.5
      require-directory: 2.1.1
      require-main-filename: 2.0.0
      set-blocking: 2.0.0
      string-width: 4.2.3
      which-module: 2.0.1
      y18n: 4.0.3
      yargs-parser: 18.1.3

  yocto-queue@0.1.0: {}

  zerofish@0.0.30:
    dependencies:
      '@types/emscripten': 1.39.13
      '@types/node': 22.10.2
      '@types/web': 0.0.154
      prettier: 3.0.2
      typescript: 5.7.2

  zxcvbn@4.4.2: {}<|MERGE_RESOLUTION|>--- conflicted
+++ resolved
@@ -1163,16 +1163,11 @@
   '@types/sortablejs@1.15.8':
     resolution: {integrity: sha512-b79830lW+RZfwaztgs1aVPgbasJ8e7AXtZYHTELNXZPsERt4ymJdjV4OccDbHQAvHrCcFpbF78jkm0R6h/pZVg==}
 
-<<<<<<< HEAD
   '@types/web@0.0.154':
     resolution: {integrity: sha512-Tc10Nkpbb8AgM3iGnrvpKVb6x8pzrZpMCPqMJe8htXoEdNDKojEevNAkCjxkjCLZF2p1ZB+gknAwdbkypxwxKg==}
 
-  '@types/web@0.0.187':
-    resolution: {integrity: sha512-PNvOlIo9AkUA8dvdqJHrvvIZG40Qi37QHNyl1qOD1m/4Lj+2thAtwJM2N9UmtGBtkhb3x9mP/6JlXYtQcZ3uFg==}
-=======
   '@types/web@0.0.194':
     resolution: {integrity: sha512-VKseTFF3Y8SNbpZqdVFNWQ677ujwNyrI9LcySEUwZX5iebbcdE235Lq/vqrfCzj1oFsXyVUUBqq4x8enXSakMA==}
->>>>>>> 8d0dfc4e
 
   '@types/webrtc@0.0.44':
     resolution: {integrity: sha512-4BJZdzrApNFeuXgucyqs24k69f7oti3wUcGEbFbaV08QBh7yEe3tnRRuYXlyXJNXiumpZujiZqUZZ2/gMSeO0g==}
@@ -2806,7 +2801,6 @@
   '@types/node@22.10.6':
     dependencies:
       undici-types: 6.20.0
-    optional: true
 
   '@types/node@22.9.1':
     dependencies:
@@ -2827,13 +2821,9 @@
 
   '@types/sortablejs@1.15.8': {}
 
-<<<<<<< HEAD
   '@types/web@0.0.154': {}
 
-  '@types/web@0.0.187': {}
-=======
   '@types/web@0.0.194': {}
->>>>>>> 8d0dfc4e
 
   '@types/webrtc@0.0.44': {}
 
@@ -4193,9 +4183,9 @@
   zerofish@0.0.30:
     dependencies:
       '@types/emscripten': 1.39.13
-      '@types/node': 22.10.2
+      '@types/node': 22.10.6
       '@types/web': 0.0.154
       prettier: 3.0.2
-      typescript: 5.7.2
+      typescript: 5.7.3
 
   zxcvbn@4.4.2: {}