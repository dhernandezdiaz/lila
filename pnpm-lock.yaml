--- conflicted
+++ resolved
@@ -161,13 +161,8 @@
         specifier: ^6.2.1
         version: 6.2.1
       lila-stockfish-web:
-<<<<<<< HEAD
-        specifier: link:/home/gamblej/ws/lichess/lila-stockfish-web
-        version: link:../../../lila-stockfish-web
-=======
         specifier: ^0.0.2
         version: 0.0.2
->>>>>>> 48a69b44
       snabbdom:
         specifier: ^3.5.1
         version: 3.5.1
