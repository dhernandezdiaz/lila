--- conflicted
+++ resolved
@@ -13,16 +13,16 @@
         version: link:ui/@types/lichess
       '@types/node':
         specifier: ^22.8.7
-        version: 22.8.7
+        version: 22.9.0
       '@types/web':
         specifier: ^0.0.166
         version: 0.0.166
       '@typescript-eslint/eslint-plugin':
         specifier: ^8.12.2
-        version: 8.12.2(@typescript-eslint/parser@8.12.2(eslint@9.14.0)(typescript@5.6.3))(eslint@9.14.0)(typescript@5.6.3)
+        version: 8.13.0(@typescript-eslint/parser@8.13.0(eslint@9.14.0)(typescript@5.6.3))(eslint@9.14.0)(typescript@5.6.3)
       '@typescript-eslint/parser':
         specifier: ^8.12.2
-        version: 8.12.2(eslint@9.14.0)(typescript@5.6.3)
+        version: 8.13.0(eslint@9.14.0)(typescript@5.6.3)
       ab:
         specifier: github:lichess-org/ab-stub
         version: https://codeload.github.com/lichess-org/ab-stub/tar.gz/94236bf34dbc9c05daf50f4c9842d859b9142be0
@@ -58,7 +58,7 @@
         version: 25.0.1
       vitest:
         specifier: ^2.1.4
-        version: 2.1.4(@types/node@22.8.7)(jsdom@25.0.1)
+        version: 2.1.4(@types/node@22.9.0)(jsdom@25.0.1)
 
   ui/@types/lichess: {}
 
@@ -1057,8 +1057,8 @@
     resolution: {integrity: sha512-JBxkERygn7Bv/GbN5Rv8Ul6LVknS+5Bp6RgDC/O8gEBU/yeH5Ui5C/OlWrTb6qct7LjjfT6Re2NxB0ln0yYybA==}
     engines: {node: '>=18.18'}
 
-  '@humanwhocodes/retry@0.4.0':
-    resolution: {integrity: sha512-xnRgu9DxZbkWak/te3fcytNyp8MTbuiZIaueg2rgEvBuN55n04nwLYLU9TX/VVlusc9L2ZNXi99nUFNkHXtr5g==}
+  '@humanwhocodes/retry@0.4.1':
+    resolution: {integrity: sha512-c7hNEllBlenFTHBky65mhq8WD2kbN9Q6gk0bTk8lSBvc554jpXSkST1iePudpt7+A/AQvuHs9EMqjHDXMY1lrA==}
     engines: {node: '>=18.18'}
 
   '@jridgewell/sourcemap-codec@1.5.0':
@@ -1086,93 +1086,93 @@
     resolution: {integrity: sha512-oGB+UxlgWcgQkgwo8GcEGwemoTFt3FIO9ababBmaGwXIoBKZ+GTy0pP185beGg7Llih/NSHSV2XAs1lnznocSg==}
     engines: {node: '>= 8'}
 
-  '@rollup/rollup-android-arm-eabi@4.24.3':
-    resolution: {integrity: sha512-ufb2CH2KfBWPJok95frEZZ82LtDl0A6QKTa8MoM+cWwDZvVGl5/jNb79pIhRvAalUu+7LD91VYR0nwRD799HkQ==}
+  '@rollup/rollup-android-arm-eabi@4.24.4':
+    resolution: {integrity: sha512-jfUJrFct/hTA0XDM5p/htWKoNNTbDLY0KRwEt6pyOA6k2fmk0WVwl65PdUdJZgzGEHWx+49LilkcSaumQRyNQw==}
     cpu: [arm]
     os: [android]
 
-  '@rollup/rollup-android-arm64@4.24.3':
-    resolution: {integrity: sha512-iAHpft/eQk9vkWIV5t22V77d90CRofgR2006UiCjHcHJFVI1E0oBkQIAbz+pLtthFw3hWEmVB4ilxGyBf48i2Q==}
+  '@rollup/rollup-android-arm64@4.24.4':
+    resolution: {integrity: sha512-j4nrEO6nHU1nZUuCfRKoCcvh7PIywQPUCBa2UsootTHvTHIoIu2BzueInGJhhvQO/2FTRdNYpf63xsgEqH9IhA==}
     cpu: [arm64]
     os: [android]
 
-  '@rollup/rollup-darwin-arm64@4.24.3':
-    resolution: {integrity: sha512-QPW2YmkWLlvqmOa2OwrfqLJqkHm7kJCIMq9kOz40Zo9Ipi40kf9ONG5Sz76zszrmIZZ4hgRIkez69YnTHgEz1w==}
+  '@rollup/rollup-darwin-arm64@4.24.4':
+    resolution: {integrity: sha512-GmU/QgGtBTeraKyldC7cDVVvAJEOr3dFLKneez/n7BvX57UdhOqDsVwzU7UOnYA7AAOt+Xb26lk79PldDHgMIQ==}
     cpu: [arm64]
     os: [darwin]
 
-  '@rollup/rollup-darwin-x64@4.24.3':
-    resolution: {integrity: sha512-KO0pN5x3+uZm1ZXeIfDqwcvnQ9UEGN8JX5ufhmgH5Lz4ujjZMAnxQygZAVGemFWn+ZZC0FQopruV4lqmGMshow==}
+  '@rollup/rollup-darwin-x64@4.24.4':
+    resolution: {integrity: sha512-N6oDBiZCBKlwYcsEPXGDE4g9RoxZLK6vT98M8111cW7VsVJFpNEqvJeIPfsCzbf0XEakPslh72X0gnlMi4Ddgg==}
     cpu: [x64]
     os: [darwin]
 
-  '@rollup/rollup-freebsd-arm64@4.24.3':
-    resolution: {integrity: sha512-CsC+ZdIiZCZbBI+aRlWpYJMSWvVssPuWqrDy/zi9YfnatKKSLFCe6fjna1grHuo/nVaHG+kiglpRhyBQYRTK4A==}
+  '@rollup/rollup-freebsd-arm64@4.24.4':
+    resolution: {integrity: sha512-py5oNShCCjCyjWXCZNrRGRpjWsF0ic8f4ieBNra5buQz0O/U6mMXCpC1LvrHuhJsNPgRt36tSYMidGzZiJF6mw==}
     cpu: [arm64]
     os: [freebsd]
 
-  '@rollup/rollup-freebsd-x64@4.24.3':
-    resolution: {integrity: sha512-F0nqiLThcfKvRQhZEzMIXOQG4EeX61im61VYL1jo4eBxv4aZRmpin6crnBJQ/nWnCsjH5F6J3W6Stdm0mBNqBg==}
+  '@rollup/rollup-freebsd-x64@4.24.4':
+    resolution: {integrity: sha512-L7VVVW9FCnTTp4i7KrmHeDsDvjB4++KOBENYtNYAiYl96jeBThFfhP6HVxL74v4SiZEVDH/1ILscR5U9S4ms4g==}
     cpu: [x64]
     os: [freebsd]
 
-  '@rollup/rollup-linux-arm-gnueabihf@4.24.3':
-    resolution: {integrity: sha512-KRSFHyE/RdxQ1CSeOIBVIAxStFC/hnBgVcaiCkQaVC+EYDtTe4X7z5tBkFyRoBgUGtB6Xg6t9t2kulnX6wJc6A==}
+  '@rollup/rollup-linux-arm-gnueabihf@4.24.4':
+    resolution: {integrity: sha512-10ICosOwYChROdQoQo589N5idQIisxjaFE/PAnX2i0Zr84mY0k9zul1ArH0rnJ/fpgiqfu13TFZR5A5YJLOYZA==}
     cpu: [arm]
     os: [linux]
 
-  '@rollup/rollup-linux-arm-musleabihf@4.24.3':
-    resolution: {integrity: sha512-h6Q8MT+e05zP5BxEKz0vi0DhthLdrNEnspdLzkoFqGwnmOzakEHSlXfVyA4HJ322QtFy7biUAVFPvIDEDQa6rw==}
+  '@rollup/rollup-linux-arm-musleabihf@4.24.4':
+    resolution: {integrity: sha512-ySAfWs69LYC7QhRDZNKqNhz2UKN8LDfbKSMAEtoEI0jitwfAG2iZwVqGACJT+kfYvvz3/JgsLlcBP+WWoKCLcw==}
     cpu: [arm]
     os: [linux]
 
-  '@rollup/rollup-linux-arm64-gnu@4.24.3':
-    resolution: {integrity: sha512-fKElSyXhXIJ9pqiYRqisfirIo2Z5pTTve5K438URf08fsypXrEkVmShkSfM8GJ1aUyvjakT+fn2W7Czlpd/0FQ==}
+  '@rollup/rollup-linux-arm64-gnu@4.24.4':
+    resolution: {integrity: sha512-uHYJ0HNOI6pGEeZ/5mgm5arNVTI0nLlmrbdph+pGXpC9tFHFDQmDMOEqkmUObRfosJqpU8RliYoGz06qSdtcjg==}
     cpu: [arm64]
     os: [linux]
 
-  '@rollup/rollup-linux-arm64-musl@4.24.3':
-    resolution: {integrity: sha512-YlddZSUk8G0px9/+V9PVilVDC6ydMz7WquxozToozSnfFK6wa6ne1ATUjUvjin09jp34p84milxlY5ikueoenw==}
+  '@rollup/rollup-linux-arm64-musl@4.24.4':
+    resolution: {integrity: sha512-38yiWLemQf7aLHDgTg85fh3hW9stJ0Muk7+s6tIkSUOMmi4Xbv5pH/5Bofnsb6spIwD5FJiR+jg71f0CH5OzoA==}
     cpu: [arm64]
     os: [linux]
 
-  '@rollup/rollup-linux-powerpc64le-gnu@4.24.3':
-    resolution: {integrity: sha512-yNaWw+GAO8JjVx3s3cMeG5Esz1cKVzz8PkTJSfYzE5u7A+NvGmbVFEHP+BikTIyYWuz0+DX9kaA3pH9Sqxp69g==}
+  '@rollup/rollup-linux-powerpc64le-gnu@4.24.4':
+    resolution: {integrity: sha512-q73XUPnkwt9ZNF2xRS4fvneSuaHw2BXuV5rI4cw0fWYVIWIBeDZX7c7FWhFQPNTnE24172K30I+dViWRVD9TwA==}
     cpu: [ppc64]
     os: [linux]
 
-  '@rollup/rollup-linux-riscv64-gnu@4.24.3':
-    resolution: {integrity: sha512-lWKNQfsbpv14ZCtM/HkjCTm4oWTKTfxPmr7iPfp3AHSqyoTz5AgLemYkWLwOBWc+XxBbrU9SCokZP0WlBZM9lA==}
+  '@rollup/rollup-linux-riscv64-gnu@4.24.4':
+    resolution: {integrity: sha512-Aie/TbmQi6UXokJqDZdmTJuZBCU3QBDA8oTKRGtd4ABi/nHgXICulfg1KI6n9/koDsiDbvHAiQO3YAUNa/7BCw==}
     cpu: [riscv64]
     os: [linux]
 
-  '@rollup/rollup-linux-s390x-gnu@4.24.3':
-    resolution: {integrity: sha512-HoojGXTC2CgCcq0Woc/dn12wQUlkNyfH0I1ABK4Ni9YXyFQa86Fkt2Q0nqgLfbhkyfQ6003i3qQk9pLh/SpAYw==}
+  '@rollup/rollup-linux-s390x-gnu@4.24.4':
+    resolution: {integrity: sha512-P8MPErVO/y8ohWSP9JY7lLQ8+YMHfTI4bAdtCi3pC2hTeqFJco2jYspzOzTUB8hwUWIIu1xwOrJE11nP+0JFAQ==}
     cpu: [s390x]
     os: [linux]
 
-  '@rollup/rollup-linux-x64-gnu@4.24.3':
-    resolution: {integrity: sha512-mnEOh4iE4USSccBOtcrjF5nj+5/zm6NcNhbSEfR3Ot0pxBwvEn5QVUXcuOwwPkapDtGZ6pT02xLoPaNv06w7KQ==}
+  '@rollup/rollup-linux-x64-gnu@4.24.4':
+    resolution: {integrity: sha512-K03TljaaoPK5FOyNMZAAEmhlyO49LaE4qCsr0lYHUKyb6QacTNF9pnfPpXnFlFD3TXuFbFbz7tJ51FujUXkXYA==}
     cpu: [x64]
     os: [linux]
 
-  '@rollup/rollup-linux-x64-musl@4.24.3':
-    resolution: {integrity: sha512-rMTzawBPimBQkG9NKpNHvquIUTQPzrnPxPbCY1Xt+mFkW7pshvyIS5kYgcf74goxXOQk0CP3EoOC1zcEezKXhw==}
+  '@rollup/rollup-linux-x64-musl@4.24.4':
+    resolution: {integrity: sha512-VJYl4xSl/wqG2D5xTYncVWW+26ICV4wubwN9Gs5NrqhJtayikwCXzPL8GDsLnaLU3WwhQ8W02IinYSFJfyo34Q==}
     cpu: [x64]
     os: [linux]
 
-  '@rollup/rollup-win32-arm64-msvc@4.24.3':
-    resolution: {integrity: sha512-2lg1CE305xNvnH3SyiKwPVsTVLCg4TmNCF1z7PSHX2uZY2VbUpdkgAllVoISD7JO7zu+YynpWNSKAtOrX3AiuA==}
+  '@rollup/rollup-win32-arm64-msvc@4.24.4':
+    resolution: {integrity: sha512-ku2GvtPwQfCqoPFIJCqZ8o7bJcj+Y54cZSr43hHca6jLwAiCbZdBUOrqE6y29QFajNAzzpIOwsckaTFmN6/8TA==}
     cpu: [arm64]
     os: [win32]
 
-  '@rollup/rollup-win32-ia32-msvc@4.24.3':
-    resolution: {integrity: sha512-9SjYp1sPyxJsPWuhOCX6F4jUMXGbVVd5obVpoVEi8ClZqo52ViZewA6eFz85y8ezuOA+uJMP5A5zo6Oz4S5rVQ==}
+  '@rollup/rollup-win32-ia32-msvc@4.24.4':
+    resolution: {integrity: sha512-V3nCe+eTt/W6UYNr/wGvO1fLpHUrnlirlypZfKCT1fG6hWfqhPgQV/K/mRBXBpxc0eKLIF18pIOFVPh0mqHjlg==}
     cpu: [ia32]
     os: [win32]
 
-  '@rollup/rollup-win32-x64-msvc@4.24.3':
-    resolution: {integrity: sha512-HGZgRFFYrMrP3TJlq58nR1xy8zHKId25vhmm5S9jETEfDf6xybPxsavFTJaufe2zgOGYJBskGlj49CwtEuFhWQ==}
+  '@rollup/rollup-win32-x64-msvc@4.24.4':
+    resolution: {integrity: sha512-LTw1Dfd0mBIEqUVCxbvTE/LLo+9ZxVC9k99v1v4ahg9Aak6FpqOfNu5kRkeTAn0wphoC4JU7No1/rL+bBCEwhg==}
     cpu: [x64]
     os: [win32]
 
@@ -1214,8 +1214,8 @@
   '@types/node@20.17.6':
     resolution: {integrity: sha512-VEI7OdvK2wP7XHnsuXbAJnEpEkF6NjSN45QJlL4VGqZSXsnicpesdTWsg9RISeSdYd3yeRj/y3k5KGjUXYnFwQ==}
 
-  '@types/node@22.8.7':
-    resolution: {integrity: sha512-LidcG+2UeYIWcMuMUpBKOnryBWG/rnmOHQR5apjn8myTQcx3rinFRn7DcIFhMnS0PPFSC6OafdIKEad0lj6U0Q==}
+  '@types/node@22.9.0':
+    resolution: {integrity: sha512-vuyHg81vvWA1Z1ELfvLko2c8f34gyA0zaic0+Rllc5lbCnbSyuvb2Oxpm6TAUAC/2xZN3QGqxBNggD1nNR2AfQ==}
 
   '@types/prop-types@15.7.13':
     resolution: {integrity: sha512-hCZTSvwbzWGvhqxp/RqVqwU999pBf2vp7hzIjiYOsl8wqOmUxkQ6ddw1cV3l8811+kdUFus/q4d1Y3E3SyEifA==}
@@ -1247,8 +1247,8 @@
   '@types/zxcvbn@4.4.5':
     resolution: {integrity: sha512-FZJgC5Bxuqg7Rhsm/bx6gAruHHhDQ55r+s0JhDh8CQ16fD7NsJJ+p8YMMQDhSQoIrSmjpqqYWA96oQVMNkjRyA==}
 
-  '@typescript-eslint/eslint-plugin@8.12.2':
-    resolution: {integrity: sha512-gQxbxM8mcxBwaEmWdtLCIGLfixBMHhQjBqR8sVWNTPpcj45WlYL2IObS/DNMLH1DBP0n8qz+aiiLTGfopPEebw==}
+  '@typescript-eslint/eslint-plugin@8.13.0':
+    resolution: {integrity: sha512-nQtBLiZYMUPkclSeC3id+x4uVd1SGtHuElTxL++SfP47jR0zfkZBJHc+gL4qPsgTuypz0k8Y2GheaDYn6Gy3rg==}
     engines: {node: ^18.18.0 || ^20.9.0 || >=21.1.0}
     peerDependencies:
       '@typescript-eslint/parser': ^8.0.0 || ^8.0.0-alpha.0
@@ -1258,8 +1258,8 @@
       typescript:
         optional: true
 
-  '@typescript-eslint/parser@8.12.2':
-    resolution: {integrity: sha512-MrvlXNfGPLH3Z+r7Tk+Z5moZAc0dzdVjTgUgwsdGweH7lydysQsnSww3nAmsq8blFuRD5VRlAr9YdEFw3e6PBw==}
+  '@typescript-eslint/parser@8.13.0':
+    resolution: {integrity: sha512-w0xp+xGg8u/nONcGw1UXAr6cjCPU1w0XVyBs6Zqaj5eLmxkKQAByTdV/uGgNN5tVvN/kKpoQlP2cL7R+ajZZIQ==}
     engines: {node: ^18.18.0 || ^20.9.0 || >=21.1.0}
     peerDependencies:
       eslint: ^8.57.0 || ^9.0.0
@@ -1268,12 +1268,12 @@
       typescript:
         optional: true
 
-  '@typescript-eslint/scope-manager@8.12.2':
-    resolution: {integrity: sha512-gPLpLtrj9aMHOvxJkSbDBmbRuYdtiEbnvO25bCMza3DhMjTQw0u7Y1M+YR5JPbMsXXnSPuCf5hfq0nEkQDL/JQ==}
+  '@typescript-eslint/scope-manager@8.13.0':
+    resolution: {integrity: sha512-XsGWww0odcUT0gJoBZ1DeulY1+jkaHUciUq4jKNv4cpInbvvrtDoyBH9rE/n2V29wQJPk8iCH1wipra9BhmiMA==}
     engines: {node: ^18.18.0 || ^20.9.0 || >=21.1.0}
 
-  '@typescript-eslint/type-utils@8.12.2':
-    resolution: {integrity: sha512-bwuU4TAogPI+1q/IJSKuD4shBLc/d2vGcRT588q+jzayQyjVK2X6v/fbR4InY2U2sgf8MEvVCqEWUzYzgBNcGQ==}
+  '@typescript-eslint/type-utils@8.13.0':
+    resolution: {integrity: sha512-Rqnn6xXTR316fP4D2pohZenJnp+NwQ1mo7/JM+J1LWZENSLkJI8ID8QNtlvFeb0HnFSK94D6q0cnMX6SbE5/vA==}
     engines: {node: ^18.18.0 || ^20.9.0 || >=21.1.0}
     peerDependencies:
       typescript: '*'
@@ -1281,12 +1281,12 @@
       typescript:
         optional: true
 
-  '@typescript-eslint/types@8.12.2':
-    resolution: {integrity: sha512-VwDwMF1SZ7wPBUZwmMdnDJ6sIFk4K4s+ALKLP6aIQsISkPv8jhiw65sAK6SuWODN/ix+m+HgbYDkH+zLjrzvOA==}
+  '@typescript-eslint/types@8.13.0':
+    resolution: {integrity: sha512-4cyFErJetFLckcThRUFdReWJjVsPCqyBlJTi6IDEpc1GWCIIZRFxVppjWLIMcQhNGhdWJJRYFHpHoDWvMlDzng==}
     engines: {node: ^18.18.0 || ^20.9.0 || >=21.1.0}
 
-  '@typescript-eslint/typescript-estree@8.12.2':
-    resolution: {integrity: sha512-mME5MDwGe30Pq9zKPvyduyU86PH7aixwqYR2grTglAdB+AN8xXQ1vFGpYaUSJ5o5P/5znsSBeNcs5g5/2aQwow==}
+  '@typescript-eslint/typescript-estree@8.13.0':
+    resolution: {integrity: sha512-v7SCIGmVsRK2Cy/LTLGN22uea6SaUIlpBcO/gnMGT/7zPtxp90bphcGf4fyrCQl3ZtiBKqVTG32hb668oIYy1g==}
     engines: {node: ^18.18.0 || ^20.9.0 || >=21.1.0}
     peerDependencies:
       typescript: '*'
@@ -1294,14 +1294,14 @@
       typescript:
         optional: true
 
-  '@typescript-eslint/utils@8.12.2':
-    resolution: {integrity: sha512-UTTuDIX3fkfAz6iSVa5rTuSfWIYZ6ATtEocQ/umkRSyC9O919lbZ8dcH7mysshrCdrAM03skJOEYaBugxN+M6A==}
+  '@typescript-eslint/utils@8.13.0':
+    resolution: {integrity: sha512-A1EeYOND6Uv250nybnLZapeXpYMl8tkzYUxqmoKAWnI4sei3ihf2XdZVd+vVOmHGcp3t+P7yRrNsyyiXTvShFQ==}
     engines: {node: ^18.18.0 || ^20.9.0 || >=21.1.0}
     peerDependencies:
       eslint: ^8.57.0 || ^9.0.0
 
-  '@typescript-eslint/visitor-keys@8.12.2':
-    resolution: {integrity: sha512-PChz8UaKQAVNHghsHcPyx1OMHoFRUEA7rJSK/mDhdq85bk+PLsUHUBqTQTFt18VJZbmxBovM65fezlheQRsSDA==}
+  '@typescript-eslint/visitor-keys@8.13.0':
+    resolution: {integrity: sha512-7N/+lztJqH4Mrf0lb10R/CbI1EaAMMGyF5y0oJvFoAhafwgiRA7TXyd8TFn8FC8k5y2dTsYogg238qavRGNnlw==}
     engines: {node: ^18.18.0 || ^20.9.0 || >=21.1.0}
 
   '@vitest/expect@2.1.4':
@@ -1447,17 +1447,12 @@
     resolution: {integrity: sha512-dLitG79d+GV1Nb/VYcCDFivJeK1hiukt9QjRNVOsUtTy1rR1YJsmpGGTZ3qJos+uw7WmWF4wUwBd9jxjocFC2w==}
     engines: {node: ^12.17.0 || ^14.13 || >=16.0.0}
 
-<<<<<<< HEAD
   chart.js@4.4.3:
     resolution: {integrity: sha512-qK1gkGSRYcJzqrrzdR6a+I0vQ4/R+SoODXyAjscQ/4mzuNzySaMCd+hyVxitSY1+L2fjPD1Gbn+ibNqRmwQeLw==}
     engines: {pnpm: '>=8'}
 
-  chart.js@4.4.4:
-    resolution: {integrity: sha512-emICKGBABnxhMjUjlYRR12PmOXhJ2eJjEHL2/dZlWjxRAZT1D8xplLFq5M0tMQK8ja+wBS/tuVEJB5C6r7VxJA==}
-=======
   chart.js@4.4.6:
     resolution: {integrity: sha512-8Y406zevUPbbIBA/HRk33khEmQPk5+cxeflWE/2rx1NJsjVWMPw/9mSP9rxHP5eqi6LNoPBVMfZHxbwLSgldYA==}
->>>>>>> b6350c4e
     engines: {pnpm: '>=8'}
 
   chartjs-adapter-dayjs-4@1.0.4:
@@ -2121,8 +2116,8 @@
   prosemirror-transform@1.10.2:
     resolution: {integrity: sha512-2iUq0wv2iRoJO/zj5mv8uDUriOHWzXRnOTVgCzSXnktS/2iQRa3UUQwVlkBlYZFtygw6Nh1+X4mGqoYBINn5KQ==}
 
-  prosemirror-view@1.35.0:
-    resolution: {integrity: sha512-Umtbh22fmUlpZpRTiOVXA0PpdRZeYEeXQsLp51VfnMhjkJrqJ0n8APinIZrRAD5Jr3UxH8FnOaUqRylSuMsqHA==}
+  prosemirror-view@1.36.0:
+    resolution: {integrity: sha512-U0GQd5yFvV5qUtT41X1zCQfbw14vkbbKwLlQXhdylEmgpYVHkefXYcC4HHwWOfZa3x6Y8wxDLUBv7dxN5XQ3nA==}
 
   punycode@2.3.1:
     resolution: {integrity: sha512-vYt7UD1U9Wg6138shLtLOvdAu+8DsC/ilFtEVHcH+wydcSpNE20AfSOduf6MkRFahL5FY7X1oU7nKVZFtfq8Fg==}
@@ -2168,8 +2163,8 @@
   rfdc@1.4.1:
     resolution: {integrity: sha512-q1b3N5QkRUWUl7iyylaaj3kOpIT0N2i9MqIEQXP73GVsN9cw3fdx8X63cEmWhJGi2PPCF23Ijp7ktmd39rawIA==}
 
-  rollup@4.24.3:
-    resolution: {integrity: sha512-HBW896xR5HGmoksbi3JBDtmVzWiPAYqp7wip50hjQ67JbDz61nyoMPdqu1DvVW9asYb2M65Z20ZHsyJCMqMyDg==}
+  rollup@4.24.4:
+    resolution: {integrity: sha512-vGorVWIsWfX3xbcyAS+I047kFKapHYivmkaT63Smj77XwvLSJos6M1xGqZnBPFQFBRZDOcG1QnYEIxAvTr/HjA==}
     engines: {node: '>=18.0.0', npm: '>=8.0.0'}
     hasBin: true
 
@@ -2712,7 +2707,7 @@
 
   '@humanwhocodes/retry@0.3.1': {}
 
-  '@humanwhocodes/retry@0.4.0': {}
+  '@humanwhocodes/retry@0.4.1': {}
 
   '@jridgewell/sourcemap-codec@1.5.0': {}
 
@@ -2734,58 +2729,58 @@
       '@nodelib/fs.scandir': 2.1.5
       fastq: 1.17.1
 
-  '@rollup/rollup-android-arm-eabi@4.24.3':
+  '@rollup/rollup-android-arm-eabi@4.24.4':
     optional: true
 
-  '@rollup/rollup-android-arm64@4.24.3':
+  '@rollup/rollup-android-arm64@4.24.4':
     optional: true
 
-  '@rollup/rollup-darwin-arm64@4.24.3':
+  '@rollup/rollup-darwin-arm64@4.24.4':
     optional: true
 
-  '@rollup/rollup-darwin-x64@4.24.3':
+  '@rollup/rollup-darwin-x64@4.24.4':
     optional: true
 
-  '@rollup/rollup-freebsd-arm64@4.24.3':
+  '@rollup/rollup-freebsd-arm64@4.24.4':
     optional: true
 
-  '@rollup/rollup-freebsd-x64@4.24.3':
+  '@rollup/rollup-freebsd-x64@4.24.4':
     optional: true
 
-  '@rollup/rollup-linux-arm-gnueabihf@4.24.3':
+  '@rollup/rollup-linux-arm-gnueabihf@4.24.4':
     optional: true
 
-  '@rollup/rollup-linux-arm-musleabihf@4.24.3':
+  '@rollup/rollup-linux-arm-musleabihf@4.24.4':
     optional: true
 
-  '@rollup/rollup-linux-arm64-gnu@4.24.3':
+  '@rollup/rollup-linux-arm64-gnu@4.24.4':
     optional: true
 
-  '@rollup/rollup-linux-arm64-musl@4.24.3':
+  '@rollup/rollup-linux-arm64-musl@4.24.4':
     optional: true
 
-  '@rollup/rollup-linux-powerpc64le-gnu@4.24.3':
+  '@rollup/rollup-linux-powerpc64le-gnu@4.24.4':
     optional: true
 
-  '@rollup/rollup-linux-riscv64-gnu@4.24.3':
+  '@rollup/rollup-linux-riscv64-gnu@4.24.4':
     optional: true
 
-  '@rollup/rollup-linux-s390x-gnu@4.24.3':
+  '@rollup/rollup-linux-s390x-gnu@4.24.4':
     optional: true
 
-  '@rollup/rollup-linux-x64-gnu@4.24.3':
+  '@rollup/rollup-linux-x64-gnu@4.24.4':
     optional: true
 
-  '@rollup/rollup-linux-x64-musl@4.24.3':
+  '@rollup/rollup-linux-x64-musl@4.24.4':
     optional: true
 
-  '@rollup/rollup-win32-arm64-msvc@4.24.3':
+  '@rollup/rollup-win32-arm64-msvc@4.24.4':
     optional: true
 
-  '@rollup/rollup-win32-ia32-msvc@4.24.3':
+  '@rollup/rollup-win32-ia32-msvc@4.24.4':
     optional: true
 
-  '@rollup/rollup-win32-x64-msvc@4.24.3':
+  '@rollup/rollup-win32-x64-msvc@4.24.4':
     optional: true
 
   '@textcomplete/core@0.1.13':
@@ -2810,7 +2805,7 @@
       prosemirror-keymap: 1.2.2
       prosemirror-model: 1.23.0
       prosemirror-state: 1.4.3
-      prosemirror-view: 1.35.0
+      prosemirror-view: 1.36.0
 
   '@types/canvas-confetti@1.6.4': {}
 
@@ -2830,7 +2825,7 @@
     dependencies:
       undici-types: 6.19.8
 
-  '@types/node@22.8.7':
+  '@types/node@22.9.0':
     dependencies:
       undici-types: 6.19.8
 
@@ -2838,7 +2833,7 @@
 
   '@types/qrcode@1.5.5':
     dependencies:
-      '@types/node': 22.8.7
+      '@types/node': 22.9.0
 
   '@types/react@18.3.12':
     dependencies:
@@ -2861,14 +2856,14 @@
 
   '@types/zxcvbn@4.4.5': {}
 
-  '@typescript-eslint/eslint-plugin@8.12.2(@typescript-eslint/parser@8.12.2(eslint@9.14.0)(typescript@5.6.3))(eslint@9.14.0)(typescript@5.6.3)':
+  '@typescript-eslint/eslint-plugin@8.13.0(@typescript-eslint/parser@8.13.0(eslint@9.14.0)(typescript@5.6.3))(eslint@9.14.0)(typescript@5.6.3)':
     dependencies:
       '@eslint-community/regexpp': 4.12.1
-      '@typescript-eslint/parser': 8.12.2(eslint@9.14.0)(typescript@5.6.3)
-      '@typescript-eslint/scope-manager': 8.12.2
-      '@typescript-eslint/type-utils': 8.12.2(eslint@9.14.0)(typescript@5.6.3)
-      '@typescript-eslint/utils': 8.12.2(eslint@9.14.0)(typescript@5.6.3)
-      '@typescript-eslint/visitor-keys': 8.12.2
+      '@typescript-eslint/parser': 8.13.0(eslint@9.14.0)(typescript@5.6.3)
+      '@typescript-eslint/scope-manager': 8.13.0
+      '@typescript-eslint/type-utils': 8.13.0(eslint@9.14.0)(typescript@5.6.3)
+      '@typescript-eslint/utils': 8.13.0(eslint@9.14.0)(typescript@5.6.3)
+      '@typescript-eslint/visitor-keys': 8.13.0
       eslint: 9.14.0
       graphemer: 1.4.0
       ignore: 5.3.2
@@ -2879,12 +2874,12 @@
     transitivePeerDependencies:
       - supports-color
 
-  '@typescript-eslint/parser@8.12.2(eslint@9.14.0)(typescript@5.6.3)':
-    dependencies:
-      '@typescript-eslint/scope-manager': 8.12.2
-      '@typescript-eslint/types': 8.12.2
-      '@typescript-eslint/typescript-estree': 8.12.2(typescript@5.6.3)
-      '@typescript-eslint/visitor-keys': 8.12.2
+  '@typescript-eslint/parser@8.13.0(eslint@9.14.0)(typescript@5.6.3)':
+    dependencies:
+      '@typescript-eslint/scope-manager': 8.13.0
+      '@typescript-eslint/types': 8.13.0
+      '@typescript-eslint/typescript-estree': 8.13.0(typescript@5.6.3)
+      '@typescript-eslint/visitor-keys': 8.13.0
       debug: 4.3.7
       eslint: 9.14.0
     optionalDependencies:
@@ -2892,15 +2887,15 @@
     transitivePeerDependencies:
       - supports-color
 
-  '@typescript-eslint/scope-manager@8.12.2':
-    dependencies:
-      '@typescript-eslint/types': 8.12.2
-      '@typescript-eslint/visitor-keys': 8.12.2
-
-  '@typescript-eslint/type-utils@8.12.2(eslint@9.14.0)(typescript@5.6.3)':
-    dependencies:
-      '@typescript-eslint/typescript-estree': 8.12.2(typescript@5.6.3)
-      '@typescript-eslint/utils': 8.12.2(eslint@9.14.0)(typescript@5.6.3)
+  '@typescript-eslint/scope-manager@8.13.0':
+    dependencies:
+      '@typescript-eslint/types': 8.13.0
+      '@typescript-eslint/visitor-keys': 8.13.0
+
+  '@typescript-eslint/type-utils@8.13.0(eslint@9.14.0)(typescript@5.6.3)':
+    dependencies:
+      '@typescript-eslint/typescript-estree': 8.13.0(typescript@5.6.3)
+      '@typescript-eslint/utils': 8.13.0(eslint@9.14.0)(typescript@5.6.3)
       debug: 4.3.7
       ts-api-utils: 1.4.0(typescript@5.6.3)
     optionalDependencies:
@@ -2909,12 +2904,12 @@
       - eslint
       - supports-color
 
-  '@typescript-eslint/types@8.12.2': {}
-
-  '@typescript-eslint/typescript-estree@8.12.2(typescript@5.6.3)':
-    dependencies:
-      '@typescript-eslint/types': 8.12.2
-      '@typescript-eslint/visitor-keys': 8.12.2
+  '@typescript-eslint/types@8.13.0': {}
+
+  '@typescript-eslint/typescript-estree@8.13.0(typescript@5.6.3)':
+    dependencies:
+      '@typescript-eslint/types': 8.13.0
+      '@typescript-eslint/visitor-keys': 8.13.0
       debug: 4.3.7
       fast-glob: 3.3.2
       is-glob: 4.0.3
@@ -2926,20 +2921,20 @@
     transitivePeerDependencies:
       - supports-color
 
-  '@typescript-eslint/utils@8.12.2(eslint@9.14.0)(typescript@5.6.3)':
+  '@typescript-eslint/utils@8.13.0(eslint@9.14.0)(typescript@5.6.3)':
     dependencies:
       '@eslint-community/eslint-utils': 4.4.1(eslint@9.14.0)
-      '@typescript-eslint/scope-manager': 8.12.2
-      '@typescript-eslint/types': 8.12.2
-      '@typescript-eslint/typescript-estree': 8.12.2(typescript@5.6.3)
+      '@typescript-eslint/scope-manager': 8.13.0
+      '@typescript-eslint/types': 8.13.0
+      '@typescript-eslint/typescript-estree': 8.13.0(typescript@5.6.3)
       eslint: 9.14.0
     transitivePeerDependencies:
       - supports-color
       - typescript
 
-  '@typescript-eslint/visitor-keys@8.12.2':
-    dependencies:
-      '@typescript-eslint/types': 8.12.2
+  '@typescript-eslint/visitor-keys@8.13.0':
+    dependencies:
+      '@typescript-eslint/types': 8.13.0
       eslint-visitor-keys: 3.4.3
 
   '@vitest/expect@2.1.4':
@@ -2949,13 +2944,13 @@
       chai: 5.1.2
       tinyrainbow: 1.2.0
 
-  '@vitest/mocker@2.1.4(vite@5.4.10(@types/node@22.8.7))':
+  '@vitest/mocker@2.1.4(vite@5.4.10(@types/node@22.9.0))':
     dependencies:
       '@vitest/spy': 2.1.4
       estree-walker: 3.0.3
       magic-string: 0.30.12
     optionalDependencies:
-      vite: 5.4.10(@types/node@22.8.7)
+      vite: 5.4.10(@types/node@22.9.0)
 
   '@vitest/pretty-format@2.1.4':
     dependencies:
@@ -3086,15 +3081,11 @@
 
   chalk@5.3.0: {}
 
-<<<<<<< HEAD
   chart.js@4.4.3:
     dependencies:
       '@kurkle/color': 0.3.2
 
-  chart.js@4.4.4:
-=======
   chart.js@4.4.6:
->>>>>>> b6350c4e
     dependencies:
       '@kurkle/color': 0.3.2
 
@@ -3276,7 +3267,7 @@
       '@eslint/plugin-kit': 0.2.2
       '@humanfs/node': 0.16.6
       '@humanwhocodes/module-importer': 1.0.1
-      '@humanwhocodes/retry': 0.4.0
+      '@humanwhocodes/retry': 0.4.1
       '@types/estree': 1.0.6
       '@types/json-schema': 7.0.15
       ajv: 6.12.6
@@ -3757,7 +3748,7 @@
     dependencies:
       prosemirror-state: 1.4.3
       prosemirror-transform: 1.10.2
-      prosemirror-view: 1.35.0
+      prosemirror-view: 1.36.0
       rope-sequence: 1.3.4
 
   prosemirror-inputrules@1.4.0:
@@ -3778,13 +3769,13 @@
     dependencies:
       prosemirror-model: 1.23.0
       prosemirror-transform: 1.10.2
-      prosemirror-view: 1.35.0
+      prosemirror-view: 1.36.0
 
   prosemirror-transform@1.10.2:
     dependencies:
       prosemirror-model: 1.23.0
 
-  prosemirror-view@1.35.0:
+  prosemirror-view@1.36.0:
     dependencies:
       prosemirror-model: 1.23.0
       prosemirror-state: 1.4.3
@@ -3823,28 +3814,28 @@
 
   rfdc@1.4.1: {}
 
-  rollup@4.24.3:
+  rollup@4.24.4:
     dependencies:
       '@types/estree': 1.0.6
     optionalDependencies:
-      '@rollup/rollup-android-arm-eabi': 4.24.3
-      '@rollup/rollup-android-arm64': 4.24.3
-      '@rollup/rollup-darwin-arm64': 4.24.3
-      '@rollup/rollup-darwin-x64': 4.24.3
-      '@rollup/rollup-freebsd-arm64': 4.24.3
-      '@rollup/rollup-freebsd-x64': 4.24.3
-      '@rollup/rollup-linux-arm-gnueabihf': 4.24.3
-      '@rollup/rollup-linux-arm-musleabihf': 4.24.3
-      '@rollup/rollup-linux-arm64-gnu': 4.24.3
-      '@rollup/rollup-linux-arm64-musl': 4.24.3
-      '@rollup/rollup-linux-powerpc64le-gnu': 4.24.3
-      '@rollup/rollup-linux-riscv64-gnu': 4.24.3
-      '@rollup/rollup-linux-s390x-gnu': 4.24.3
-      '@rollup/rollup-linux-x64-gnu': 4.24.3
-      '@rollup/rollup-linux-x64-musl': 4.24.3
-      '@rollup/rollup-win32-arm64-msvc': 4.24.3
-      '@rollup/rollup-win32-ia32-msvc': 4.24.3
-      '@rollup/rollup-win32-x64-msvc': 4.24.3
+      '@rollup/rollup-android-arm-eabi': 4.24.4
+      '@rollup/rollup-android-arm64': 4.24.4
+      '@rollup/rollup-darwin-arm64': 4.24.4
+      '@rollup/rollup-darwin-x64': 4.24.4
+      '@rollup/rollup-freebsd-arm64': 4.24.4
+      '@rollup/rollup-freebsd-x64': 4.24.4
+      '@rollup/rollup-linux-arm-gnueabihf': 4.24.4
+      '@rollup/rollup-linux-arm-musleabihf': 4.24.4
+      '@rollup/rollup-linux-arm64-gnu': 4.24.4
+      '@rollup/rollup-linux-arm64-musl': 4.24.4
+      '@rollup/rollup-linux-powerpc64le-gnu': 4.24.4
+      '@rollup/rollup-linux-riscv64-gnu': 4.24.4
+      '@rollup/rollup-linux-s390x-gnu': 4.24.4
+      '@rollup/rollup-linux-x64-gnu': 4.24.4
+      '@rollup/rollup-linux-x64-musl': 4.24.4
+      '@rollup/rollup-win32-arm64-msvc': 4.24.4
+      '@rollup/rollup-win32-ia32-msvc': 4.24.4
+      '@rollup/rollup-win32-x64-msvc': 4.24.4
       fsevents: 2.3.3
 
   rope-sequence@1.3.4: {}
@@ -4033,12 +4024,12 @@
 
   uuid@9.0.0: {}
 
-  vite-node@2.1.4(@types/node@22.8.7):
+  vite-node@2.1.4(@types/node@22.9.0):
     dependencies:
       cac: 6.7.14
       debug: 4.3.7
       pathe: 1.1.2
-      vite: 5.4.10(@types/node@22.8.7)
+      vite: 5.4.10(@types/node@22.9.0)
     transitivePeerDependencies:
       - '@types/node'
       - less
@@ -4050,19 +4041,19 @@
       - supports-color
       - terser
 
-  vite@5.4.10(@types/node@22.8.7):
+  vite@5.4.10(@types/node@22.9.0):
     dependencies:
       esbuild: 0.21.5
       postcss: 8.4.47
-      rollup: 4.24.3
+      rollup: 4.24.4
     optionalDependencies:
-      '@types/node': 22.8.7
+      '@types/node': 22.9.0
       fsevents: 2.3.3
 
-  vitest@2.1.4(@types/node@22.8.7)(jsdom@25.0.1):
+  vitest@2.1.4(@types/node@22.9.0)(jsdom@25.0.1):
     dependencies:
       '@vitest/expect': 2.1.4
-      '@vitest/mocker': 2.1.4(vite@5.4.10(@types/node@22.8.7))
+      '@vitest/mocker': 2.1.4(vite@5.4.10(@types/node@22.9.0))
       '@vitest/pretty-format': 2.1.4
       '@vitest/runner': 2.1.4
       '@vitest/snapshot': 2.1.4
@@ -4078,11 +4069,11 @@
       tinyexec: 0.3.1
       tinypool: 1.0.1
       tinyrainbow: 1.2.0
-      vite: 5.4.10(@types/node@22.8.7)
-      vite-node: 2.1.4(@types/node@22.8.7)
+      vite: 5.4.10(@types/node@22.9.0)
+      vite-node: 2.1.4(@types/node@22.9.0)
       why-is-node-running: 2.3.0
     optionalDependencies:
-      '@types/node': 22.8.7
+      '@types/node': 22.9.0
       jsdom: 25.0.1
     transitivePeerDependencies:
       - less
@@ -4181,7 +4172,7 @@
   zerofish@0.0.29:
     dependencies:
       '@types/emscripten': 1.39.13
-      '@types/node': 22.7.5
+      '@types/node': 22.9.0
       '@types/web': 0.0.154
       prettier: 3.0.2
       typescript: 5.6.3
