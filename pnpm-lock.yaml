lockfileVersion: '9.0'

settings:
  autoInstallPeers: true
  excludeLinksFromLockfile: false

importers:

  .:
    dependencies:
      '@types/lichess':
        specifier: workspace:*
        version: link:ui/@types/lichess
      '@types/node':
        specifier: ^20.12.7
        version: 20.12.12
      '@types/web':
        specifier: ^0.0.143
        version: 0.0.143
      '@typescript-eslint/eslint-plugin':
        specifier: ^7.7.0
        version: 7.10.0(@typescript-eslint/parser@7.10.0(eslint@8.57.0)(typescript@5.4.5))(eslint@8.57.0)(typescript@5.4.5)
      '@typescript-eslint/parser':
        specifier: ^7.7.0
        version: 7.10.0(eslint@8.57.0)(typescript@5.4.5)
      ab:
        specifier: github:lichess-org/ab-stub
        version: https://codeload.github.com/lichess-org/ab-stub/tar.gz/94236bf34dbc9c05daf50f4c9842d859b9142be0
      chessground:
<<<<<<< HEAD
        specifier: ^9.0.5
=======
        specifier: ^9.1.1
>>>>>>> dc0078ad
        version: 9.1.1
      eslint:
        specifier: ^8.57.0
        version: 8.57.0
      lint-staged:
        specifier: ^15.2.2
        version: 15.2.2
      onchange:
        specifier: ^7.1.0
        version: 7.1.0
      prettier:
        specifier: 3.0.2
        version: 3.0.2
      typescript:
        specifier: ^5.4.5
        version: 5.4.5

  bin:
    dependencies:
      xml2js:
        specifier: ^0.5.0
        version: 0.5.0

  ui:
    dependencies:
      '@types/jest':
        specifier: ^29.5.12
        version: 29.5.12
      jest:
        specifier: ^29.7.0
        version: 29.7.0(@types/node@20.12.12)

  ui/@types/lichess: {}

  ui/analyse:
    dependencies:
      '@badrap/result':
        specifier: ^0.2.13
        version: 0.2.13
      '@types/debounce-promise':
        specifier: ^3.1.9
        version: 3.1.9
      '@types/sortablejs':
        specifier: ^1.15.8
        version: 1.15.8
      '@types/yaireo__tagify':
        specifier: 4.17.5
        version: 4.17.5
      '@yaireo/tagify':
        specifier: 4.17.9
        version: 4.17.9(prop-types@15.8.1)
      ceval:
        specifier: workspace:*
        version: link:../ceval
      chart:
        specifier: workspace:*
        version: link:../chart
      chat:
        specifier: workspace:*
        version: link:../chat
      chess:
        specifier: workspace:*
        version: link:../chess
      chessops:
        specifier: ^0.14.1
        version: 0.14.1
      common:
        specifier: workspace:*
        version: link:../common
      debounce-promise:
        specifier: ^3.1.2
        version: 3.1.2
      game:
        specifier: workspace:*
        version: link:../game
      keyboardMove:
        specifier: workspace:*
        version: link:../keyboardMove
      nvui:
        specifier: workspace:*
        version: link:../nvui
      prop-types:
        specifier: ^15.8.1
        version: 15.8.1
      shepherd.js:
        specifier: ^11.2.0
        version: 11.2.0
      snabbdom:
        specifier: 3.5.1
        version: 3.5.1
      sortablejs:
        specifier: ^1.15.2
        version: 1.15.2
      tree:
        specifier: workspace:*
        version: link:../tree

  ui/bits:
    dependencies:
      '@fnando/sparkline':
        specifier: ^0.3.10
        version: 0.3.10
      '@textcomplete/core':
        specifier: ^0.1.13
        version: 0.1.13
      '@textcomplete/textarea':
        specifier: ^0.1.13
        version: 0.1.13(@textcomplete/core@0.1.13)
      '@toast-ui/editor':
        specifier: 3.1.7
        version: 3.1.7
      '@types/debounce-promise':
        specifier: ^3.1.6
        version: 3.1.9
      '@types/fnando__sparkline':
        specifier: ^0.3.7
        version: 0.3.7
      '@types/qrcode':
        specifier: ^1.5.5
        version: 1.5.5
      '@types/yaireo__tagify':
        specifier: 4.17.5
        version: 4.17.5
      '@types/zxcvbn':
        specifier: ^4.4.4
        version: 4.4.4
      '@yaireo/tagify':
        specifier: 4.17.9
        version: 4.17.9(prop-types@15.8.1)
      chat:
        specifier: workspace:*
        version: link:../chat
      chess:
        specifier: workspace:*
        version: link:../chess
      chessops:
        specifier: ^0.14.1
        version: 0.14.1
      common:
        specifier: workspace:*
        version: link:../common
      cropperjs:
        specifier: ^1.6.1
        version: 1.6.2
      debounce-promise:
        specifier: ^3.1.2
        version: 3.1.2
      emoji-mart:
        specifier: ^5.5.2
        version: 5.6.0
      flatpickr:
        specifier: ^4.6.13
        version: 4.6.13
      lichess-pgn-viewer:
        specifier: ^2.1.0
        version: 2.1.0
      prop-types:
        specifier: ^15.8.1
        version: 15.8.1
      qrcode:
        specifier: ^1.5.3
        version: 1.5.3
      shepherd.js:
        specifier: ^11.2.0
        version: 11.2.0
      tablesort:
        specifier: ^5.3.0
        version: 5.3.0
      zxcvbn:
        specifier: ^4.4.2
        version: 4.4.2

  ui/board:
    dependencies:
      common:
        specifier: workspace:*
        version: link:../common
      snabbdom:
        specifier: 3.5.1
        version: 3.5.1

  ui/ceval:
    dependencies:
      '@badrap/result':
        specifier: ^0.2.13
        version: 0.2.13
      chessops:
        specifier: ^0.14.1
        version: 0.14.1
      common:
        specifier: workspace:*
        version: link:../common
      idb-keyval:
        specifier: ^6.2.1
        version: 6.2.1
      lila-stockfish-web:
        specifier: link:../../../lila-stockfish-web
        version: link:../../../lila-stockfish-web
      snabbdom:
        specifier: 3.5.1
        version: 3.5.1
      stockfish-mv.wasm:
        specifier: ^0.6.1
        version: 0.6.1
      stockfish-nnue.wasm:
        specifier: 1.0.0-1946a675.smolnet
        version: 1.0.0-1946a675.smolnet
      stockfish.js:
        specifier: ^10.0.2
        version: 10.0.2
      stockfish.wasm:
        specifier: ^0.10.0
        version: 0.10.0

  ui/challenge:
    dependencies:
      common:
        specifier: workspace:*
        version: link:../common
      snabbdom:
        specifier: 3.5.1
        version: 3.5.1

  ui/chart:
    dependencies:
      '@juggle/resize-observer':
        specifier: ^3.4.0
        version: 3.4.0
      ceval:
        specifier: workspace:*
        version: link:../ceval
      chart.js:
        specifier: '=4.4.0'
        version: 4.4.0
      chartjs-adapter-dayjs-4:
        specifier: ^1.0.4
        version: 1.0.4(chart.js@4.4.0)(dayjs@1.11.11)
      chartjs-plugin-datalabels:
        specifier: ^2.2.0
        version: 2.2.0(chart.js@4.4.0)
      chartjs-plugin-zoom:
        specifier: ^2.0.1
        version: 2.0.1(chart.js@4.4.0)
      common:
        specifier: workspace:*
        version: link:../common
      dayjs:
        specifier: ^1.11.10
        version: 1.11.11
      nouislider:
        specifier: ^15.7.1
        version: 15.7.2

  ui/chat:
    dependencies:
      common:
        specifier: workspace:*
        version: link:../common
      palantir:
        specifier: workspace:*
        version: link:../palantir
      snabbdom:
        specifier: 3.5.1
        version: 3.5.1

  ui/chess:
    dependencies:
      common:
        specifier: workspace:*
        version: link:../common
      snabbdom:
        specifier: 3.5.1
        version: 3.5.1

  ui/cli:
    dependencies:
      common:
        specifier: workspace:*
        version: link:../common
      dasher:
        specifier: workspace:*
        version: link:../dasher

  ui/common:
    dependencies:
      lichess-pgn-viewer:
        specifier: ^2.1.0
        version: 2.1.0
      snabbdom:
        specifier: 3.5.1
        version: 3.5.1
      tablesort:
        specifier: ^5.3.0
        version: 5.3.0

  ui/coordinateTrainer:
    dependencies:
      '@fnando/sparkline':
        specifier: ^0.3.10
        version: 0.3.10
      '@types/fnando__sparkline':
        specifier: ^0.3.7
        version: 0.3.7
      common:
        specifier: workspace:*
        version: link:../common
      snabbdom:
        specifier: 3.5.1
        version: 3.5.1
      voice:
        specifier: workspace:*
        version: link:../voice

  ui/dasher:
    dependencies:
      common:
        specifier: workspace:*
        version: link:../common
      snabbdom:
        specifier: 3.5.1
        version: 3.5.1

  ui/dgt:
    dependencies:
      chessops:
        specifier: ^0.14.1
        version: 0.14.1

  ui/editor:
    dependencies:
      chessops:
        specifier: ^0.14.1
        version: 0.14.1
      common:
        specifier: workspace:*
        version: link:../common
      snabbdom:
        specifier: 3.5.1
        version: 3.5.1

  ui/game:
    dependencies:
      common:
        specifier: workspace:*
        version: link:../common
      snabbdom:
        specifier: 3.5.1
        version: 3.5.1

  ui/insight:
    dependencies:
      chart:
        specifier: workspace:^
        version: link:../chart
      chart.js:
        specifier: ^4.4.0
        version: 4.4.0
      chartjs-plugin-datalabels:
        specifier: ^2.2.0
        version: 2.2.0(chart.js@4.4.0)
      common:
        specifier: workspace:*
        version: link:../common
      snabbdom:
        specifier: 3.5.1
        version: 3.5.1

  ui/keyboardMove:
    dependencies:
      '@jest/globals':
        specifier: ^29.7.0
        version: 29.7.0
      chess:
        specifier: workspace:*
        version: link:../chess
      common:
        specifier: workspace:*
        version: link:../common
      game:
        specifier: workspace:*
        version: link:../game
      snabbdom:
        specifier: 3.5.1
        version: 3.5.1

  ui/learn:
    dependencies:
      '@types/chess.js':
        specifier: 0.10.1
        version: 0.10.1
      chess.js:
        specifier: github:ornicar/chess.js#learn
        version: https://codeload.github.com/ornicar/chess.js/tar.gz/ad0709c0b07773d9d0da8e4605a9a2a28f00d249
      common:
        specifier: workspace:*
        version: link:../common
      snabbdom:
        specifier: 3.5.1
        version: 3.5.1

  ui/lobby:
    dependencies:
      '@types/debounce-promise':
        specifier: ^3.1.9
        version: 3.1.9
      common:
        specifier: workspace:*
        version: link:../common
      dasher:
        specifier: workspace:*
        version: link:../dasher
      debounce-promise:
        specifier: ^3.1.2
        version: 3.1.2
      snabbdom:
        specifier: 3.5.1
        version: 3.5.1

  ui/local:
    dependencies:
      '@types/lichess':
        specifier: workspace:*
        version: link:../@types/lichess
      bits:
        specifier: workspace:*
        version: link:../bits
      ceval:
        specifier: workspace:*
        version: link:../ceval
      chart.js:
        specifier: '=4.4.0'
        version: 4.4.0
      chartjs-adapter-dayjs-4:
        specifier: ^1.0.4
        version: 1.0.4(chart.js@4.4.0)(dayjs@1.11.11)
      chartjs-plugin-datalabels:
        specifier: ^2.2.0
        version: 2.2.0(chart.js@4.4.0)
      chartjs-plugin-zoom:
        specifier: ^2.0.1
        version: 2.0.1(chart.js@4.4.0)
      chess:
        specifier: workspace:*
        version: link:../chess
      chessops:
        specifier: ^0.14.0
        version: 0.14.1
      common:
        specifier: workspace:*
        version: link:../common
      game:
        specifier: workspace:*
        version: link:../game
      round:
        specifier: workspace:*
        version: link:../round
      snabbdom:
        specifier: 3.5.1
        version: 3.5.1
      zerofish:
        specifier: link:../../../zerofish
        version: link:../../../zerofish

  ui/mod:
    dependencies:
      '@types/debounce-promise':
        specifier: ^3.1.9
        version: 3.1.9
      '@types/yaireo__tagify':
        specifier: 4.17.5
        version: 4.17.5
      '@yaireo/tagify':
        specifier: 4.17.9
        version: 4.17.9(prop-types@15.8.1)
      apexcharts:
        specifier: ^3.48.0
        version: 3.49.1
      common:
        specifier: workspace:*
        version: link:../common
      debounce-promise:
        specifier: ^3.1.2
        version: 3.1.2
      prop-types:
        specifier: ^15.8.1
        version: 15.8.1
      tablesort:
        specifier: ^5.3.0
        version: 5.3.0

  ui/msg:
    dependencies:
      common:
        specifier: workspace:*
        version: link:../common
      snabbdom:
        specifier: 3.5.1
        version: 3.5.1

  ui/notify:
    dependencies:
      common:
        specifier: workspace:*
        version: link:../common
      snabbdom:
        specifier: 3.5.1
        version: 3.5.1

  ui/nvui:
    dependencies:
      chess:
        specifier: workspace:*
        version: link:../chess
      chessops:
        specifier: ^0.14.1
        version: 0.14.1
      common:
        specifier: workspace:*
        version: link:../common
      snabbdom:
        specifier: 3.5.1
        version: 3.5.1

  ui/opening:
    dependencies:
      '@types/debounce-promise':
        specifier: ^3.1.9
        version: 3.1.9
      chart.js:
        specifier: 4.4.0
        version: 4.4.0
      chartjs-adapter-dayjs-4:
        specifier: ^1.0.4
        version: 1.0.4(chart.js@4.4.0)(dayjs@1.11.11)
      common:
        specifier: workspace:*
        version: link:../common
      dayjs:
        specifier: ^1.11.10
        version: 1.11.11
      debounce-promise:
        specifier: ^3.1.2
        version: 3.1.2
      lichess-pgn-viewer:
        specifier: ^2.1.0
        version: 2.1.0

  ui/palantir:
    dependencies:
      '@types/webrtc':
        specifier: ^0.0.42
        version: 0.0.42
      common:
        specifier: workspace:*
        version: link:../common
      peerjs:
        specifier: ^1.5.4
        version: 1.5.4
      snabbdom:
        specifier: 3.5.1
        version: 3.5.1

  ui/puz:
    dependencies:
      chessops:
        specifier: ^0.14.1
        version: 0.14.1
      common:
        specifier: workspace:*
        version: link:../common
      snabbdom:
        specifier: 3.5.1
        version: 3.5.1

  ui/puzzle:
    dependencies:
      board:
        specifier: workspace:*
        version: link:../board
      ceval:
        specifier: workspace:*
        version: link:../ceval
      chart.js:
        specifier: 4.4.0
        version: 4.4.0
      chess:
        specifier: workspace:*
        version: link:../chess
      chessops:
        specifier: ^0.14.1
        version: 0.14.1
      common:
        specifier: workspace:*
        version: link:../common
      keyboardMove:
        specifier: workspace:*
        version: link:../keyboardMove
      nvui:
        specifier: workspace:*
        version: link:../nvui
      snabbdom:
        specifier: 3.5.1
        version: 3.5.1
      tree:
        specifier: workspace:*
        version: link:../tree
      voice:
        specifier: workspace:*
        version: link:../voice

  ui/racer:
    dependencies:
      chess:
        specifier: workspace:*
        version: link:../chess
      chessops:
        specifier: ^0.14.1
        version: 0.14.1
      common:
        specifier: workspace:*
        version: link:../common
      puz:
        specifier: workspace:*
        version: link:../puz
      snabbdom:
        specifier: 3.5.1
        version: 3.5.1

  ui/round:
    dependencies:
      board:
        specifier: workspace:*
        version: link:../board
      chat:
        specifier: workspace:*
        version: link:../chat
      chess:
        specifier: workspace:*
        version: link:../chess
      common:
        specifier: workspace:*
        version: link:../common
      game:
        specifier: workspace:*
        version: link:../game
      keyboardMove:
        specifier: workspace:*
        version: link:../keyboardMove
      nvui:
        specifier: workspace:*
        version: link:../nvui
      shepherd.js:
        specifier: ^11.2.0
        version: 11.2.0
      snabbdom:
        specifier: 3.5.1
        version: 3.5.1
      voice:
        specifier: workspace:*
        version: link:../voice

  ui/serviceWorker:
    dependencies:
      types-serviceworker:
        specifier: ^0.0.1
        version: 0.0.1

  ui/simul:
    dependencies:
      chat:
        specifier: workspace:*
        version: link:../chat
      common:
        specifier: workspace:*
        version: link:../common
      game:
        specifier: workspace:*
        version: link:../game
      snabbdom:
        specifier: 3.5.1
        version: 3.5.1

  ui/site:
    dependencies:
      chat:
        specifier: workspace:*
        version: link:../chat
      chess:
        specifier: workspace:*
        version: link:../chess
      common:
        specifier: workspace:*
        version: link:../common
      dialog-polyfill:
        specifier: 0.5.6
        version: 0.5.6
      lichess-pgn-viewer:
        specifier: ^2.1.0
        version: 2.1.0
      tablesort:
        specifier: ^5.3.0
        version: 5.3.0
      voice:
        specifier: workspace:*
        version: link:../voice

  ui/storm:
    dependencies:
      chess:
        specifier: workspace:*
        version: link:../chess
      chessops:
        specifier: ^0.14.1
        version: 0.14.1
      common:
        specifier: workspace:*
        version: link:../common
      puz:
        specifier: workspace:*
        version: link:../puz
      snabbdom:
        specifier: 3.5.1
        version: 3.5.1

  ui/swiss:
    dependencies:
      chat:
        specifier: workspace:*
        version: link:../chat
      common:
        specifier: workspace:*
        version: link:../common
      flatpickr:
        specifier: ^4.6.13
        version: 4.6.13
      game:
        specifier: workspace:*
        version: link:../game
      snabbdom:
        specifier: 3.5.1
        version: 3.5.1

  ui/tournament:
    dependencies:
      '@types/dragscroll':
        specifier: 0.0.0
        version: 0.0.0
      chat:
        specifier: workspace:*
        version: link:../chat
      common:
        specifier: workspace:*
        version: link:../common
      date-fns:
        specifier: 2.29.3
        version: 2.29.3
      dragscroll:
        specifier: ^0.0.8
        version: 0.0.8
      game:
        specifier: workspace:*
        version: link:../game
      snabbdom:
        specifier: 3.5.1
        version: 3.5.1

  ui/tree:
    dependencies:
      common:
        specifier: workspace:*
        version: link:../common

  ui/tutor:
    dependencies:
      common:
        specifier: workspace:*
        version: link:../common
      lichess-pgn-viewer:
        specifier: ^2.1.0
        version: 2.1.0

  ui/voice:
    dependencies:
      '@types/audioworklet':
        specifier: ^0.0.54
        version: 0.0.54
      chess:
        specifier: workspace:*
        version: link:../chess
      common:
        specifier: workspace:*
        version: link:../common
      game:
        specifier: workspace:*
        version: link:../game
      snabbdom:
        specifier: 3.5.1
        version: 3.5.1
      vosk-browser:
        specifier: ^0.0.8
        version: 0.0.8

packages:

  '@ampproject/remapping@2.3.0':
    resolution: {integrity: sha512-30iZtAPgz+LTIYoeivqYo853f02jBYSd5uGnGpkFV0M3xOt9aN73erkgYAmZU43x4VfqcnLxW9Kpg3R5LC4YYw==}
    engines: {node: '>=6.0.0'}

  '@babel/code-frame@7.24.2':
    resolution: {integrity: sha512-y5+tLQyV8pg3fsiln67BVLD1P13Eg4lh5RW9mF0zUuvLrv9uIQ4MCL+CRT+FTsBlBjcIan6PGsLcBN0m3ClUyQ==}
    engines: {node: '>=6.9.0'}

  '@babel/compat-data@7.24.4':
    resolution: {integrity: sha512-vg8Gih2MLK+kOkHJp4gBEIkyaIi00jgWot2D9QOmmfLC8jINSOzmCLta6Bvz/JSBCqnegV0L80jhxkol5GWNfQ==}
    engines: {node: '>=6.9.0'}

  '@babel/core@7.24.5':
    resolution: {integrity: sha512-tVQRucExLQ02Boi4vdPp49svNGcfL2GhdTCT9aldhXgCJVAI21EtRfBettiuLUwce/7r6bFdgs6JFkcdTiFttA==}
    engines: {node: '>=6.9.0'}

  '@babel/generator@7.24.5':
    resolution: {integrity: sha512-x32i4hEXvr+iI0NEoEfDKzlemF8AmtOP8CcrRaEcpzysWuoEb1KknpcvMsHKPONoKZiDuItklgWhB18xEhr9PA==}
    engines: {node: '>=6.9.0'}

  '@babel/helper-compilation-targets@7.23.6':
    resolution: {integrity: sha512-9JB548GZoQVmzrFgp8o7KxdgkTGm6xs9DW0o/Pim72UDjzr5ObUQ6ZzYPqA+g9OTS2bBQoctLJrky0RDCAWRgQ==}
    engines: {node: '>=6.9.0'}

  '@babel/helper-environment-visitor@7.22.20':
    resolution: {integrity: sha512-zfedSIzFhat/gFhWfHtgWvlec0nqB9YEIVrpuwjruLlXfUSnA8cJB0miHKwqDnQ7d32aKo2xt88/xZptwxbfhA==}
    engines: {node: '>=6.9.0'}

  '@babel/helper-function-name@7.23.0':
    resolution: {integrity: sha512-OErEqsrxjZTJciZ4Oo+eoZqeW9UIiOcuYKRJA4ZAgV9myA+pOXhhmpfNCKjEH/auVfEYVFJ6y1Tc4r0eIApqiw==}
    engines: {node: '>=6.9.0'}

  '@babel/helper-hoist-variables@7.22.5':
    resolution: {integrity: sha512-wGjk9QZVzvknA6yKIUURb8zY3grXCcOZt+/7Wcy8O2uctxhplmUPkOdlgoNhmdVee2c92JXbf1xpMtVNbfoxRw==}
    engines: {node: '>=6.9.0'}

  '@babel/helper-module-imports@7.24.3':
    resolution: {integrity: sha512-viKb0F9f2s0BCS22QSF308z/+1YWKV/76mwt61NBzS5izMzDPwdq1pTrzf+Li3npBWX9KdQbkeCt1jSAM7lZqg==}
    engines: {node: '>=6.9.0'}

  '@babel/helper-module-transforms@7.24.5':
    resolution: {integrity: sha512-9GxeY8c2d2mdQUP1Dye0ks3VDyIMS98kt/llQ2nUId8IsWqTF0l1LkSX0/uP7l7MCDrzXS009Hyhe2gzTiGW8A==}
    engines: {node: '>=6.9.0'}
    peerDependencies:
      '@babel/core': ^7.0.0

  '@babel/helper-plugin-utils@7.24.5':
    resolution: {integrity: sha512-xjNLDopRzW2o6ba0gKbkZq5YWEBaK3PCyTOY1K2P/O07LGMhMqlMXPxwN4S5/RhWuCobT8z0jrlKGlYmeR1OhQ==}
    engines: {node: '>=6.9.0'}

  '@babel/helper-simple-access@7.24.5':
    resolution: {integrity: sha512-uH3Hmf5q5n7n8mz7arjUlDOCbttY/DW4DYhE6FUsjKJ/oYC1kQQUvwEQWxRwUpX9qQKRXeqLwWxrqilMrf32sQ==}
    engines: {node: '>=6.9.0'}

  '@babel/helper-split-export-declaration@7.24.5':
    resolution: {integrity: sha512-5CHncttXohrHk8GWOFCcCl4oRD9fKosWlIRgWm4ql9VYioKm52Mk2xsmoohvm7f3JoiLSM5ZgJuRaf5QZZYd3Q==}
    engines: {node: '>=6.9.0'}

  '@babel/helper-string-parser@7.24.1':
    resolution: {integrity: sha512-2ofRCjnnA9y+wk8b9IAREroeUP02KHp431N2mhKniy2yKIDKpbrHv9eXwm8cBeWQYcJmzv5qKCu65P47eCF7CQ==}
    engines: {node: '>=6.9.0'}

  '@babel/helper-validator-identifier@7.24.5':
    resolution: {integrity: sha512-3q93SSKX2TWCG30M2G2kwaKeTYgEUp5Snjuj8qm729SObL6nbtUldAi37qbxkD5gg3xnBio+f9nqpSepGZMvxA==}
    engines: {node: '>=6.9.0'}

  '@babel/helper-validator-option@7.23.5':
    resolution: {integrity: sha512-85ttAOMLsr53VgXkTbkx8oA6YTfT4q7/HzXSLEYmjcSTJPMPQtvq1BD79Byep5xMUYbGRzEpDsjUf3dyp54IKw==}
    engines: {node: '>=6.9.0'}

  '@babel/helpers@7.24.5':
    resolution: {integrity: sha512-CiQmBMMpMQHwM5m01YnrM6imUG1ebgYJ+fAIW4FZe6m4qHTPaRHti+R8cggAwkdz4oXhtO4/K9JWlh+8hIfR2Q==}
    engines: {node: '>=6.9.0'}

  '@babel/highlight@7.24.5':
    resolution: {integrity: sha512-8lLmua6AVh/8SLJRRVD6V8p73Hir9w5mJrhE+IPpILG31KKlI9iz5zmBYKcWPS59qSfgP9RaSBQSHHE81WKuEw==}
    engines: {node: '>=6.9.0'}

  '@babel/parser@7.24.5':
    resolution: {integrity: sha512-EOv5IK8arwh3LI47dz1b0tKUb/1uhHAnHJOrjgtQMIpu1uXd9mlFrJg9IUgGUgZ41Ch0K8REPTYpO7B76b4vJg==}
    engines: {node: '>=6.0.0'}
    hasBin: true

  '@babel/plugin-syntax-async-generators@7.8.4':
    resolution: {integrity: sha512-tycmZxkGfZaxhMRbXlPXuVFpdWlXpir2W4AMhSJgRKzk/eDlIXOhb2LHWoLpDF7TEHylV5zNhykX6KAgHJmTNw==}
    peerDependencies:
      '@babel/core': ^7.0.0-0

  '@babel/plugin-syntax-bigint@7.8.3':
    resolution: {integrity: sha512-wnTnFlG+YxQm3vDxpGE57Pj0srRU4sHE/mDkt1qv2YJJSeUAec2ma4WLUnUPeKjyrfntVwe/N6dCXpU+zL3Npg==}
    peerDependencies:
      '@babel/core': ^7.0.0-0

  '@babel/plugin-syntax-class-properties@7.12.13':
    resolution: {integrity: sha512-fm4idjKla0YahUNgFNLCB0qySdsoPiZP3iQE3rky0mBUtMZ23yDJ9SJdg6dXTSDnulOVqiF3Hgr9nbXvXTQZYA==}
    peerDependencies:
      '@babel/core': ^7.0.0-0

  '@babel/plugin-syntax-import-meta@7.10.4':
    resolution: {integrity: sha512-Yqfm+XDx0+Prh3VSeEQCPU81yC+JWZ2pDPFSS4ZdpfZhp4MkFMaDC1UqseovEKwSUpnIL7+vK+Clp7bfh0iD7g==}
    peerDependencies:
      '@babel/core': ^7.0.0-0

  '@babel/plugin-syntax-json-strings@7.8.3':
    resolution: {integrity: sha512-lY6kdGpWHvjoe2vk4WrAapEuBR69EMxZl+RoGRhrFGNYVK8mOPAW8VfbT/ZgrFbXlDNiiaxQnAtgVCZ6jv30EA==}
    peerDependencies:
      '@babel/core': ^7.0.0-0

  '@babel/plugin-syntax-jsx@7.24.1':
    resolution: {integrity: sha512-2eCtxZXf+kbkMIsXS4poTvT4Yu5rXiRa+9xGVT56raghjmBTKMpFNc9R4IDiB4emao9eO22Ox7CxuJG7BgExqA==}
    engines: {node: '>=6.9.0'}
    peerDependencies:
      '@babel/core': ^7.0.0-0

  '@babel/plugin-syntax-logical-assignment-operators@7.10.4':
    resolution: {integrity: sha512-d8waShlpFDinQ5MtvGU9xDAOzKH47+FFoney2baFIoMr952hKOLp1HR7VszoZvOsV/4+RRszNY7D17ba0te0ig==}
    peerDependencies:
      '@babel/core': ^7.0.0-0

  '@babel/plugin-syntax-nullish-coalescing-operator@7.8.3':
    resolution: {integrity: sha512-aSff4zPII1u2QD7y+F8oDsz19ew4IGEJg9SVW+bqwpwtfFleiQDMdzA/R+UlWDzfnHFCxxleFT0PMIrR36XLNQ==}
    peerDependencies:
      '@babel/core': ^7.0.0-0

  '@babel/plugin-syntax-numeric-separator@7.10.4':
    resolution: {integrity: sha512-9H6YdfkcK/uOnY/K7/aA2xpzaAgkQn37yzWUMRK7OaPOqOpGS1+n0H5hxT9AUw9EsSjPW8SVyMJwYRtWs3X3ug==}
    peerDependencies:
      '@babel/core': ^7.0.0-0

  '@babel/plugin-syntax-object-rest-spread@7.8.3':
    resolution: {integrity: sha512-XoqMijGZb9y3y2XskN+P1wUGiVwWZ5JmoDRwx5+3GmEplNyVM2s2Dg8ILFQm8rWM48orGy5YpI5Bl8U1y7ydlA==}
    peerDependencies:
      '@babel/core': ^7.0.0-0

  '@babel/plugin-syntax-optional-catch-binding@7.8.3':
    resolution: {integrity: sha512-6VPD0Pc1lpTqw0aKoeRTMiB+kWhAoT24PA+ksWSBrFtl5SIRVpZlwN3NNPQjehA2E/91FV3RjLWoVTglWcSV3Q==}
    peerDependencies:
      '@babel/core': ^7.0.0-0

  '@babel/plugin-syntax-optional-chaining@7.8.3':
    resolution: {integrity: sha512-KoK9ErH1MBlCPxV0VANkXW2/dw4vlbGDrFgz8bmUsBGYkFRcbRwMh6cIJubdPrkxRwuGdtCk0v/wPTKbQgBjkg==}
    peerDependencies:
      '@babel/core': ^7.0.0-0

  '@babel/plugin-syntax-top-level-await@7.14.5':
    resolution: {integrity: sha512-hx++upLv5U1rgYfwe1xBQUhRmU41NEvpUvrp8jkrSCdvGSnM5/qdRMtylJ6PG5OFkBaHkbTAKTnd3/YyESRHFw==}
    engines: {node: '>=6.9.0'}
    peerDependencies:
      '@babel/core': ^7.0.0-0

  '@babel/plugin-syntax-typescript@7.24.1':
    resolution: {integrity: sha512-Yhnmvy5HZEnHUty6i++gcfH1/l68AHnItFHnaCv6hn9dNh0hQvvQJsxpi4BMBFN5DLeHBuucT/0DgzXif/OyRw==}
    engines: {node: '>=6.9.0'}
    peerDependencies:
      '@babel/core': ^7.0.0-0

  '@babel/template@7.24.0':
    resolution: {integrity: sha512-Bkf2q8lMB0AFpX0NFEqSbx1OkTHf0f+0j82mkw+ZpzBnkk7e9Ql0891vlfgi+kHwOk8tQjiQHpqh4LaSa0fKEA==}
    engines: {node: '>=6.9.0'}

  '@babel/traverse@7.24.5':
    resolution: {integrity: sha512-7aaBLeDQ4zYcUFDUD41lJc1fG8+5IU9DaNSJAgal866FGvmD5EbWQgnEC6kO1gGLsX0esNkfnJSndbTXA3r7UA==}
    engines: {node: '>=6.9.0'}

  '@babel/types@7.24.5':
    resolution: {integrity: sha512-6mQNsaLeXTw0nxYUYu+NSa4Hx4BlF1x1x8/PMFbiR+GBSr+2DkECc69b8hgy2frEodNcvPffeH8YfWd3LI6jhQ==}
    engines: {node: '>=6.9.0'}

  '@badrap/result@0.2.13':
    resolution: {integrity: sha512-Qvyzz0dmGY0h8pwvBFo1BznAKf5Y5NXIDiqhPALWtfU7oHbAToCtPu4FlYQ3uysskSWLx8GUiyhe0nv0nDd/7Q==}

  '@bcoe/v8-coverage@0.2.3':
    resolution: {integrity: sha512-0hYQ8SB4Db5zvZB4axdMHGwEaQjkZzFjQiN9LVYvIFB2nSUHW9tYpxWriPrWDASIxiaXax83REcLxuSdnGPZtw==}

  '@blakeembrey/deque@1.0.5':
    resolution: {integrity: sha512-6xnwtvp9DY1EINIKdTfvfeAtCYw4OqBZJhtiqkT3ivjnEfa25VQ3TsKvaFfKm8MyGIEfE95qLe+bNEt3nB0Ylg==}

  '@blakeembrey/template@1.1.0':
    resolution: {integrity: sha512-iZf+UWfL+DogJVpd/xMQyP6X6McYd6ArdYoPMiv/zlOTzeXXfQbYxBNJJBF6tThvsjLMbA8tLjkCdm9RWMFCCw==}

  '@eslint-community/eslint-utils@4.4.0':
    resolution: {integrity: sha512-1/sA4dwrzBAyeUoQ6oxahHKmrZvsnLCg4RfxW3ZFGGmQkSNQPFNLV9CUEFQP1x9EYXHTo5p6xdhZM1Ne9p/AfA==}
    engines: {node: ^12.22.0 || ^14.17.0 || >=16.0.0}
    peerDependencies:
      eslint: ^6.0.0 || ^7.0.0 || >=8.0.0

  '@eslint-community/regexpp@4.10.0':
    resolution: {integrity: sha512-Cu96Sd2By9mCNTx2iyKOmq10v22jUVQv0lQnlGNy16oE9589yE+QADPbrMGCkA51cKZSg3Pu/aTJVTGfL/qjUA==}
    engines: {node: ^12.0.0 || ^14.0.0 || >=16.0.0}

  '@eslint/eslintrc@2.1.4':
    resolution: {integrity: sha512-269Z39MS6wVJtsoUl10L60WdkhJVdPG24Q4eZTH3nnF6lpvSShEK3wQjDX9JRWAUPvPh7COouPpU9IrqaZFvtQ==}
    engines: {node: ^12.22.0 || ^14.17.0 || >=16.0.0}

  '@eslint/js@8.57.0':
    resolution: {integrity: sha512-Ys+3g2TaW7gADOJzPt83SJtCDhMjndcDMFVQ/Tj9iA1BfJzFKD9mAUXT3OenpuPHbI6P/myECxRJrofUsDx/5g==}
    engines: {node: ^12.22.0 || ^14.17.0 || >=16.0.0}

  '@floating-ui/core@1.6.2':
    resolution: {integrity: sha512-+2XpQV9LLZeanU4ZevzRnGFg2neDeKHgFLjP6YLW+tly0IvrhqT4u8enLGjLH3qeh85g19xY5rsAusfwTdn5lg==}

  '@floating-ui/dom@1.6.5':
    resolution: {integrity: sha512-Nsdud2X65Dz+1RHjAIP0t8z5e2ff/IRbei6BqFrl1urT8sDVzM1HMQ+R0XcU5ceRfyO3I6ayeqIfh+6Wb8LGTw==}

  '@floating-ui/utils@0.2.2':
    resolution: {integrity: sha512-J4yDIIthosAsRZ5CPYP/jQvUAQtlZTTD/4suA08/FEnlxqW3sKS9iAhgsa9VYLZ6vDHn/ixJgIqRQPotoBjxIw==}

  '@fnando/sparkline@0.3.10':
    resolution: {integrity: sha512-Rwz2swatdSU5F4sCOvYG8EOWdjtLgq5d8nmnqlZ3PXdWJI9Zq9BRUvJ/9ygjajJG8qOyNpMFX3GEVFjZIuB1Jg==}

  '@humanwhocodes/config-array@0.11.14':
    resolution: {integrity: sha512-3T8LkOmg45BV5FICb15QQMsyUSWrQ8AygVfC7ZG32zOalnqrilm018ZVCw0eapXux8FtA33q8PSRSstjee3jSg==}
    engines: {node: '>=10.10.0'}

  '@humanwhocodes/module-importer@1.0.1':
    resolution: {integrity: sha512-bxveV4V8v5Yb4ncFTT3rPSgZBOpCkjfK0y4oVVVJwIuDVBRMDXrPyXRL988i5ap9m9bnyEEjWfm5WkBmtffLfA==}
    engines: {node: '>=12.22'}

  '@humanwhocodes/object-schema@2.0.3':
    resolution: {integrity: sha512-93zYdMES/c1D69yZiKDBj0V24vqNzB/koF26KPaagAfd3P/4gUlh3Dys5ogAK+Exi9QyzlD8x/08Zt7wIKcDcA==}

  '@istanbuljs/load-nyc-config@1.1.0':
    resolution: {integrity: sha512-VjeHSlIzpv/NyD3N0YuHfXOPDIixcA1q2ZV98wsMqcYlPmv2n3Yb2lYP9XMElnaFVXg5A7YLTeLu6V84uQDjmQ==}
    engines: {node: '>=8'}

  '@istanbuljs/schema@0.1.3':
    resolution: {integrity: sha512-ZXRY4jNvVgSVQ8DL3LTcakaAtXwTVUxE81hslsyD2AtoXW/wVob10HkOJ1X/pAlcI7D+2YoZKg5do8G/w6RYgA==}
    engines: {node: '>=8'}

  '@jest/console@29.7.0':
    resolution: {integrity: sha512-5Ni4CU7XHQi32IJ398EEP4RrB8eV09sXP2ROqD4bksHrnTree52PsxvX8tpL8LvTZ3pFzXyPbNQReSN41CAhOg==}
    engines: {node: ^14.15.0 || ^16.10.0 || >=18.0.0}

  '@jest/core@29.7.0':
    resolution: {integrity: sha512-n7aeXWKMnGtDA48y8TLWJPJmLmmZ642Ceo78cYWEpiD7FzDgmNDV/GCVRorPABdXLJZ/9wzzgZAlHjXjxDHGsg==}
    engines: {node: ^14.15.0 || ^16.10.0 || >=18.0.0}
    peerDependencies:
      node-notifier: ^8.0.1 || ^9.0.0 || ^10.0.0
    peerDependenciesMeta:
      node-notifier:
        optional: true

  '@jest/environment@29.7.0':
    resolution: {integrity: sha512-aQIfHDq33ExsN4jP1NWGXhxgQ/wixs60gDiKO+XVMd8Mn0NWPWgc34ZQDTb2jKaUWQ7MuwoitXAsN2XVXNMpAw==}
    engines: {node: ^14.15.0 || ^16.10.0 || >=18.0.0}

  '@jest/expect-utils@29.7.0':
    resolution: {integrity: sha512-GlsNBWiFQFCVi9QVSx7f5AgMeLxe9YCCs5PuP2O2LdjDAA8Jh9eX7lA1Jq/xdXw3Wb3hyvlFNfZIfcRetSzYcA==}
    engines: {node: ^14.15.0 || ^16.10.0 || >=18.0.0}

  '@jest/expect@29.7.0':
    resolution: {integrity: sha512-8uMeAMycttpva3P1lBHB8VciS9V0XAr3GymPpipdyQXbBcuhkLQOSe8E/p92RyAdToS6ZD1tFkX+CkhoECE0dQ==}
    engines: {node: ^14.15.0 || ^16.10.0 || >=18.0.0}

  '@jest/fake-timers@29.7.0':
    resolution: {integrity: sha512-q4DH1Ha4TTFPdxLsqDXK1d3+ioSL7yL5oCMJZgDYm6i+6CygW5E5xVr/D1HdsGxjt1ZWSfUAs9OxSB/BNelWrQ==}
    engines: {node: ^14.15.0 || ^16.10.0 || >=18.0.0}

  '@jest/globals@29.7.0':
    resolution: {integrity: sha512-mpiz3dutLbkW2MNFubUGUEVLkTGiqW6yLVTA+JbP6fI6J5iL9Y0Nlg8k95pcF8ctKwCS7WVxteBs29hhfAotzQ==}
    engines: {node: ^14.15.0 || ^16.10.0 || >=18.0.0}

  '@jest/reporters@29.7.0':
    resolution: {integrity: sha512-DApq0KJbJOEzAFYjHADNNxAE3KbhxQB1y5Kplb5Waqw6zVbuWatSnMjE5gs8FUgEPmNsnZA3NCWl9NG0ia04Pg==}
    engines: {node: ^14.15.0 || ^16.10.0 || >=18.0.0}
    peerDependencies:
      node-notifier: ^8.0.1 || ^9.0.0 || ^10.0.0
    peerDependenciesMeta:
      node-notifier:
        optional: true

  '@jest/schemas@29.6.3':
    resolution: {integrity: sha512-mo5j5X+jIZmJQveBKeS/clAueipV7KgiX1vMgCxam1RNYiqE1w62n0/tJJnHtjW8ZHcQco5gY85jA3mi0L+nSA==}
    engines: {node: ^14.15.0 || ^16.10.0 || >=18.0.0}

  '@jest/source-map@29.6.3':
    resolution: {integrity: sha512-MHjT95QuipcPrpLM+8JMSzFx6eHp5Bm+4XeFDJlwsvVBjmKNiIAvasGK2fxz2WbGRlnvqehFbh07MMa7n3YJnw==}
    engines: {node: ^14.15.0 || ^16.10.0 || >=18.0.0}

  '@jest/test-result@29.7.0':
    resolution: {integrity: sha512-Fdx+tv6x1zlkJPcWXmMDAG2HBnaR9XPSd5aDWQVsfrZmLVT3lU1cwyxLgRmXR9yrq4NBoEm9BMsfgFzTQAbJYA==}
    engines: {node: ^14.15.0 || ^16.10.0 || >=18.0.0}

  '@jest/test-sequencer@29.7.0':
    resolution: {integrity: sha512-GQwJ5WZVrKnOJuiYiAF52UNUJXgTZx1NHjFSEB0qEMmSZKAkdMoIzw/Cj6x6NF4AvV23AUqDpFzQkN/eYCYTxw==}
    engines: {node: ^14.15.0 || ^16.10.0 || >=18.0.0}

  '@jest/transform@29.7.0':
    resolution: {integrity: sha512-ok/BTPFzFKVMwO5eOHRrvnBVHdRy9IrsrW1GpMaQ9MCnilNLXQKmAX8s1YXDFaai9xJpac2ySzV0YeRRECr2Vw==}
    engines: {node: ^14.15.0 || ^16.10.0 || >=18.0.0}

  '@jest/types@29.6.3':
    resolution: {integrity: sha512-u3UPsIilWKOM3F9CXtrG8LEJmNxwoCQC/XVj4IKYXvvpx7QIi/Kg1LI5uDmDpKlac62NUtX7eLjRh+jVZcLOzw==}
    engines: {node: ^14.15.0 || ^16.10.0 || >=18.0.0}

  '@jridgewell/gen-mapping@0.3.5':
    resolution: {integrity: sha512-IzL8ZoEDIBRWEzlCcRhOaCupYyN5gdIK+Q6fbFdPDg6HqX6jpkItn7DFIpW9LQzXG6Df9sA7+OKnq0qlz/GaQg==}
    engines: {node: '>=6.0.0'}

  '@jridgewell/resolve-uri@3.1.2':
    resolution: {integrity: sha512-bRISgCIjP20/tbWSPWMEi54QVPRZExkuD9lJL+UIxUKtwVJA8wW1Trb1jMs1RFXo1CBTNZ/5hpC9QvmKWdopKw==}
    engines: {node: '>=6.0.0'}

  '@jridgewell/set-array@1.2.1':
    resolution: {integrity: sha512-R8gLRTZeyp03ymzP/6Lil/28tGeGEzhx1q2k703KGWRAI1VdvPIXdG70VJc2pAMw3NA6JKL5hhFu1sJX0Mnn/A==}
    engines: {node: '>=6.0.0'}

  '@jridgewell/sourcemap-codec@1.4.15':
    resolution: {integrity: sha512-eF2rxCRulEKXHTRiDrDy6erMYWqNw4LPdQ8UQA4huuxaQsVeRPFl2oM8oDGxMFhJUWZf9McpLtJasDDZb/Bpeg==}

  '@jridgewell/trace-mapping@0.3.25':
    resolution: {integrity: sha512-vNk6aEwybGtawWmy/PzwnGDOjCkLWSD2wqvjGGAgOAwCGWySYXfYoxt00IJkTF+8Lb57DwOb3Aa0o9CApepiYQ==}

  '@juggle/resize-observer@3.4.0':
    resolution: {integrity: sha512-dfLbk+PwWvFzSxwk3n5ySL0hfBog779o8h68wK/7/APo/7cgyWp5jcXockbxdk5kFRkbeXWm4Fbi9FrdN381sA==}

  '@kurkle/color@0.3.2':
    resolution: {integrity: sha512-fuscdXJ9G1qb7W8VdHi+IwRqij3lBkosAm4ydQtEmbY58OzHXqQhvlxqEkoz0yssNVn38bcpRWgA9PP+OGoisw==}

  '@msgpack/msgpack@2.8.0':
    resolution: {integrity: sha512-h9u4u/jiIRKbq25PM+zymTyW6bhTzELvOoUd+AvYriWOAKpLGnIamaET3pnHYoI5iYphAHBI4ayx0MehR+VVPQ==}
    engines: {node: '>= 10'}

  '@nodelib/fs.scandir@2.1.5':
    resolution: {integrity: sha512-vq24Bq3ym5HEQm2NKCr3yXDwjc7vTsEThRDnkp2DK9p1uqLR+DHurm/NOTo0KG7HYHU7eppKZj3MyqYuMBf62g==}
    engines: {node: '>= 8'}

  '@nodelib/fs.stat@2.0.5':
    resolution: {integrity: sha512-RkhPPp2zrqDAQA/2jNhnztcPAlv64XdhIp7a7454A5ovI7Bukxgt7MX7udwAu3zg1DcpPU0rz3VV1SeaqvY4+A==}
    engines: {node: '>= 8'}

  '@nodelib/fs.walk@1.2.8':
    resolution: {integrity: sha512-oGB+UxlgWcgQkgwo8GcEGwemoTFt3FIO9ababBmaGwXIoBKZ+GTy0pP185beGg7Llih/NSHSV2XAs1lnznocSg==}
    engines: {node: '>= 8'}

  '@sinclair/typebox@0.27.8':
    resolution: {integrity: sha512-+Fj43pSMwJs4KRrH/938Uf+uAELIgVBmQzg/q1YG10djyfA3TnrU8N8XzqCh/okZdszqBQTZf96idMfE5lnwTA==}

  '@sinonjs/commons@3.0.1':
    resolution: {integrity: sha512-K3mCHKQ9sVh8o1C9cxkwxaOmXoAMlDxC1mYyHrjqOWEcBjYr76t96zL2zlj5dUGZ3HSw240X1qgH3Mjf1yJWpQ==}

  '@sinonjs/fake-timers@10.3.0':
    resolution: {integrity: sha512-V4BG07kuYSUkTCSBHG8G8TNhM+F19jXFWnQtzj+we8DrkpSBCee9Z3Ms8yiGer/dlmhe35/Xdgyo3/0rQKg7YA==}

  '@textcomplete/core@0.1.13':
    resolution: {integrity: sha512-C4S+ihQU5HsKQ/TbsmS0e7hfPZtLZbEXj5NDUgRnhu/1Nezpu892bjNZGeErZm+R8iyDIT6wDu6EgIhng4M8eQ==}

  '@textcomplete/textarea@0.1.13':
    resolution: {integrity: sha512-GNathnXpV361YuZrBVXvVqFYZ5NQZsjGC7Bt2sCUA/RTWlIgxHxC0ruDChYyRDx4siQZiZZOO5pWz+z1x8pZFQ==}
    peerDependencies:
      '@textcomplete/core': ^0.1.12

  '@textcomplete/utils@0.1.13':
    resolution: {integrity: sha512-5UW9Ee0WEX1s9K8MFffo5sfUjYm3YVhtqRhAor/ih7p0tnnpaMB7AwMRDKwhSIQL6O+g1fmEkxCeO8WqjPzjUA==}

  '@toast-ui/editor@3.1.7':
    resolution: {integrity: sha512-SEfahMrrphveuGhOQyYX3UwjJWjCRnnL6pVPc67uVDBS/JsOESJDG2kcfW9MHJhHnOv6m6WV1jRQW9kPatgumw==}

  '@types/audioworklet@0.0.54':
    resolution: {integrity: sha512-WR1XcwT2LhCaUiKDDgHdTjrVjoBZnTz6FhszeIKgY9i2UYfIRKtnNvqToUDnbCPXBpVuu4Qo5+mMJt+wDphRew==}

  '@types/babel__core@7.20.5':
    resolution: {integrity: sha512-qoQprZvz5wQFJwMDqeseRXWv3rqMvhgpbXFfVyWhbx9X47POIA6i/+dXefEmZKoAgOaTdaIgNSMqMIU61yRyzA==}

  '@types/babel__generator@7.6.8':
    resolution: {integrity: sha512-ASsj+tpEDsEiFr1arWrlN6V3mdfjRMZt6LtK/Vp/kreFLnr5QH5+DhvD5nINYZXzwJvXeGq+05iUXcAzVrqWtw==}

  '@types/babel__template@7.4.4':
    resolution: {integrity: sha512-h/NUaSyG5EyxBIp8YRxo4RMe2/qQgvyowRwVMzhYhBCONbW8PUsg4lkFMrhgZhUe5z3L3MiLDuvyJ/CaPa2A8A==}

  '@types/babel__traverse@7.20.5':
    resolution: {integrity: sha512-WXCyOcRtH37HAUkpXhUduaxdm82b4GSlyTqajXviN4EfiuPgNYR109xMCKvpl6zPIpua0DGlMEDCq+g8EdoheQ==}

  '@types/chess.js@0.10.1':
    resolution: {integrity: sha512-cuFMyrUYOWpKm5PRayvk22jLV3BOuWs7iJ7Q4PZJXMWoF7uhjWEojMS4GPk441gn4Ki9BHxbKsll7mrwJ3KT3g==}

  '@types/debounce-promise@3.1.9':
    resolution: {integrity: sha512-awNxydYSU+E2vL7EiOAMtiSOfL5gUM5X4YSE2A92qpxDJQ/rXz6oMPYBFDcDywlUmvIDI6zsqgq17cGm5CITQw==}

  '@types/dragscroll@0.0.0':
    resolution: {integrity: sha512-rWr/ryzOUi9r/zUA2GK2qLWGBIBmDeIojBQXuvR76pulHUoEGMJ2A7NWShUaA5AE90ha+l9tlsyGz2UioQE9cg==}

  '@types/fnando__sparkline@0.3.7':
    resolution: {integrity: sha512-irYrS2clNGbnKBBIBAulPH6hDZ/HlBkNsDbYPfO8B2obcxtC9UzKFS5IBSzrUtfKbwf8U01xHj+5iEJ7TtY04Q==}

  '@types/graceful-fs@4.1.9':
    resolution: {integrity: sha512-olP3sd1qOEe5dXTSaFvQG+02VdRXcdytWLAZsAq1PecU8uqQAhkrnbli7DagjtXKW/Bl7YJbUsa8MPcuc8LHEQ==}

  '@types/istanbul-lib-coverage@2.0.6':
    resolution: {integrity: sha512-2QF/t/auWm0lsy8XtKVPG19v3sSOQlJe/YHZgfjb/KBBHOGSV+J2q/S671rcq9uTBrLAXmZpqJiaQbMT+zNU1w==}

  '@types/istanbul-lib-report@3.0.3':
    resolution: {integrity: sha512-NQn7AHQnk/RSLOxrBbGyJM/aVQ+pjj5HCgasFxc0K/KhoATfQ/47AyUl15I2yBUpihjmas+a+VJBOqecrFH+uA==}

  '@types/istanbul-reports@3.0.4':
    resolution: {integrity: sha512-pk2B1NWalF9toCRu6gjBzR69syFjP4Od8WRAX+0mmf9lAjCRicLOWc+ZrxZHx/0XRjotgkF9t6iaMJ+aXcOdZQ==}

  '@types/jest@29.5.12':
    resolution: {integrity: sha512-eDC8bTvT/QhYdxJAulQikueigY5AsdBRH2yDKW3yveW7svY3+DzN84/2NUgkw10RTiJbWqZrTtoGVdYlvFJdLw==}

  '@types/node@20.12.12':
    resolution: {integrity: sha512-eWLDGF/FOSPtAvEqeRAQ4C8LSA7M1I7i0ky1I8U7kD1J5ITyW3AsRhQrKVoWf5pFKZ2kILsEGJhsI9r93PYnOw==}

  '@types/prop-types@15.7.12':
    resolution: {integrity: sha512-5zvhXYtRNRluoE/jAp4GVsSduVUzNWKkOZrCDBWYtE7biZywwdC2AcEzg+cSMLFRfVgeAFqpfNabiPjxFddV1Q==}

  '@types/qrcode@1.5.5':
    resolution: {integrity: sha512-CdfBi/e3Qk+3Z/fXYShipBT13OJ2fDO2Q2w5CIP5anLTLIndQG9z6P1cnm+8zCWSpm5dnxMFd/uREtb0EXuQzg==}

  '@types/react@18.3.2':
    resolution: {integrity: sha512-Btgg89dAnqD4vV7R3hlwOxgqobUQKgx3MmrQRi0yYbs/P0ym8XozIAlkqVilPqHQwXs4e9Tf63rrCgl58BcO4w==}

  '@types/sortablejs@1.15.8':
    resolution: {integrity: sha512-b79830lW+RZfwaztgs1aVPgbasJ8e7AXtZYHTELNXZPsERt4ymJdjV4OccDbHQAvHrCcFpbF78jkm0R6h/pZVg==}

  '@types/stack-utils@2.0.3':
    resolution: {integrity: sha512-9aEbYZ3TbYMznPdcdr3SmIrLXwC/AKZXQeCf9Pgao5CKb8CyHuEX5jzWPTkvregvhRJHcpRO6BFoGW9ycaOkYw==}

  '@types/web@0.0.143':
    resolution: {integrity: sha512-TazK16/OqeeqfQRB/Tv/NwzJagHbLi/w5g26FLbiFte/8LpPq6BuTyXHO/cpgwJpE6KGgFSNYb6Ap05Tz9XvCA==}

  '@types/webrtc@0.0.42':
    resolution: {integrity: sha512-YyrG3yzw/JvZs0q3f9SY+AiJr0FJw1qhBjvoQJEUy07udiyakAax2A87BHpB3qnaxsm2ExCvhyUvjTxdsn+qSw==}

  '@types/yaireo__tagify@4.17.5':
    resolution: {integrity: sha512-nYk4xqky1ZnbgTlP7dO24GA/Kz4Q7mvNGNOsRPygnaVV8kBXIhROFVLG141Y0EF+TZKbmIMUolaJ+Z69Pr9FwQ==}

  '@types/yargs-parser@21.0.3':
    resolution: {integrity: sha512-I4q9QU9MQv4oEOz4tAHJtNz1cwuLxn2F3xcc2iV5WdqLPpUnj30aUuxt1mAxYTG+oe8CZMV/+6rU4S4gRDzqtQ==}

  '@types/yargs@17.0.32':
    resolution: {integrity: sha512-xQ67Yc/laOG5uMfX/093MRlGGCIBzZMarVa+gfNKJxWAIgykYpVGkBdbqEzGDDfCrVUj6Hiff4mTZ5BA6TmAog==}

  '@types/zxcvbn@4.4.4':
    resolution: {integrity: sha512-Tuk4q7q0DnpzyJDI4aMeghGuFu2iS1QAdKpabn8JfbtfGmVDUgvZv1I7mEjP61Bvnp3ljKCC8BE6YYSTNxmvRQ==}

  '@typescript-eslint/eslint-plugin@7.10.0':
    resolution: {integrity: sha512-PzCr+a/KAef5ZawX7nbyNwBDtM1HdLIT53aSA2DDlxmxMngZ43O8SIePOeX8H5S+FHXeI6t97mTt/dDdzY4Fyw==}
    engines: {node: ^18.18.0 || >=20.0.0}
    peerDependencies:
      '@typescript-eslint/parser': ^7.0.0
      eslint: ^8.56.0
      typescript: '*'
    peerDependenciesMeta:
      typescript:
        optional: true

  '@typescript-eslint/parser@7.10.0':
    resolution: {integrity: sha512-2EjZMA0LUW5V5tGQiaa2Gys+nKdfrn2xiTIBLR4fxmPmVSvgPcKNW+AE/ln9k0A4zDUti0J/GZXMDupQoI+e1w==}
    engines: {node: ^18.18.0 || >=20.0.0}
    peerDependencies:
      eslint: ^8.56.0
      typescript: '*'
    peerDependenciesMeta:
      typescript:
        optional: true

  '@typescript-eslint/scope-manager@7.10.0':
    resolution: {integrity: sha512-7L01/K8W/VGl7noe2mgH0K7BE29Sq6KAbVmxurj8GGaPDZXPr8EEQ2seOeAS+mEV9DnzxBQB6ax6qQQ5C6P4xg==}
    engines: {node: ^18.18.0 || >=20.0.0}

  '@typescript-eslint/type-utils@7.10.0':
    resolution: {integrity: sha512-D7tS4WDkJWrVkuzgm90qYw9RdgBcrWmbbRkrLA4d7Pg3w0ttVGDsvYGV19SH8gPR5L7OtcN5J1hTtyenO9xE9g==}
    engines: {node: ^18.18.0 || >=20.0.0}
    peerDependencies:
      eslint: ^8.56.0
      typescript: '*'
    peerDependenciesMeta:
      typescript:
        optional: true

  '@typescript-eslint/types@7.10.0':
    resolution: {integrity: sha512-7fNj+Ya35aNyhuqrA1E/VayQX9Elwr8NKZ4WueClR3KwJ7Xx9jcCdOrLW04h51de/+gNbyFMs+IDxh5xIwfbNg==}
    engines: {node: ^18.18.0 || >=20.0.0}

  '@typescript-eslint/typescript-estree@7.10.0':
    resolution: {integrity: sha512-LXFnQJjL9XIcxeVfqmNj60YhatpRLt6UhdlFwAkjNc6jSUlK8zQOl1oktAP8PlWFzPQC1jny/8Bai3/HPuvN5g==}
    engines: {node: ^18.18.0 || >=20.0.0}
    peerDependencies:
      typescript: '*'
    peerDependenciesMeta:
      typescript:
        optional: true

  '@typescript-eslint/utils@7.10.0':
    resolution: {integrity: sha512-olzif1Fuo8R8m/qKkzJqT7qwy16CzPRWBvERS0uvyc+DHd8AKbO4Jb7kpAvVzMmZm8TrHnI7hvjN4I05zow+tg==}
    engines: {node: ^18.18.0 || >=20.0.0}
    peerDependencies:
      eslint: ^8.56.0

  '@typescript-eslint/visitor-keys@7.10.0':
    resolution: {integrity: sha512-9ntIVgsi6gg6FIq9xjEO4VQJvwOqA3jaBFQJ/6TK5AvEup2+cECI6Fh7QiBxmfMHXU0V0J4RyPeOU1VDNzl9cg==}
    engines: {node: ^18.18.0 || >=20.0.0}

  '@ungap/structured-clone@1.2.0':
    resolution: {integrity: sha512-zuVdFrMJiuCDQUMCzQaD6KL28MjnqqN8XnAqiEq9PNm/hCPTSGfrXCOfwj1ow4LFb/tNymJPwsNbVePc1xFqrQ==}

  '@yaireo/tagify@4.17.9':
    resolution: {integrity: sha512-x9aZy22hzte7BNmMrFcYNrZH71ombgH5PnzcOVXqPevRV/m/ItSnWIvY5fOHYzpC9Uxy0+h/1P5v62fIvwq2MA==}
    engines: {node: '>=14.20.0', npm: '>=8.0.0'}
    peerDependencies:
      prop-types: ^15.7.2

  '@yr/monotone-cubic-spline@1.0.3':
    resolution: {integrity: sha512-FQXkOta0XBSUPHndIKON2Y9JeQz5ZeMqLYZVVK93FliNBFm7LNMIZmY6FrMEB9XPcDbE2bekMbZD6kzDkxwYjA==}

  ab@https://codeload.github.com/lichess-org/ab-stub/tar.gz/94236bf34dbc9c05daf50f4c9842d859b9142be0:
    resolution: {tarball: https://codeload.github.com/lichess-org/ab-stub/tar.gz/94236bf34dbc9c05daf50f4c9842d859b9142be0}
    version: 1.0.0

  acorn-jsx@5.3.2:
    resolution: {integrity: sha512-rq9s+JNhf0IChjtDXxllJ7g41oZk5SlXtp0LHwyA5cejwn7vKmKp4pPri6YEePv2PU65sAsegbXtIinmDFDXgQ==}
    peerDependencies:
      acorn: ^6.0.0 || ^7.0.0 || ^8.0.0

  acorn@8.11.3:
    resolution: {integrity: sha512-Y9rRfJG5jcKOE0CLisYbojUjIrIEE7AGMzA/Sm4BslANhbS+cDMpgBdcPT91oJ7OuJ9hYJBx59RjbhxVnrF8Xg==}
    engines: {node: '>=0.4.0'}
    hasBin: true

  ajv@6.12.6:
    resolution: {integrity: sha512-j3fVLgvTo527anyYyJOGTYJbG+vnnQYvE0m5mmkc1TK+nxAppkCLMIL0aZ4dblVCNoGShhm+kzE4ZUykBoMg4g==}

  ansi-escapes@4.3.2:
    resolution: {integrity: sha512-gKXj5ALrKWQLsYG9jlTRmR/xKluxHV+Z9QEwNIgCfM1/uwPMCuzVVnh5mwTd+OuBZcwSIMbqssNWRm1lE51QaQ==}
    engines: {node: '>=8'}

  ansi-escapes@6.2.1:
    resolution: {integrity: sha512-4nJ3yixlEthEJ9Rk4vPcdBRkZvQZlYyu8j4/Mqz5sgIkddmEnH2Yj2ZrnP9S3tQOvSNRUIgVNF/1yPpRAGNRig==}
    engines: {node: '>=14.16'}

  ansi-regex@5.0.1:
    resolution: {integrity: sha512-quJQXlTSUGL2LH9SUXo8VwsY4soanhgo6LNSm84E1LBcE8s3O0wpdiRzyR9z/ZZJMlMWv37qOOb9pdJlMUEKFQ==}
    engines: {node: '>=8'}

  ansi-regex@6.0.1:
    resolution: {integrity: sha512-n5M855fKb2SsfMIiFFoVrABHJC8QtHwVx+mHWP3QcEqBHYienj5dHSgjbxtC0WEZXYt4wcD6zrQElDPhFuZgfA==}
    engines: {node: '>=12'}

  ansi-styles@3.2.1:
    resolution: {integrity: sha512-VT0ZI6kZRdTh8YyJw3SMbYm/u+NqfsAxEpWO0Pf9sq8/e94WxxOpPKx9FR1FlyCtOVDNOQ+8ntlqFxiRc+r5qA==}
    engines: {node: '>=4'}

  ansi-styles@4.3.0:
    resolution: {integrity: sha512-zbB9rCJAT1rbjiVDb2hqKFHNYLxgtk8NURxZ3IZwD3F6NtxbXZQCnnSi1Lkx+IDohdPlFp222wVALIheZJQSEg==}
    engines: {node: '>=8'}

  ansi-styles@5.2.0:
    resolution: {integrity: sha512-Cxwpt2SfTzTtXcfOlzGEee8O+c+MmUgGrNiBcXnuWxuFJHe6a5Hz7qwhwe5OgaSYI0IJvkLqWX1ASG+cJOkEiA==}
    engines: {node: '>=10'}

  ansi-styles@6.2.1:
    resolution: {integrity: sha512-bN798gFfQX+viw3R7yrGWRqnrN2oRkEkUjjl4JNn4E8GxxbjtG3FbrEIIY3l8/hrwUwIeCZvi4QuOTP4MErVug==}
    engines: {node: '>=12'}

  anymatch@3.1.3:
    resolution: {integrity: sha512-KMReFUr0B4t+D+OBkjR3KYqvocp2XaSzO55UcB6mgQMd3KbcE+mWTyvVV7D/zsdEbNnV6acZUutkiHQXvTr1Rw==}
    engines: {node: '>= 8'}

  apexcharts@3.49.1:
    resolution: {integrity: sha512-MqGtlq/KQuO8j0BBsUJYlRG8VBctKwYdwuBtajHgHTmSgUU3Oai+8oYN/rKCXwXzrUlYA+GiMgotAIbXY2BCGw==}

  arg@4.1.3:
    resolution: {integrity: sha512-58S9QDqG0Xx27YwPSt9fJxivjYl432YCwfDMfZ+71RAqUrZef7LrKQZ3LHLOwCS4FLNBplP533Zx895SeOCHvA==}

  argparse@1.0.10:
    resolution: {integrity: sha512-o5Roy6tNG4SL/FOkCAN6RzjiakZS25RLYFrcMttJqbdd8BWrnA+fGz57iN5Pb06pvBGvl5gQ0B48dJlslXvoTg==}

  argparse@2.0.1:
    resolution: {integrity: sha512-8+9WqebbFzpX9OR+Wa6O29asIogeRMzcGtAINdpMHHyAg10f05aSFVBbcEqGf/PXw1EjAZ+q2/bEBg3DvurK3Q==}

  array-union@2.1.0:
    resolution: {integrity: sha512-HGyxoOTYUyCM6stUe6EJgnd4EoewAI7zMdfqO+kGjnlZmBDz/cR5pf8r/cR4Wq60sL/p0IkcjUEEPwS3GFrIyw==}
    engines: {node: '>=8'}

  babel-jest@29.7.0:
    resolution: {integrity: sha512-BrvGY3xZSwEcCzKvKsCi2GgHqDqsYkOP4/by5xCgIwGXQxIEh+8ew3gmrE1y7XRR6LHZIj6yLYnUi/mm2KXKBg==}
    engines: {node: ^14.15.0 || ^16.10.0 || >=18.0.0}
    peerDependencies:
      '@babel/core': ^7.8.0

  babel-plugin-istanbul@6.1.1:
    resolution: {integrity: sha512-Y1IQok9821cC9onCx5otgFfRm7Lm+I+wwxOx738M/WLPZ9Q42m4IG5W0FNX8WLL2gYMZo3JkuXIH2DOpWM+qwA==}
    engines: {node: '>=8'}

  babel-plugin-jest-hoist@29.6.3:
    resolution: {integrity: sha512-ESAc/RJvGTFEzRwOTT4+lNDk/GNHMkKbNzsvT0qKRfDyyYTskxB5rnU2njIDYVxXCBHHEI1c0YwHob3WaYujOg==}
    engines: {node: ^14.15.0 || ^16.10.0 || >=18.0.0}

  babel-preset-current-node-syntax@1.0.1:
    resolution: {integrity: sha512-M7LQ0bxarkxQoN+vz5aJPsLBn77n8QgTFmo8WK0/44auK2xlCXrYcUxHFxgU7qW5Yzw/CjmLRK2uJzaCd7LvqQ==}
    peerDependencies:
      '@babel/core': ^7.0.0

  babel-preset-jest@29.6.3:
    resolution: {integrity: sha512-0B3bhxR6snWXJZtR/RliHTDPRgn1sNHOR0yVtq/IiQFyuOVjFS+wuio/R4gSNkyYmKmJB4wGZv2NZanmKmTnNA==}
    engines: {node: ^14.15.0 || ^16.10.0 || >=18.0.0}
    peerDependencies:
      '@babel/core': ^7.0.0

  balanced-match@1.0.2:
    resolution: {integrity: sha512-3oSeUO0TMV67hN1AmbXsK4yaqU7tjiHlbxRDZOpH0KW9+CeX4bRAaX0Anxt0tx2MrpRpWwQaPwIlISEJhYU5Pw==}

  binary-extensions@2.3.0:
    resolution: {integrity: sha512-Ceh+7ox5qe7LJuLHoY0feh3pHuUDHAcRUeyL2VYghZwfpkNIy/+8Ocg0a3UuSoYzavmylwuLWQOf3hl0jjMMIw==}
    engines: {node: '>=8'}

  brace-expansion@1.1.11:
    resolution: {integrity: sha512-iCuPHDFgrHX7H2vEI/5xpz07zSHB00TpugqhmYtVmMO6518mCuRMoOYFldEBl0g187ufozdaHgWKcYFb61qGiA==}

  brace-expansion@2.0.1:
    resolution: {integrity: sha512-XnAIvQ8eM+kC6aULx6wuQiwVsnzsi9d3WxzV3FpWTGA19F621kwdbsAcFKXgKUHZWsy+mY6iL1sHTxWEFCytDA==}

  braces@3.0.3:
    resolution: {integrity: sha512-yQbXgO/OSZVD2IsiLlro+7Hf6Q18EJrKSEsdoMzKePKXct3gvD8oLcOQdIzGupr5Fj+EDe8gO/lxc1BzfMpxvA==}
    engines: {node: '>=8'}

  browserslist@4.23.0:
    resolution: {integrity: sha512-QW8HiM1shhT2GuzkvklfjcKDiWFXHOeFCIA/huJPwHsslwcydgk7X+z2zXpEijP98UCY7HbubZt5J2Zgvf0CaQ==}
    engines: {node: ^6 || ^7 || ^8 || ^9 || ^10 || ^11 || ^12 || >=13.7}
    hasBin: true

  bser@2.1.1:
    resolution: {integrity: sha512-gQxTNE/GAfIIrmHLUE3oJyp5FO6HRBfhjnw4/wMmA63ZGDJnWBmgY/lyQBpnDUkGmAhbSe39tx2d/iTOAfglwQ==}

  buffer-from@1.1.2:
    resolution: {integrity: sha512-E+XQCRwSbaaiChtv6k6Dwgc+bx+Bs6vuKJHHl5kox/BaKbhiXzqQOwK4cO22yElGp2OCmjwVhT3HmxgyPGnJfQ==}

  callsites@3.1.0:
    resolution: {integrity: sha512-P8BjAsXvZS+VIDUI11hHCQEv74YT67YUi5JJFNWIqL235sBmjX4+qx9Muvls5ivyNENctx46xQLQ3aTuE7ssaQ==}
    engines: {node: '>=6'}

  camelcase@5.3.1:
    resolution: {integrity: sha512-L28STB170nwWS63UjtlEOE3dldQApaJXZkOI1uMFfzf3rRuPegHaHesyee+YxQ+W6SvRDQV6UrdOdRiR153wJg==}
    engines: {node: '>=6'}

  camelcase@6.3.0:
    resolution: {integrity: sha512-Gmy6FhYlCY7uOElZUSbxo2UCDH8owEk996gkbrpsgGtrJLM3J7jGxl9Ic7Qwwj4ivOE5AWZWRMecDdF7hqGjFA==}
    engines: {node: '>=10'}

  caniuse-lite@1.0.30001620:
    resolution: {integrity: sha512-WJvYsOjd1/BYUY6SNGUosK9DUidBPDTnOARHp3fSmFO1ekdxaY6nKRttEVrfMmYi80ctS0kz1wiWmm14fVc3ew==}

  chalk@2.4.2:
    resolution: {integrity: sha512-Mti+f9lpJNcwF4tWV8/OrTTtF1gZi+f8FqlyAdouralcFWFQWF2+NgCHShjkCb+IFBLq9buZwE1xckQU4peSuQ==}
    engines: {node: '>=4'}

  chalk@4.1.2:
    resolution: {integrity: sha512-oKnbhFyRIXpUuez8iBMmyEa4nbj4IOQyuhc/wy9kY7/WVPcwIO9VA668Pu8RkO7+0G76SLROeyw9CpQ061i4mA==}
    engines: {node: '>=10'}

  chalk@5.3.0:
    resolution: {integrity: sha512-dLitG79d+GV1Nb/VYcCDFivJeK1hiukt9QjRNVOsUtTy1rR1YJsmpGGTZ3qJos+uw7WmWF4wUwBd9jxjocFC2w==}
    engines: {node: ^12.17.0 || ^14.13 || >=16.0.0}

  char-regex@1.0.2:
    resolution: {integrity: sha512-kWWXztvZ5SBQV+eRgKFeh8q5sLuZY2+8WUIzlxWVTg+oGwY14qylx1KbKzHd8P6ZYkAg0xyIDU9JMHhyJMZ1jw==}
    engines: {node: '>=10'}

  chart.js@4.4.0:
    resolution: {integrity: sha512-vQEj6d+z0dcsKLlQvbKIMYFHd3t8W/7L2vfJIbYcfyPcRx92CsHqECpueN8qVGNlKyDcr5wBrYAYKnfu/9Q1hQ==}
    engines: {pnpm: '>=7'}

  chartjs-adapter-dayjs-4@1.0.4:
    resolution: {integrity: sha512-yy9BAYW4aNzPVrCWZetbILegTRb7HokhgospPoC3b5iZ5qdlqNmXts2KdSp6AqnjkPAp/YWyHDxLvIvwt5x81w==}
    engines: {node: '>=10'}
    peerDependencies:
      chart.js: '>=4.0.1'
      dayjs: ^1.9.7

  chartjs-plugin-datalabels@2.2.0:
    resolution: {integrity: sha512-14ZU30lH7n89oq+A4bWaJPnAG8a7ZTk7dKf48YAzMvJjQtjrgg5Dpk9f+LbjCF6bpx3RAGTeL13IXpKQYyRvlw==}
    peerDependencies:
      chart.js: '>=3.0.0'

  chartjs-plugin-zoom@2.0.1:
    resolution: {integrity: sha512-ogOmLu6e+Q7E1XWOCOz9YwybMslz9qNfGV2a+qjfmqJYpsw5ZMoRHZBUyW+NGhkpQ5PwwPA/+rikHpBZb7PZuA==}
    peerDependencies:
      chart.js: '>=3.2.0'

  chess.js@https://codeload.github.com/ornicar/chess.js/tar.gz/ad0709c0b07773d9d0da8e4605a9a2a28f00d249:
    resolution: {tarball: https://codeload.github.com/ornicar/chess.js/tar.gz/ad0709c0b07773d9d0da8e4605a9a2a28f00d249}
    version: 0.10.2

<<<<<<< HEAD
  chessground@4.4.2:
    resolution: {integrity: sha512-cCAaTjsnE30hkWSPQRBOr2vlWSmxHS1hzz2kBM+b1VwLjvZRj5bohWtfZsznIgegfZUxZMOvtHsyde8/hhazLg==}

=======
>>>>>>> dc0078ad
  chessground@9.1.1:
    resolution: {integrity: sha512-X4xrBICrixaLATCn+jGEzk58UXcas+9QqJnwVq9nT7AaX2M1CJLMA0vC7noG0s6Tr2zoAHZ1FOviE5b05MgduQ==}

  chessops@0.12.7:
    resolution: {integrity: sha512-ylWwKOudgTNJCDq7vx/Rs9fkZwPB3CEk0AJ8NtAfEYOoA3DGRQdS/Z/oQRsnQvs92rUu0yEobn4ZIPzLh8y9/w==}

  chessops@0.14.1:
    resolution: {integrity: sha512-CnMcfypDVrl/+MkErK0YMAEvivAAnUQ/2f32C54F9HbmDVEDjvoXJYLnS//+4HWGLqGA5+yDs+Y2T0gsxxLgpQ==}

  chokidar@3.6.0:
    resolution: {integrity: sha512-7VT13fmjotKpGipCW9JEQAusEPE+Ei8nl6/g4FBAmIm0GOOLMua9NDDo/DWp0ZAxCr3cPq5ZpBqmPAQgDda2Pw==}
    engines: {node: '>= 8.10.0'}

  ci-info@3.9.0:
    resolution: {integrity: sha512-NIxF55hv4nSqQswkAeiOi1r83xy8JldOFDTWiug55KBu9Jnblncd2U6ViHmYgHf01TPZS77NJBhBMKdWj9HQMQ==}
    engines: {node: '>=8'}

  cjs-module-lexer@1.3.1:
    resolution: {integrity: sha512-a3KdPAANPbNE4ZUv9h6LckSl9zLsYOP4MBmhIPkRaeyybt+r4UghLvq+xw/YwUcC1gqylCkL4rdVs3Lwupjm4Q==}

  cli-cursor@4.0.0:
    resolution: {integrity: sha512-VGtlMu3x/4DOtIUwEkRezxUZ2lBacNJCHash0N0WeZDBS+7Ux1dm3XWAgWYxLJFMMdOeXMHXorshEFhbMSGelg==}
    engines: {node: ^12.20.0 || ^14.13.1 || >=16.0.0}

  cli-truncate@4.0.0:
    resolution: {integrity: sha512-nPdaFdQ0h/GEigbPClz11D0v/ZJEwxmeVZGeMo3Z5StPtUTkA9o1lD6QwoirYiSDzbcwn2XcjwmCp68W1IS4TA==}
    engines: {node: '>=18'}

  cliui@6.0.0:
    resolution: {integrity: sha512-t6wbgtoCXvAzst7QgXxJYqPt0usEfbgQdftEPbLL/cvv6HPE5VgvqCuAIDR0NgU52ds6rFwqrgakNLrHEjCbrQ==}

  cliui@8.0.1:
    resolution: {integrity: sha512-BSeNnyus75C4//NQ9gQt1/csTXyo/8Sb+afLAkzAptFuMsod9HFokGNudZpi/oQV73hnVK+sR+5PVRMd+Dr7YQ==}
    engines: {node: '>=12'}

  co@4.6.0:
    resolution: {integrity: sha512-QVb0dM5HvG+uaxitm8wONl7jltx8dqhfU33DcqtOZcLSVIKSDDLDi7+0LbAKiyI8hD9u42m2YxXSkMGWThaecQ==}
    engines: {iojs: '>= 1.0.0', node: '>= 0.12.0'}

  collect-v8-coverage@1.0.2:
    resolution: {integrity: sha512-lHl4d5/ONEbLlJvaJNtsF/Lz+WvB07u2ycqTYbdrq7UypDXailES4valYb2eWiJFxZlVmpGekfqoxQhzyFdT4Q==}

  color-convert@1.9.3:
    resolution: {integrity: sha512-QfAUtd+vFdAtFQcC8CCyYt1fYWxSqAiK2cSD6zDB8N3cpsEBAvRxp9zOGg6G/SHHJYAT88/az/IuDGALsNVbGg==}

  color-convert@2.0.1:
    resolution: {integrity: sha512-RRECPsj7iu/xb5oKYcsFHSppFNnsj/52OVTRKb4zP5onXwVF3zVmmToNcOfGC+CRDpfK/U584fMg38ZHCaElKQ==}
    engines: {node: '>=7.0.0'}

  color-name@1.1.3:
    resolution: {integrity: sha512-72fSenhMw2HZMTVHeCA9KCmpEIbzWiQsjN+BHcBbS9vr1mtt+vJjPdksIBNUmKAW8TFUDPJK5SUU3QhE9NEXDw==}

  color-name@1.1.4:
    resolution: {integrity: sha512-dOy+3AuW3a2wNbZHIuMZpTcgjGuLU/uBL/ubcZF9OXbDo8ff4O8yVp5Bf0efS8uEoYo5q4Fx7dY9OgQGXgAsQA==}

  colorette@2.0.20:
    resolution: {integrity: sha512-IfEDxwoWIjkeXL1eXcDiow4UbKjhLdq6/EuSVR9GMN7KVH3r9gQ83e73hsz1Nd1T3ijd5xv1wcWRYO+D6kCI2w==}

  commander@11.1.0:
    resolution: {integrity: sha512-yPVavfyCcRhmorC7rWlkHn15b4wDVgVmBA7kV4QVBsF7kv/9TKJAbAXVTxvTnwP8HHKjRCJDClKbciiYS7p0DQ==}
    engines: {node: '>=16'}

  concat-map@0.0.1:
    resolution: {integrity: sha512-/Srv4dswyQNBfohGpz9o6Yb3Gz3SrUDqBH5rTuhGR7ahtlbYKnVxw2bCFMRljaA7EXHaXZ8wsHdodFvbkhKmqg==}

  convert-source-map@2.0.0:
    resolution: {integrity: sha512-Kvp459HrV2FEJ1CAsi1Ku+MY3kasH19TFykTz2xWmMeq6bk2NU3XXvfJ+Q61m0xktWwt+1HSYf3JZsTms3aRJg==}

  create-jest@29.7.0:
    resolution: {integrity: sha512-Adz2bdH0Vq3F53KEMJOoftQFutWCukm6J24wbPWRO4k1kMY7gS7ds/uoJkNuV8wDCtWWnuwGcJwpWcih+zEW1Q==}
    engines: {node: ^14.15.0 || ^16.10.0 || >=18.0.0}
    hasBin: true

  cropperjs@1.6.2:
    resolution: {integrity: sha512-nhymn9GdnV3CqiEHJVai54TULFAE3VshJTXSqSJKa8yXAKyBKDWdhHarnlIPrshJ0WMFTGuFvG02YjLXfPiuOA==}

  cross-spawn@7.0.3:
    resolution: {integrity: sha512-iRDPJKUPVEND7dHPO8rkbOnPpyDygcDFtWjpeWNCgy8WP2rXcxXL8TskReQl6OrB2G7+UJrags1q15Fudc7G6w==}
    engines: {node: '>= 8'}

  csstype@3.1.3:
    resolution: {integrity: sha512-M1uQkMl8rQK/szD0LNhtqxIPLpimGm8sOBwU7lLnCpSbTyY3yeU1Vc7l4KT5zT4s/yOxHH5O7tIuuLOCnLADRw==}

  date-fns@2.29.3:
    resolution: {integrity: sha512-dDCnyH2WnnKusqvZZ6+jA1O51Ibt8ZMRNkDZdyAyK4YfbDwa/cEmuztzG5pk6hqlp9aSBPYcjOlktquahGwGeA==}
    engines: {node: '>=0.11'}

  dayjs@1.11.11:
    resolution: {integrity: sha512-okzr3f11N6WuqYtZSvm+F776mB41wRZMhKP+hc34YdW+KmtYYK9iqvHSwo2k9FEH3fhGXvOPV6yz2IcSrfRUDg==}

  debounce-promise@3.1.2:
    resolution: {integrity: sha512-rZHcgBkbYavBeD9ej6sP56XfG53d51CD4dnaw989YX/nZ/ZJfgRx/9ePKmTNiUiyQvh4mtrMoS3OAWW+yoYtpg==}

  debug@4.3.4:
    resolution: {integrity: sha512-PRWFHuSU3eDtQJPvnNY7Jcket1j0t5OuOsFzPPzsekD52Zl8qUfFIPEiswXqIvHWGVHOgX+7G/vCNNhehwxfkQ==}
    engines: {node: '>=6.0'}
    peerDependencies:
      supports-color: '*'
    peerDependenciesMeta:
      supports-color:
        optional: true

  decamelize@1.2.0:
    resolution: {integrity: sha512-z2S+W9X73hAUUki+N+9Za2lBlun89zigOyGrsax+KUQ6wKW4ZoWpEYBkGhQjwAjjDCkWxhY0VKEhk8wzY7F5cA==}
    engines: {node: '>=0.10.0'}

  dedent@1.5.3:
    resolution: {integrity: sha512-NHQtfOOW68WD8lgypbLA5oT+Bt0xXJhiYvoR6SmmNXZfpzOGXwdKWmcwG8N7PwVVWV3eF/68nmD9BaJSsTBhyQ==}
    peerDependencies:
      babel-plugin-macros: ^3.1.0
    peerDependenciesMeta:
      babel-plugin-macros:
        optional: true

  deep-is@0.1.4:
    resolution: {integrity: sha512-oIPzksmTg4/MriiaYGO+okXDT7ztn/w3Eptv/+gSIdMdKsJo0u4CfYNFJPy+4SKMuCqGw2wxnA+URMg3t8a/bQ==}

  deepmerge@4.3.1:
    resolution: {integrity: sha512-3sUqbMEc77XqpdNO7FRyRog+eW3ph+GYCbj+rK+uYyRMuwsVy0rMiVtPn+QJlKFvWP/1PYpapqYn0Me2knFn+A==}
    engines: {node: '>=0.10.0'}

  detect-newline@3.1.0:
    resolution: {integrity: sha512-TLz+x/vEXm/Y7P7wn1EJFNLxYpUD4TgMosxY6fAVJUnJMbupHBOncxyWUG9OpTaH9EBD7uFI5LfEgmMOc54DsA==}
    engines: {node: '>=8'}

  dialog-polyfill@0.5.6:
    resolution: {integrity: sha512-ZbVDJI9uvxPAKze6z146rmfUZjBqNEwcnFTVamQzXH+svluiV7swmVIGr7miwADgfgt1G2JQIytypM9fbyhX4w==}

  diff-sequences@29.6.3:
    resolution: {integrity: sha512-EjePK1srD3P08o2j4f0ExnylqRs5B9tJjcp9t1krH2qRi8CCdsYfwe9JgSLurFBWwq4uOlipzfk5fHNvwFKr8Q==}
    engines: {node: ^14.15.0 || ^16.10.0 || >=18.0.0}

  dijkstrajs@1.0.3:
    resolution: {integrity: sha512-qiSlmBq9+BCdCA/L46dw8Uy93mloxsPSbwnm5yrKn2vMPiy8KyAskTF6zuV/j5BMsmOGZDPs7KjU+mjb670kfA==}

  dir-glob@3.0.1:
    resolution: {integrity: sha512-WkrWp9GR4KXfKGYzOLmTuGVi1UWFfws377n9cc55/tb6DuqyF6pcQ5AbiHEshaDpY9v6oaSr2XCDidGmMwdzIA==}
    engines: {node: '>=8'}

  doctrine@3.0.0:
    resolution: {integrity: sha512-yS+Q5i3hBf7GBkd4KG8a7eBNNWNGLTaEwwYWUijIYM7zrlYDM0BFXHjjPWlWZ1Rg7UaddZeIDmi9jF3HmqiQ2w==}
    engines: {node: '>=6.0.0'}

  dompurify@2.5.4:
    resolution: {integrity: sha512-l5NNozANzaLPPe0XaAwvg3uZcHtDBnziX/HjsY1UcDj1MxTK8Dd0Kv096jyPK5HRzs/XM5IMj20dW8Fk+HnbUA==}

  dragscroll@0.0.8:
    resolution: {integrity: sha512-nMrx/KErHpEkiKZlrghcT/nLWCj8vEJgv6s6TF84gmgn6uROPx2wRvClkcnjSEyvppYY9okOI1DIv573Toql1w==}

  electron-to-chromium@1.4.776:
    resolution: {integrity: sha512-s694bi3+gUzlliqxjPHpa9NRTlhzTgB34aan+pVKZmOTGy2xoZXl+8E1B8i5p5rtev3PKMK/H4asgNejC+YHNg==}

  emittery@0.13.1:
    resolution: {integrity: sha512-DeWwawk6r5yR9jFgnDKYt4sLS0LmHJJi3ZOnb5/JdbYwj3nW+FxQnHIjhBKz8YLC7oRNPVM9NQ47I3CVx34eqQ==}
    engines: {node: '>=12'}

  emoji-mart@5.6.0:
    resolution: {integrity: sha512-eJp3QRe79pjwa+duv+n7+5YsNhRcMl812EcFVwrnRvYKoNPoQb5qxU8DG6Bgwji0akHdp6D4Ln6tYLG58MFSow==}

  emoji-regex@10.3.0:
    resolution: {integrity: sha512-QpLs9D9v9kArv4lfDEgg1X/gN5XLnf/A6l9cs8SPZLRZR3ZkY9+kwIQTxm+fsSej5UMYGE8fdoaZVIBlqG0XTw==}

  emoji-regex@8.0.0:
    resolution: {integrity: sha512-MSjYzcWNOA0ewAHpz0MxpYFvwg6yjy1NG3xteoqz644VCo/RPgnr1/GGt+ic3iJTzQ8Eu3TdM14SawnVUmGE6A==}

  encode-utf8@1.0.3:
    resolution: {integrity: sha512-ucAnuBEhUK4boH2HjVYG5Q2mQyPorvv0u/ocS+zhdw0S8AlHYY+GOFhP1Gio5z4icpP2ivFSvhtFjQi8+T9ppw==}

  error-ex@1.3.2:
    resolution: {integrity: sha512-7dFHNmqeFSEt2ZBsCriorKnn3Z2pj+fd9kmI6QoWw4//DL+icEBfc0U7qJCisqrTsKTjw4fNFy2pW9OqStD84g==}

  escalade@3.1.2:
    resolution: {integrity: sha512-ErCHMCae19vR8vQGe50xIsVomy19rg6gFu3+r3jkEO46suLMWBksvVyoGgQV+jOfl84ZSOSlmv6Gxa89PmTGmA==}
    engines: {node: '>=6'}

  escape-string-regexp@1.0.5:
    resolution: {integrity: sha512-vbRorB5FUQWvla16U8R/qgaFIya2qGzwDrNmCZuYKrbdSUMG6I1ZCGQRefkRVhuOkIGVne7BQ35DSfo1qvJqFg==}
    engines: {node: '>=0.8.0'}

  escape-string-regexp@2.0.0:
    resolution: {integrity: sha512-UpzcLCXolUWcNu5HtVMHYdXJjArjsF9C0aNnquZYY4uW/Vu0miy5YoWvbV345HauVvcAUnpRuhMMcqTcGOY2+w==}
    engines: {node: '>=8'}

  escape-string-regexp@4.0.0:
    resolution: {integrity: sha512-TtpcNJ3XAzx3Gq8sWRzJaVajRs0uVxA2YAkdb1jm2YkPz4G6egUFAyA3n5vtEIZefPk5Wa4UXbKuS5fKkJWdgA==}
    engines: {node: '>=10'}

  eslint-scope@7.2.2:
    resolution: {integrity: sha512-dOt21O7lTMhDM+X9mB4GX+DZrZtCUJPL/wlcTqxyrx5IvO0IYtILdtrQGQp+8n5S0gwSVmOf9NQrjMOgfQZlIg==}
    engines: {node: ^12.22.0 || ^14.17.0 || >=16.0.0}

  eslint-visitor-keys@3.4.3:
    resolution: {integrity: sha512-wpc+LXeiyiisxPlEkUzU6svyS1frIO3Mgxj1fdy7Pm8Ygzguax2N3Fa/D/ag1WqbOprdI+uY6wMUl8/a2G+iag==}
    engines: {node: ^12.22.0 || ^14.17.0 || >=16.0.0}

  eslint@8.57.0:
    resolution: {integrity: sha512-dZ6+mexnaTIbSBZWgou51U6OmzIhYM2VcNdtiTtI7qPNZm35Akpr0f6vtw3w1Kmn5PYo+tZVfh13WrhpS6oLqQ==}
    engines: {node: ^12.22.0 || ^14.17.0 || >=16.0.0}
    hasBin: true

  espree@9.6.1:
    resolution: {integrity: sha512-oruZaFkjorTpF32kDSI5/75ViwGeZginGGy2NoOSg3Q9bnwlnmDm4HLnkl0RE3n+njDXR037aY1+x58Z/zFdwQ==}
    engines: {node: ^12.22.0 || ^14.17.0 || >=16.0.0}

  esprima@4.0.1:
    resolution: {integrity: sha512-eGuFFw7Upda+g4p+QHvnW0RyTX/SVeJBDM/gCtMARO0cLuT2HcEKnTPvhjV6aGeqrCB/sbNop0Kszm0jsaWU4A==}
    engines: {node: '>=4'}
    hasBin: true

  esquery@1.5.0:
    resolution: {integrity: sha512-YQLXUplAwJgCydQ78IMJywZCceoqk1oH01OERdSAJc/7U2AylwjhSCLDEtqwg811idIS/9fIU5GjG73IgjKMVg==}
    engines: {node: '>=0.10'}

  esrecurse@4.3.0:
    resolution: {integrity: sha512-KmfKL3b6G+RXvP8N1vr3Tq1kL/oCFgn2NYXEtqP8/L3pKapUA4G8cFVaoF3SU323CD4XypR/ffioHmkti6/Tag==}
    engines: {node: '>=4.0'}

  estraverse@5.3.0:
    resolution: {integrity: sha512-MMdARuVEQziNTeJD8DgMqmhwR11BRQ/cBP+pLtYdSTnf3MIO8fFeiINEbX36ZdNlfU/7A9f3gUw49B3oQsvwBA==}
    engines: {node: '>=4.0'}

  esutils@2.0.3:
    resolution: {integrity: sha512-kVscqXk4OCp68SZ0dkgEKVi6/8ij300KBWTJq32P/dYeWTSwK41WyTxalN1eRmA5Z9UU/LX9D7FWSmV9SAYx6g==}
    engines: {node: '>=0.10.0'}

  eventemitter3@4.0.7:
    resolution: {integrity: sha512-8guHBZCwKnFhYdHr2ysuRWErTwhoN2X8XELRlrRwpmfeY2jjuUN4taQMsULKUVo1K4DvZl+0pgfyoysHxvmvEw==}

  eventemitter3@5.0.1:
    resolution: {integrity: sha512-GWkBvjiSZK87ELrYOSESUYeVIc9mvLLf/nXalMOS5dYrgZq9o5OVkbZAVM06CVxYsCwH9BDZFPlQTlPA1j4ahA==}

  execa@5.1.1:
    resolution: {integrity: sha512-8uSpZZocAZRBAPIEINJj3Lo9HyGitllczc27Eh5YYojjMFMn8yHMDMaUHE2Jqfq05D/wucwI4JGURyXt1vchyg==}
    engines: {node: '>=10'}

  execa@8.0.1:
    resolution: {integrity: sha512-VyhnebXciFV2DESc+p6B+y0LjSm0krU4OgJN44qFAhBY0TJ+1V61tYD2+wHusZ6F9n5K+vl8k0sTy7PEfV4qpg==}
    engines: {node: '>=16.17'}

  exit@0.1.2:
    resolution: {integrity: sha512-Zk/eNKV2zbjpKzrsQ+n1G6poVbErQxJ0LBOJXaKZ1EViLzH+hrLu9cdXI4zw9dBQJslwBEpbQ2P1oS7nDxs6jQ==}
    engines: {node: '>= 0.8.0'}

  expect@29.7.0:
    resolution: {integrity: sha512-2Zks0hf1VLFYI1kbh0I5jP3KHHyCHpkfyHBzsSXRFgl/Bg9mWYfMW8oD+PdMPlEwy5HNsR9JutYy6pMeOh61nw==}
    engines: {node: ^14.15.0 || ^16.10.0 || >=18.0.0}

  fast-deep-equal@3.1.3:
    resolution: {integrity: sha512-f3qQ9oQy9j2AhBe/H9VC91wLmKBCCU/gDOnKNAYG5hswO7BLKj09Hc5HYNz9cGI++xlpDCIgDaitVs03ATR84Q==}

  fast-glob@3.3.2:
    resolution: {integrity: sha512-oX2ruAFQwf/Orj8m737Y5adxDQO0LAB7/S5MnxCdTNDd4p6BsyIVsv9JQsATbTSq8KHRpLwIHbVlUNatxd+1Ow==}
    engines: {node: '>=8.6.0'}

  fast-json-stable-stringify@2.1.0:
    resolution: {integrity: sha512-lhd/wF+Lk98HZoTCtlVraHtfh5XYijIjalXck7saUtuanSDyLMxnHhSXEDJqHxD7msR8D0uCmqlkwjCV8xvwHw==}

  fast-levenshtein@2.0.6:
    resolution: {integrity: sha512-DCXu6Ifhqcks7TZKY3Hxp3y6qphY5SJZmrWMDrKcERSOXWQdMhU9Ig/PYrzyw/ul9jOIyh0N4M0tbC5hodg8dw==}

  fastq@1.17.1:
    resolution: {integrity: sha512-sRVD3lWVIXWg6By68ZN7vho9a1pQcN/WBFaAAsDDFzlJjvoGx0P8z7V1t72grFJfJhu3YPZBuu25f7Kaw2jN1w==}

  fb-watchman@2.0.2:
    resolution: {integrity: sha512-p5161BqbuCaSnB8jIbzQHOlpgsPmK5rJVDfDKO91Axs5NC1uu3HRQm6wt9cd9/+GtQQIO53JdGXXoyDpTAsgYA==}

  file-entry-cache@6.0.1:
    resolution: {integrity: sha512-7Gps/XWymbLk2QLYK4NzpMOrYjMhdIxXuIvy2QBsLE6ljuodKvdkWs/cpyJJ3CVIVpH0Oi1Hvg1ovbMzLdFBBg==}
    engines: {node: ^10.12.0 || >=12.0.0}

  fill-range@7.1.1:
    resolution: {integrity: sha512-YsGpe3WHLK8ZYi4tWDg2Jy3ebRz2rXowDxnld4bkQB00cc/1Zw9AWnC0i9ztDJitivtQvaI9KaLyKrc+hBW0yg==}
    engines: {node: '>=8'}

  find-up@4.1.0:
    resolution: {integrity: sha512-PpOwAdQ/YlXQ2vj8a3h8IipDuYRi3wceVQQGYWxNINccq40Anw7BlsEXCMbt1Zt+OLA6Fq9suIpIWD0OsnISlw==}
    engines: {node: '>=8'}

  find-up@5.0.0:
    resolution: {integrity: sha512-78/PXT1wlLLDgTzDs7sjq9hzz0vXD+zn+7wypEe4fXQxCmdmqfGsEPQxmiCSQI3ajFV91bVSsvNtrJRiW6nGng==}
    engines: {node: '>=10'}

  flat-cache@3.2.0:
    resolution: {integrity: sha512-CYcENa+FtcUKLmhhqyctpclsq7QF38pKjZHsGNiSQF5r4FtoKDWabFDl3hzaEQMvT1LHEysw5twgLvpYYb4vbw==}
    engines: {node: ^10.12.0 || >=12.0.0}

  flatpickr@4.6.13:
    resolution: {integrity: sha512-97PMG/aywoYpB4IvbvUJi0RQi8vearvU0oov1WW3k0WZPBMrTQVqekSX5CjSG/M4Q3i6A/0FKXC7RyAoAUUSPw==}

  flatted@3.3.1:
    resolution: {integrity: sha512-X8cqMLLie7KsNUDSdzeN8FYK9rEt4Dt67OsG/DNGnYTSDBG4uFAJFBnUeiV+zCVAvwFy56IjM9sH51jVaEhNxw==}

  fs.realpath@1.0.0:
    resolution: {integrity: sha512-OO0pH2lK6a0hZnAdau5ItzHPI6pUlvI7jMVnxUQRtw4owF2wk8lOSabtGDCTP4Ggrg2MbGnWO9X8K1t4+fGMDw==}

  fsevents@2.3.3:
    resolution: {integrity: sha512-5xoDfX+fL7faATnagmWPpbFtwh/R77WmMMqqHGS65C3vvB0YHrgF+B1YmZ3441tMj5n63k0212XNoJwzlhffQw==}
    engines: {node: ^8.16.0 || ^10.6.0 || >=11.0.0}
    os: [darwin]

  function-bind@1.1.2:
    resolution: {integrity: sha512-7XHNxH7qX9xG5mIwxkhumTox/MIRNcOgDrxWsMt2pAr23WHp6MrRlN7FBSFpCpr+oVO0F744iUgR82nJMfG2SA==}

  gensync@1.0.0-beta.2:
    resolution: {integrity: sha512-3hN7NaskYvMDLQY55gnW3NQ+mesEAepTqlg+VEbj7zzqEMBVNhzcGYYeqFo/TlYz6eQiFcp1HcsCZO+nGgS8zg==}
    engines: {node: '>=6.9.0'}

  get-caller-file@2.0.5:
    resolution: {integrity: sha512-DyFP3BM/3YHTQOCUL/w0OZHR0lpKeGrxotcHWcqNEdnltqFwXVfhEBQ94eIo34AfQpo0rGki4cyIiftY06h2Fg==}
    engines: {node: 6.* || 8.* || >= 10.*}

  get-east-asian-width@1.2.0:
    resolution: {integrity: sha512-2nk+7SIVb14QrgXFHcm84tD4bKQz0RxPuMT8Ag5KPOq7J5fEmAg0UbXdTOSHqNuHSU28k55qnceesxXRZGzKWA==}
    engines: {node: '>=18'}

  get-package-type@0.1.0:
    resolution: {integrity: sha512-pjzuKtY64GYfWizNAJ0fr9VqttZkNiK2iS430LtIHzjBEr6bX8Am2zm4sW4Ro5wjWW5cAlRL1qAMTcXbjNAO2Q==}
    engines: {node: '>=8.0.0'}

  get-stream@6.0.1:
    resolution: {integrity: sha512-ts6Wi+2j3jQjqi70w5AlN8DFnkSwC+MqmxEzdEALB2qXZYV3X/b1CTfgPLGJNMeAWxdPfU8FO1ms3NUfaHCPYg==}
    engines: {node: '>=10'}

  get-stream@8.0.1:
    resolution: {integrity: sha512-VaUJspBffn/LMCJVoMvSAdmscJyS1auj5Zulnn5UoYcY531UWmdwhRWkcGKnGU93m5HSXP9LP2usOryrBtQowA==}
    engines: {node: '>=16'}

  glob-parent@5.1.2:
    resolution: {integrity: sha512-AOIgSQCepiJYwP3ARnGx+5VnTu2HBYdzbGP45eLw1vr3zB3vZLeyed1sC9hnbcOc9/SrMyM5RPQrkGz4aS9Zow==}
    engines: {node: '>= 6'}

  glob-parent@6.0.2:
    resolution: {integrity: sha512-XxwI8EOhVQgWp6iDL+3b0r86f4d6AX6zSU55HfB4ydCEuXLXc5FcYeOu+nnGftS4TEju/11rt4KJPTMgbfmv4A==}
    engines: {node: '>=10.13.0'}

  glob@7.2.3:
    resolution: {integrity: sha512-nFR0zLpU2YCaRxwoCJvL6UvCH2JFyFVIvwTLsIf21AuHlMskA1hhTdk+LlYJtOlYt9v6dvszD2BGRqBL+iQK9Q==}

  globals@11.12.0:
    resolution: {integrity: sha512-WOBp/EEGUiIsJSp7wcv/y6MO+lV9UoncWqxuFfm8eBwzWNgyfBd6Gz+IeKQ9jCmyhoH99g15M3T+QaVHFjizVA==}
    engines: {node: '>=4'}

  globals@13.24.0:
    resolution: {integrity: sha512-AhO5QUcj8llrbG09iWhPU2B204J1xnPeL8kQmVorSsy+Sjj1sk8gIyh6cUocGmH4L0UuhAJy+hJMRA4mgA4mFQ==}
    engines: {node: '>=8'}

  globby@11.1.0:
    resolution: {integrity: sha512-jhIXaOzy1sb8IyocaruWSn1TjmnBVs8Ayhcy83rmxNJ8q2uWKCAj3CnJY+KpGSXCueAPc0i05kVvVKtP1t9S3g==}
    engines: {node: '>=10'}

  graceful-fs@4.2.11:
    resolution: {integrity: sha512-RbJ5/jmFcNNCcDV5o9eTnBLJ/HszWV0P73bc+Ff4nS/rJj+YaS6IGyiOL0VoBYX+l1Wrl3k63h/KrH+nhJ0XvQ==}

  graphemer@1.4.0:
    resolution: {integrity: sha512-EtKwoO6kxCL9WO5xipiHTZlSzBm7WLT627TqC/uVRd0HKmq8NXyebnNYxDoBi7wt8eTWrUrKXCOVaFq9x1kgag==}

  hammerjs@2.0.8:
    resolution: {integrity: sha512-tSQXBXS/MWQOn/RKckawJ61vvsDpCom87JgxiYdGwHdOa0ht0vzUWDlfioofFCRU0L+6NGDt6XzbgoJvZkMeRQ==}
    engines: {node: '>=0.8.0'}

  has-flag@3.0.0:
    resolution: {integrity: sha512-sKJf1+ceQBr4SMkvQnBDNDtf4TXpVhVGateu0t918bl30FnbE2m4vNLX+VWe/dpjlb+HugGYzW7uQXH98HPEYw==}
    engines: {node: '>=4'}

  has-flag@4.0.0:
    resolution: {integrity: sha512-EykJT/Q1KjTWctppgIAgfSO0tKVuZUjhgMr17kqTumMl6Afv3EISleU7qZUzoXDFTAHTDC4NOoG/ZxU3EvlMPQ==}
    engines: {node: '>=8'}

  hasown@2.0.2:
    resolution: {integrity: sha512-0hJU9SCPvmMzIBdZFqNPXWa6dqh7WdH0cII9y+CyS8rG3nL48Bclra9HmKhVVUHyPWNH5Y7xDwAB7bfgSjkUMQ==}
    engines: {node: '>= 0.4'}

  html-escaper@2.0.2:
    resolution: {integrity: sha512-H2iMtd0I4Mt5eYiapRdIDjp+XzelXQ0tFE4JS7YFwFevXXMmOp9myNrUvCg0D6ws8iqkRPBfKHgbwig1SmlLfg==}

  human-signals@2.1.0:
    resolution: {integrity: sha512-B4FFZ6q/T2jhhksgkbEW3HBvWIfDW85snkQgawt07S7J5QXTk6BkNV+0yAeZrM5QpMAdYlocGoljn0sJ/WQkFw==}
    engines: {node: '>=10.17.0'}

  human-signals@5.0.0:
    resolution: {integrity: sha512-AXcZb6vzzrFAUE61HnN4mpLqd/cSIwNQjtNWR0euPm6y0iqx3G4gOXaIDdtdDwZmhwe82LA6+zinmW4UBWVePQ==}
    engines: {node: '>=16.17.0'}

  idb-keyval@6.2.1:
    resolution: {integrity: sha512-8Sb3veuYCyrZL+VBt9LJfZjLUPWVvqn8tG28VqYNFCo43KHcKuq+b4EiXGeuaLAQWL2YmyDgMp2aSpH9JHsEQg==}

  ignore@5.3.1:
    resolution: {integrity: sha512-5Fytz/IraMjqpwfd34ke28PTVMjZjJG2MPn5t7OE4eUCUNf8BAa7b5WUS9/Qvr6mwOQS7Mk6vdsMno5he+T8Xw==}
    engines: {node: '>= 4'}

  import-fresh@3.3.0:
    resolution: {integrity: sha512-veYYhQa+D1QBKznvhUHxb8faxlrwUnxseDAbAp457E0wLNio2bOSKnjYDhMj+YiAq61xrMGhQk9iXVk5FzgQMw==}
    engines: {node: '>=6'}

  import-local@3.1.0:
    resolution: {integrity: sha512-ASB07uLtnDs1o6EHjKpX34BKYDSqnFerfTOJL2HvMqF70LnxpjkzDB8J44oT9pu4AMPkQwf8jl6szgvNd2tRIg==}
    engines: {node: '>=8'}
    hasBin: true

  imurmurhash@0.1.4:
    resolution: {integrity: sha512-JmXMZ6wuvDmLiHEml9ykzqO6lwFbof0GG4IkcGaENdCRDDmMVnny7s5HsIgHCbaq0w2MyPhDqkhTUgS2LU2PHA==}
    engines: {node: '>=0.8.19'}

  inflight@1.0.6:
    resolution: {integrity: sha512-k92I/b08q4wvFscXCLvqfsHCrjrF7yiXsQuIVvVE7N82W3+aqpzuUdBbfhWcy/FZR3/4IgflMgKLOsvPDrGCJA==}

  inherits@2.0.4:
    resolution: {integrity: sha512-k/vGaX4/Yla3WzyMCvTQOXYeIHvqOKtnqBduzTHpzpQZzAskKMhZ2K+EnBiSM9zGSoIFeMpXKxa4dYeZIQqewQ==}

  is-arrayish@0.2.1:
    resolution: {integrity: sha512-zz06S8t0ozoDXMG+ube26zeCTNXcKIPJZJi8hBrF4idCLms4CG9QtK7qBl1boi5ODzFpjswb5JPmHCbMpjaYzg==}

  is-binary-path@2.1.0:
    resolution: {integrity: sha512-ZMERYes6pDydyuGidse7OsHxtbI7WVeUEozgR/g7rd0xUimYNlvZRE/K2MgZTjWy725IfelLeVcEM97mmtRGXw==}
    engines: {node: '>=8'}

  is-core-module@2.13.1:
    resolution: {integrity: sha512-hHrIjvZsftOsvKSn2TRYl63zvxsgE0K+0mYMoH6gD4omR5IWB2KynivBQczo3+wF1cCkjzvptnI9Q0sPU66ilw==}

  is-extglob@2.1.1:
    resolution: {integrity: sha512-SbKbANkN603Vi4jEZv49LeVJMn4yGwsbzZworEoyEiutsN3nJYdbO36zfhGJ6QEDpOZIFkDtnq5JRxmvl3jsoQ==}
    engines: {node: '>=0.10.0'}

  is-fullwidth-code-point@3.0.0:
    resolution: {integrity: sha512-zymm5+u+sCsSWyD9qNaejV3DFvhCKclKdizYaJUuHA83RLjb7nSuGnddCHGv0hk+KY7BMAlsWeK4Ueg6EV6XQg==}
    engines: {node: '>=8'}

  is-fullwidth-code-point@4.0.0:
    resolution: {integrity: sha512-O4L094N2/dZ7xqVdrXhh9r1KODPJpFms8B5sGdJLPy664AgvXsreZUyCQQNItZRDlYug4xStLjNp/sz3HvBowQ==}
    engines: {node: '>=12'}

  is-fullwidth-code-point@5.0.0:
    resolution: {integrity: sha512-OVa3u9kkBbw7b8Xw5F9P+D/T9X+Z4+JruYVNapTjPYZYUznQ5YfWeFkOj606XYYW8yugTfC8Pj0hYqvi4ryAhA==}
    engines: {node: '>=18'}

  is-generator-fn@2.1.0:
    resolution: {integrity: sha512-cTIB4yPYL/Grw0EaSzASzg6bBy9gqCofvWN8okThAYIxKJZC+udlRAmGbM0XLeniEJSs8uEgHPGuHSe1XsOLSQ==}
    engines: {node: '>=6'}

  is-glob@4.0.3:
    resolution: {integrity: sha512-xelSayHH36ZgE7ZWhli7pW34hNbNl8Ojv5KVmkJD4hBdD3th8Tfk9vYasLM+mXWOZhFkgZfxhLSnrwRr4elSSg==}
    engines: {node: '>=0.10.0'}

  is-number@7.0.0:
    resolution: {integrity: sha512-41Cifkg6e8TylSpdtTpeLVMqvSBEVzTttHvERD741+pnZ8ANv0004MRL43QKPDlK9cGvNp6NZWZUBlbGXYxxng==}
    engines: {node: '>=0.12.0'}

  is-path-inside@3.0.3:
    resolution: {integrity: sha512-Fd4gABb+ycGAmKou8eMftCupSir5lRxqf4aD/vd0cD2qc4HL07OjCeuHMr8Ro4CoMaeCKDB0/ECBOVWjTwUvPQ==}
    engines: {node: '>=8'}

  is-stream@2.0.1:
    resolution: {integrity: sha512-hFoiJiTl63nn+kstHGBtewWSKnQLpyb155KHheA1l39uvtO9nWIop1p3udqPcUd/xbF1VLMO4n7OI6p7RbngDg==}
    engines: {node: '>=8'}

  is-stream@3.0.0:
    resolution: {integrity: sha512-LnQR4bZ9IADDRSkvpqMGvt/tEJWclzklNgSw48V5EAaAeDd6qGvN8ei6k5p0tvxSR171VmGyHuTiAOfxAbr8kA==}
    engines: {node: ^12.20.0 || ^14.13.1 || >=16.0.0}

  isexe@2.0.0:
    resolution: {integrity: sha512-RHxMLp9lnKHGHRng9QFhRCMbYAcVpn69smSGcq3f36xjgVVWThj4qqLbTLlq7Ssj8B+fIQ1EuCEGI2lKsyQeIw==}

  istanbul-lib-coverage@3.2.2:
    resolution: {integrity: sha512-O8dpsF+r0WV/8MNRKfnmrtCWhuKjxrq2w+jpzBL5UZKTi2LeVWnWOmWRxFlesJONmc+wLAGvKQZEOanko0LFTg==}
    engines: {node: '>=8'}

  istanbul-lib-instrument@5.2.1:
    resolution: {integrity: sha512-pzqtp31nLv/XFOzXGuvhCb8qhjmTVo5vjVk19XE4CRlSWz0KoeJ3bw9XsA7nOp9YBf4qHjwBxkDzKcME/J29Yg==}
    engines: {node: '>=8'}

  istanbul-lib-instrument@6.0.2:
    resolution: {integrity: sha512-1WUsZ9R1lA0HtBSohTkm39WTPlNKSJ5iFk7UwqXkBLoHQT+hfqPsfsTDVuZdKGaBwn7din9bS7SsnoAr943hvw==}
    engines: {node: '>=10'}

  istanbul-lib-report@3.0.1:
    resolution: {integrity: sha512-GCfE1mtsHGOELCU8e/Z7YWzpmybrx/+dSTfLrvY8qRmaY6zXTKWn6WQIjaAFw069icm6GVMNkgu0NzI4iPZUNw==}
    engines: {node: '>=10'}

  istanbul-lib-source-maps@4.0.1:
    resolution: {integrity: sha512-n3s8EwkdFIJCG3BPKBYvskgXGoy88ARzvegkitk60NxRdwltLOTaH7CUiMRXvwYorl0Q712iEjcWB+fK/MrWVw==}
    engines: {node: '>=10'}

  istanbul-reports@3.1.7:
    resolution: {integrity: sha512-BewmUXImeuRk2YY0PVbxgKAysvhRPUQE0h5QRM++nVWyubKGV0l8qQ5op8+B2DOmwSe63Jivj0BjkPQVf8fP5g==}
    engines: {node: '>=8'}

  jest-changed-files@29.7.0:
    resolution: {integrity: sha512-fEArFiwf1BpQ+4bXSprcDc3/x4HSzL4al2tozwVpDFpsxALjLYdyiIK4e5Vz66GQJIbXJ82+35PtysofptNX2w==}
    engines: {node: ^14.15.0 || ^16.10.0 || >=18.0.0}

  jest-circus@29.7.0:
    resolution: {integrity: sha512-3E1nCMgipcTkCocFwM90XXQab9bS+GMsjdpmPrlelaxwD93Ad8iVEjX/vvHPdLPnFf+L40u+5+iutRdA1N9myw==}
    engines: {node: ^14.15.0 || ^16.10.0 || >=18.0.0}

  jest-cli@29.7.0:
    resolution: {integrity: sha512-OVVobw2IubN/GSYsxETi+gOe7Ka59EFMR/twOU3Jb2GnKKeMGJB5SGUUrEz3SFVmJASUdZUzy83sLNNQ2gZslg==}
    engines: {node: ^14.15.0 || ^16.10.0 || >=18.0.0}
    hasBin: true
    peerDependencies:
      node-notifier: ^8.0.1 || ^9.0.0 || ^10.0.0
    peerDependenciesMeta:
      node-notifier:
        optional: true

  jest-config@29.7.0:
    resolution: {integrity: sha512-uXbpfeQ7R6TZBqI3/TxCU4q4ttk3u0PJeC+E0zbfSoSjq6bJ7buBPxzQPL0ifrkY4DNu4JUdk0ImlBUYi840eQ==}
    engines: {node: ^14.15.0 || ^16.10.0 || >=18.0.0}
    peerDependencies:
      '@types/node': '*'
      ts-node: '>=9.0.0'
    peerDependenciesMeta:
      '@types/node':
        optional: true
      ts-node:
        optional: true

  jest-diff@29.7.0:
    resolution: {integrity: sha512-LMIgiIrhigmPrs03JHpxUh2yISK3vLFPkAodPeo0+BuF7wA2FoQbkEg1u8gBYBThncu7e1oEDUfIXVuTqLRUjw==}
    engines: {node: ^14.15.0 || ^16.10.0 || >=18.0.0}

  jest-docblock@29.7.0:
    resolution: {integrity: sha512-q617Auw3A612guyaFgsbFeYpNP5t2aoUNLwBUbc/0kD1R4t9ixDbyFTHd1nok4epoVFpr7PmeWHrhvuV3XaJ4g==}
    engines: {node: ^14.15.0 || ^16.10.0 || >=18.0.0}

  jest-each@29.7.0:
    resolution: {integrity: sha512-gns+Er14+ZrEoC5fhOfYCY1LOHHr0TI+rQUHZS8Ttw2l7gl+80eHc/gFf2Ktkw0+SIACDTeWvpFcv3B04VembQ==}
    engines: {node: ^14.15.0 || ^16.10.0 || >=18.0.0}

  jest-environment-node@29.7.0:
    resolution: {integrity: sha512-DOSwCRqXirTOyheM+4d5YZOrWcdu0LNZ87ewUoywbcb2XR4wKgqiG8vNeYwhjFMbEkfju7wx2GYH0P2gevGvFw==}
    engines: {node: ^14.15.0 || ^16.10.0 || >=18.0.0}

  jest-get-type@29.6.3:
    resolution: {integrity: sha512-zrteXnqYxfQh7l5FHyL38jL39di8H8rHoecLH3JNxH3BwOrBsNeabdap5e0I23lD4HHI8W5VFBZqG4Eaq5LNcw==}
    engines: {node: ^14.15.0 || ^16.10.0 || >=18.0.0}

  jest-haste-map@29.7.0:
    resolution: {integrity: sha512-fP8u2pyfqx0K1rGn1R9pyE0/KTn+G7PxktWidOBTqFPLYX0b9ksaMFkhK5vrS3DVun09pckLdlx90QthlW7AmA==}
    engines: {node: ^14.15.0 || ^16.10.0 || >=18.0.0}

  jest-leak-detector@29.7.0:
    resolution: {integrity: sha512-kYA8IJcSYtST2BY9I+SMC32nDpBT3J2NvWJx8+JCuCdl/CR1I4EKUJROiP8XtCcxqgTTBGJNdbB1A8XRKbTetw==}
    engines: {node: ^14.15.0 || ^16.10.0 || >=18.0.0}

  jest-matcher-utils@29.7.0:
    resolution: {integrity: sha512-sBkD+Xi9DtcChsI3L3u0+N0opgPYnCRPtGcQYrgXmR+hmt/fYfWAL0xRXYU8eWOdfuLgBe0YCW3AFtnRLagq/g==}
    engines: {node: ^14.15.0 || ^16.10.0 || >=18.0.0}

  jest-message-util@29.7.0:
    resolution: {integrity: sha512-GBEV4GRADeP+qtB2+6u61stea8mGcOT4mCtrYISZwfu9/ISHFJ/5zOMXYbpBE9RsS5+Gb63DW4FgmnKJ79Kf6w==}
    engines: {node: ^14.15.0 || ^16.10.0 || >=18.0.0}

  jest-mock@29.7.0:
    resolution: {integrity: sha512-ITOMZn+UkYS4ZFh83xYAOzWStloNzJFO2s8DWrE4lhtGD+AorgnbkiKERe4wQVBydIGPx059g6riW5Btp6Llnw==}
    engines: {node: ^14.15.0 || ^16.10.0 || >=18.0.0}

  jest-pnp-resolver@1.2.3:
    resolution: {integrity: sha512-+3NpwQEnRoIBtx4fyhblQDPgJI0H1IEIkX7ShLUjPGA7TtUTvI1oiKi3SR4oBR0hQhQR80l4WAe5RrXBwWMA8w==}
    engines: {node: '>=6'}
    peerDependencies:
      jest-resolve: '*'
    peerDependenciesMeta:
      jest-resolve:
        optional: true

  jest-regex-util@29.6.3:
    resolution: {integrity: sha512-KJJBsRCyyLNWCNBOvZyRDnAIfUiRJ8v+hOBQYGn8gDyF3UegwiP4gwRR3/SDa42g1YbVycTidUF3rKjyLFDWbg==}
    engines: {node: ^14.15.0 || ^16.10.0 || >=18.0.0}

  jest-resolve-dependencies@29.7.0:
    resolution: {integrity: sha512-un0zD/6qxJ+S0et7WxeI3H5XSe9lTBBR7bOHCHXkKR6luG5mwDDlIzVQ0V5cZCuoTgEdcdwzTghYkTWfubi+nA==}
    engines: {node: ^14.15.0 || ^16.10.0 || >=18.0.0}

  jest-resolve@29.7.0:
    resolution: {integrity: sha512-IOVhZSrg+UvVAshDSDtHyFCCBUl/Q3AAJv8iZ6ZjnZ74xzvwuzLXid9IIIPgTnY62SJjfuupMKZsZQRsCvxEgA==}
    engines: {node: ^14.15.0 || ^16.10.0 || >=18.0.0}

  jest-runner@29.7.0:
    resolution: {integrity: sha512-fsc4N6cPCAahybGBfTRcq5wFR6fpLznMg47sY5aDpsoejOcVYFb07AHuSnR0liMcPTgBsA3ZJL6kFOjPdoNipQ==}
    engines: {node: ^14.15.0 || ^16.10.0 || >=18.0.0}

  jest-runtime@29.7.0:
    resolution: {integrity: sha512-gUnLjgwdGqW7B4LvOIkbKs9WGbn+QLqRQQ9juC6HndeDiezIwhDP+mhMwHWCEcfQ5RUXa6OPnFF8BJh5xegwwQ==}
    engines: {node: ^14.15.0 || ^16.10.0 || >=18.0.0}

  jest-snapshot@29.7.0:
    resolution: {integrity: sha512-Rm0BMWtxBcioHr1/OX5YCP8Uov4riHvKPknOGs804Zg9JGZgmIBkbtlxJC/7Z4msKYVbIJtfU+tKb8xlYNfdkw==}
    engines: {node: ^14.15.0 || ^16.10.0 || >=18.0.0}

  jest-util@29.7.0:
    resolution: {integrity: sha512-z6EbKajIpqGKU56y5KBUgy1dt1ihhQJgWzUlZHArA/+X2ad7Cb5iF+AK1EWVL/Bo7Rz9uurpqw6SiBCefUbCGA==}
    engines: {node: ^14.15.0 || ^16.10.0 || >=18.0.0}

  jest-validate@29.7.0:
    resolution: {integrity: sha512-ZB7wHqaRGVw/9hST/OuFUReG7M8vKeq0/J2egIGLdvjHCmYqGARhzXmtgi+gVeZ5uXFF219aOc3Ls2yLg27tkw==}
    engines: {node: ^14.15.0 || ^16.10.0 || >=18.0.0}

  jest-watcher@29.7.0:
    resolution: {integrity: sha512-49Fg7WXkU3Vl2h6LbLtMQ/HyB6rXSIX7SqvBLQmssRBGN9I0PNvPmAmCWSOY6SOvrjhI/F7/bGAv9RtnsPA03g==}
    engines: {node: ^14.15.0 || ^16.10.0 || >=18.0.0}

  jest-worker@29.7.0:
    resolution: {integrity: sha512-eIz2msL/EzL9UFTFFx7jBTkeZfku0yUAyZZZmJ93H2TYEiroIx2PQjEXcwYtYl8zXCxb+PAmA2hLIt/6ZEkPHw==}
    engines: {node: ^14.15.0 || ^16.10.0 || >=18.0.0}

  jest@29.7.0:
    resolution: {integrity: sha512-NIy3oAFp9shda19hy4HK0HRTWKtPJmGdnvywu01nOqNC2vZg+Z+fvJDxpMQA88eb2I9EcafcdjYgsDthnYTvGw==}
    engines: {node: ^14.15.0 || ^16.10.0 || >=18.0.0}
    hasBin: true
    peerDependencies:
      node-notifier: ^8.0.1 || ^9.0.0 || ^10.0.0
    peerDependenciesMeta:
      node-notifier:
        optional: true

  js-tokens@4.0.0:
    resolution: {integrity: sha512-RdJUflcE3cUzKiMqQgsCu06FPu9UdIJO0beYbPhHN4k6apgJtifcoCtT9bcxOpYBtpD2kCM6Sbzg4CausW/PKQ==}

  js-yaml@3.14.1:
    resolution: {integrity: sha512-okMH7OXXJ7YrN9Ok3/SXrnu4iX9yOk+25nqX4imS2npuvTYDmo/QEZoqwZkYaIDk3jVvBOTOIEgEhaLOynBS9g==}
    hasBin: true

  js-yaml@4.1.0:
    resolution: {integrity: sha512-wpxZs9NoxZaJESJGIZTyDEaYpl0FKSA+FB9aJiyemKhMwkxQg63h4T1KJgUGHpTqPDNRcmmYLugrRjJlBtWvRA==}
    hasBin: true

  jsesc@2.5.2:
    resolution: {integrity: sha512-OYu7XEzjkCQ3C5Ps3QIZsQfNpqoJyZZA99wd9aWd05NCtC5pWOkShK2mkL6HXQR6/Cy2lbNdPlZBpuQHXE63gA==}
    engines: {node: '>=4'}
    hasBin: true

  json-buffer@3.0.1:
    resolution: {integrity: sha512-4bV5BfR2mqfQTJm+V5tPPdf+ZpuhiIvTuAB5g8kcrXOZpTT/QwwVRWBywX1ozr6lEuPdbHxwaJlm9G6mI2sfSQ==}

  json-parse-even-better-errors@2.3.1:
    resolution: {integrity: sha512-xyFwyhro/JEof6Ghe2iz2NcXoj2sloNsWr/XsERDK/oiPCfaNhl5ONfp+jQdAZRQQ0IJWNzH9zIZF7li91kh2w==}

  json-schema-traverse@0.4.1:
    resolution: {integrity: sha512-xbbCH5dCYU5T8LcEhhuh7HJ88HXuW3qsI3Y0zOZFKfZEHcpWiHU/Jxzk629Brsab/mMiHQti9wMP+845RPe3Vg==}

  json-stable-stringify-without-jsonify@1.0.1:
    resolution: {integrity: sha512-Bdboy+l7tA3OGW6FjyFHWkP5LuByj1Tk33Ljyq0axyzdk9//JSi2u3fP1QSmd1KNwq6VOKYGlAu87CisVir6Pw==}

  json5@2.2.3:
    resolution: {integrity: sha512-XmOWe7eyHYH14cLdVPoyg+GOH3rYX++KpzrylJwSW98t3Nk+U8XOl8FWKOgwtzdb8lXGf6zYwDUzeHMWfxasyg==}
    engines: {node: '>=6'}
    hasBin: true

  keyv@4.5.4:
    resolution: {integrity: sha512-oxVHkHR/EJf2CNXnWxRLW6mg7JyCCUcG0DtEGmL2ctUo1PNTin1PUil+r/+4r5MpVgC/fn1kjsx7mjSujKqIpw==}

  kleur@3.0.3:
    resolution: {integrity: sha512-eTIzlVOSUR+JxdDFepEYcBMtZ9Qqdef+rnzWdRZuMbOywu5tO2w2N7rqjoANZ5k9vywhL6Br1VRjUIgTQx4E8w==}
    engines: {node: '>=6'}

  leven@3.1.0:
    resolution: {integrity: sha512-qsda+H8jTaUaN/x5vzW2rzc+8Rw4TAQ/4KjB46IwK5VH+IlVeeeje/EoZRpiXvIqjFgK84QffqPztGI3VBLG1A==}
    engines: {node: '>=6'}

  levn@0.4.1:
    resolution: {integrity: sha512-+bT2uH4E5LGE7h/n3evcS/sQlJXCpIp6ym8OWJ5eV6+67Dsql/LaaT7qJBAt2rzfoa/5QBGBhxDix1dMt2kQKQ==}
    engines: {node: '>= 0.8.0'}

  lichess-pgn-viewer@2.1.0:
    resolution: {integrity: sha512-mWr/OtdB4D55ZUvZvIvcE3jjhghrAmqgqlOTLLP2U48eMi6wqAbA9sae8mQajg4tDJuN5yNQuvxiJaFXTeiYuw==}

  lilconfig@3.0.0:
    resolution: {integrity: sha512-K2U4W2Ff5ibV7j7ydLr+zLAkIg5JJ4lPn1Ltsdt+Tz/IjQ8buJ55pZAxoP34lqIiwtF9iAvtLv3JGv7CAyAg+g==}
    engines: {node: '>=14'}

  lines-and-columns@1.2.4:
    resolution: {integrity: sha512-7ylylesZQ/PV29jhEDl3Ufjo6ZX7gCqJr5F7PKrqc93v7fzSymt1BpwEU8nAUXs8qzzvqhbjhK5QZg6Mt/HkBg==}

  lint-staged@15.2.2:
    resolution: {integrity: sha512-TiTt93OPh1OZOsb5B7k96A/ATl2AjIZo+vnzFZ6oHK5FuTk63ByDtxGQpHm+kFETjEWqgkF95M8FRXKR/LEBcw==}
    engines: {node: '>=18.12.0'}
    hasBin: true

  listr2@8.0.1:
    resolution: {integrity: sha512-ovJXBXkKGfq+CwmKTjluEqFi3p4h8xvkxGQQAQan22YCgef4KZ1mKGjzfGh6PL6AW5Csw0QiQPNuQyH+6Xk3hA==}
    engines: {node: '>=18.0.0'}

  locate-path@5.0.0:
    resolution: {integrity: sha512-t7hw9pI+WvuwNJXwk5zVHpyhIqzg2qTlklJOf0mVxGSbe3Fp2VieZcduNYjaLDoy6p9uGpQEGWG87WpMKlNq8g==}
    engines: {node: '>=8'}

  locate-path@6.0.0:
    resolution: {integrity: sha512-iPZK6eYjbxRu3uB4/WZ3EsEIMJFMqAoopl3R+zuq0UjcAm/MO6KCweDgPfP3elTztoKP3KtnVHxTn2NHBSDVUw==}
    engines: {node: '>=10'}

  lodash.merge@4.6.2:
    resolution: {integrity: sha512-0KpjqXRVvrYyCsX1swR/XTK0va6VQkQM6MNo7PqW77ByjAhoARA8EfrP1N4+KlKj8YS0ZUCtRT/YUuhyYDujIQ==}

  log-update@6.0.0:
    resolution: {integrity: sha512-niTvB4gqvtof056rRIrTZvjNYE4rCUzO6X/X+kYjd7WFxXeJ0NwEFnRxX6ehkvv3jTwrXnNdtAak5XYZuIyPFw==}
    engines: {node: '>=18'}

  loose-envify@1.4.0:
    resolution: {integrity: sha512-lyuxPGr/Wfhrlem2CL/UcnUc1zcqKAImBDzukY7Y5F/yQiNdko6+fRLevlw1HgMySw7f611UIY408EtxRSoK3Q==}
    hasBin: true

  lru-cache@5.1.1:
    resolution: {integrity: sha512-KpNARQA3Iwv+jTA0utUVVbrh+Jlrr1Fv0e56GGzAFOXN7dk/FviaDW8LHmK52DlcH4WP2n6gI8vN1aesBFgo9w==}

  make-dir@4.0.0:
    resolution: {integrity: sha512-hXdUTZYIVOt1Ex//jAQi+wTZZpUpwBj/0QsOzqegb3rGMMeJiSEu5xLHnYfBrRV4RH2+OCSOO95Is/7x1WJ4bw==}
    engines: {node: '>=10'}

  makeerror@1.0.12:
    resolution: {integrity: sha512-JmqCvUhmt43madlpFzG4BQzG2Z3m6tvQDNKdClZnO3VbIudJYmxsT0FNJMeiB2+JTSlTQTSbU8QdesVmwJcmLg==}

  merge-stream@2.0.0:
    resolution: {integrity: sha512-abv/qOcuPfk3URPfDzmZU1LKmuw8kT+0nIHvKrKgFrwifol/doWcdA4ZqsWQ8ENrFKkd67Mfpo/LovbIUsbt3w==}

  merge2@1.4.1:
    resolution: {integrity: sha512-8q7VEgMJW4J8tcfVPy8g09NcQwZdbwFEqhe/WZkoIzjn/3TGDwtOCYtXGxA3O8tPzpczCCDgv+P2P5y00ZJOOg==}
    engines: {node: '>= 8'}

  micromatch@4.0.5:
    resolution: {integrity: sha512-DMy+ERcEW2q8Z2Po+WNXuw3c5YaUSFjAO5GsJqfEl7UjvtIuFKO6ZrKvcItdy98dwFI2N1tg3zNIdKaQT+aNdA==}
    engines: {node: '>=8.6'}

  micromatch@4.0.6:
    resolution: {integrity: sha512-Y4Ypn3oujJYxJcMacVgcs92wofTHxp9FzfDpQON4msDefoC0lb3ETvQLOdLcbhSwU1bz8HrL/1sygfBIHudrkQ==}
    engines: {node: '>=8.6'}

  mimic-fn@2.1.0:
    resolution: {integrity: sha512-OqbOk5oEQeAZ8WXWydlu9HJjz9WVdEIvamMCcXmuqUYjTknH/sqsWvhQ3vgwKFRR1HpjvNBKQ37nbJgYzGqGcg==}
    engines: {node: '>=6'}

  mimic-fn@4.0.0:
    resolution: {integrity: sha512-vqiC06CuhBTUdZH+RYl8sFrL096vA45Ok5ISO6sE/Mr1jRbGH4Csnhi8f3wKVl7x8mO4Au7Ir9D3Oyv1VYMFJw==}
    engines: {node: '>=12'}

  minimatch@3.1.2:
    resolution: {integrity: sha512-J7p63hRiAjw1NDEww1W7i37+ByIrOWO5XQQAzZ3VOcL0PNybwpfmV/N05zFAzwQ9USyEcX6t3UO+K5aqBQOIHw==}

  minimatch@9.0.4:
    resolution: {integrity: sha512-KqWh+VchfxcMNRAJjj2tnsSJdNbHsVgnkBhTNrW7AjVo6OvLtxw8zfT9oLw1JSohlFzJ8jCoTgaoXvJ+kHt6fw==}
    engines: {node: '>=16 || 14 >=14.17'}

  ms@2.1.2:
    resolution: {integrity: sha512-sGkPx+VjMtmA6MX27oA4FBFELFCZZ4S4XqeGOXCv68tT+jb3vk/RyaKWP0PTKyWtmLSM0b+adUTEvbs1PEaH2w==}

  natural-compare@1.4.0:
    resolution: {integrity: sha512-OWND8ei3VtNC9h7V60qff3SVobHr996CTwgxubgyQYEpg290h9J0buyECNNJexkFm5sOajh5G116RYA1c8ZMSw==}

  node-int64@0.4.0:
    resolution: {integrity: sha512-O5lz91xSOeoXP6DulyHfllpq+Eg00MWitZIbtPfoSEvqIHdl5gfcY6hYzDWnj0qD5tz52PI08u9qUvSVeUBeHw==}

  node-releases@2.0.14:
    resolution: {integrity: sha512-y10wOWt8yZpqXmOgRo77WaHEmhYQYGNA6y421PKsKYWEK8aW+cqAphborZDhqfyKrbZEN92CN1X2KbafY2s7Yw==}

  normalize-path@3.0.0:
    resolution: {integrity: sha512-6eZs5Ls3WtCisHWp9S2GUy8dqkpGi4BVSz3GaqiE6ezub0512ESztXUwUB6C6IKbQkY2Pnb/mD4WYojCRwcwLA==}
    engines: {node: '>=0.10.0'}

  nouislider@15.7.2:
    resolution: {integrity: sha512-Jn1xuJZk0cs7XdzFD2tKucedlvi5/eEAsyewPS70Qqba3a1vcyEey2VZFmp7JiS06QfgkD0kEFk8oMnJrLDWXQ==}

  npm-run-path@4.0.1:
    resolution: {integrity: sha512-S48WzZW777zhNIrn7gxOlISNAqi9ZC/uQFnRdbeIHhZhCA6UqpkOT8T1G7BvfdgP4Er8gF4sUbaS0i7QvIfCWw==}
    engines: {node: '>=8'}

  npm-run-path@5.3.0:
    resolution: {integrity: sha512-ppwTtiJZq0O/ai0z7yfudtBpWIoxM8yE6nHi1X47eFR2EWORqfbu6CnPlNsjeN683eT0qG6H/Pyf9fCcvjnnnQ==}
    engines: {node: ^12.20.0 || ^14.13.1 || >=16.0.0}

  object-assign@4.1.1:
    resolution: {integrity: sha512-rJgTQnkUnH1sFw8yT6VSU3zD3sWmu6sZhIseY8VX+GRu3P6F7Fu+JNDoXfklElbLJSnc3FUQHVe4cU5hj+BcUg==}
    engines: {node: '>=0.10.0'}

  once@1.4.0:
    resolution: {integrity: sha512-lNaJgI+2Q5URQBkccEKHTQOPaXdUxnZZElQTZY0MFUAuaEqe1E+Nyvgdz/aIyNi6Z9MzO5dv1H8n58/GELp3+w==}

  onchange@7.1.0:
    resolution: {integrity: sha512-ZJcqsPiWUAUpvmnJri5TPBooqJOPmC0ttN65juhN15Q8xA+Nbg3BaxBHXQ45EistKKlKElb0edmbPWnKSBkvMg==}
    hasBin: true

  onetime@5.1.2:
    resolution: {integrity: sha512-kbpaSSGJTWdAY5KPVeMOKXSrPtr8C8C7wodJbcsd51jRnmD+GZu8Y0VoU6Dm5Z4vWr0Ig/1NKuWRKf7j5aaYSg==}
    engines: {node: '>=6'}

  onetime@6.0.0:
    resolution: {integrity: sha512-1FlR+gjXK7X+AsAHso35MnyN5KqGwJRi/31ft6x0M194ht7S+rWAvd7PHss9xSKMzE0asv1pyIHaJYq+BbacAQ==}
    engines: {node: '>=12'}

  optionator@0.9.4:
    resolution: {integrity: sha512-6IpQ7mKUxRcZNLIObR0hz7lxsapSSIYNZJwXPGeF0mTVqGKFIXj1DQcMoT22S3ROcLyY/rz0PWaWZ9ayWmad9g==}
    engines: {node: '>= 0.8.0'}

  orderedmap@2.1.1:
    resolution: {integrity: sha512-TvAWxi0nDe1j/rtMcWcIj94+Ffe6n7zhow33h40SKxmsmozs6dz/e+EajymfoFcHd7sxNn8yHM8839uixMOV6g==}

  p-limit@2.3.0:
    resolution: {integrity: sha512-//88mFWSJx8lxCzwdAABTJL2MyWB12+eIY7MDL2SqLmAkeKU9qxRvWuSyTjm3FUmpBEMuFfckAIqEaVGUDxb6w==}
    engines: {node: '>=6'}

  p-limit@3.1.0:
    resolution: {integrity: sha512-TYOanM3wGwNGsZN2cVTYPArw454xnXj5qmWF1bEoAc4+cU/ol7GVh7odevjp1FNHduHc3KZMcFduxU5Xc6uJRQ==}
    engines: {node: '>=10'}

  p-locate@4.1.0:
    resolution: {integrity: sha512-R79ZZ/0wAxKGu3oYMlz8jy/kbhsNrS7SKZ7PxEHBgJ5+F2mtFW2fK2cOtBh1cHYkQsbzFV7I+EoRKe6Yt0oK7A==}
    engines: {node: '>=8'}

  p-locate@5.0.0:
    resolution: {integrity: sha512-LaNjtRWUBY++zB5nE/NwcaoMylSPk+S+ZHNB1TzdbMJMny6dynpAGt7X/tl/QYq3TIeE6nxHppbo2LGymrG5Pw==}
    engines: {node: '>=10'}

  p-try@2.2.0:
    resolution: {integrity: sha512-R4nPAVTAU0B9D35/Gk3uJf/7XYbQcyohSKdvAxIRSNghFl4e71hVoGnBNQz9cWaXxO2I10KTC+3jMdvvoKw6dQ==}
    engines: {node: '>=6'}

  parent-module@1.0.1:
    resolution: {integrity: sha512-GQ2EWRpQV8/o+Aw8YqtfZZPfNRWZYkbidE9k5rpl/hC3vtHHBfGm2Ifi6qWV+coDGkrUKZAxE3Lot5kcsRlh+g==}
    engines: {node: '>=6'}

  parse-json@5.2.0:
    resolution: {integrity: sha512-ayCKvm/phCGxOkYRSCM82iDwct8/EonSEgCSxWxD7ve6jHggsFl4fZVQBPRNgQoKiuV/odhFrGzQXZwbifC8Rg==}
    engines: {node: '>=8'}

  path-exists@4.0.0:
    resolution: {integrity: sha512-ak9Qy5Q7jYb2Wwcey5Fpvg2KoAc/ZIhLSLOSBmRmygPsGwkVVt0fZa0qrtMz+m6tJTAHfZQ8FnmB4MG4LWy7/w==}
    engines: {node: '>=8'}

  path-is-absolute@1.0.1:
    resolution: {integrity: sha512-AVbw3UJ2e9bq64vSaS9Am0fje1Pa8pbGqTTsmXfaIiMpnr5DlDhfJOuLj9Sf95ZPVDAUerDfEk88MPmPe7UCQg==}
    engines: {node: '>=0.10.0'}

  path-key@3.1.1:
    resolution: {integrity: sha512-ojmeN0qd+y0jszEtoY48r0Peq5dwMEkIlCOu6Q5f41lfkswXuKtYrhgoTpLnyIcHm24Uhqx+5Tqm2InSwLhE6Q==}
    engines: {node: '>=8'}

  path-key@4.0.0:
    resolution: {integrity: sha512-haREypq7xkM7ErfgIyA0z+Bj4AGKlMSdlQE2jvJo6huWD1EdkKYV+G/T4nq0YEF2vgTT8kqMFKo1uHn950r4SQ==}
    engines: {node: '>=12'}

  path-parse@1.0.7:
    resolution: {integrity: sha512-LDJzPVEEEPR+y48z93A0Ed0yXb8pAByGWo/k5YYdYgpY2/2EsOsksJrq7lOHxryrVOn1ejG6oAp8ahvOIQD8sw==}

  path-type@4.0.0:
    resolution: {integrity: sha512-gDKb8aZMDeD/tZWs9P6+q0J9Mwkdl6xMV8TjnGP3qJVJ06bdMgkbBlLU8IdfOsIsFz2BW1rNVT3XuNEl8zPAvw==}
    engines: {node: '>=8'}

  peerjs-js-binarypack@2.1.0:
    resolution: {integrity: sha512-YIwCC+pTzp3Bi8jPI9UFKO0t0SLo6xALnHkiNt/iUFmUUZG0fEEmEyFKvjsDKweiFitzHRyhuh6NvyJZ4nNxMg==}
    engines: {node: '>= 14.0.0'}

  peerjs@1.5.4:
    resolution: {integrity: sha512-yFsoLMnurJKlQbx6kVSBpOp+AlNldY1JQS2BrSsHLKCZnq6t7saHleuHM5svuLNbQkUJXHLF3sKOJB1K0xulOw==}
    engines: {node: '>= 14'}

  picocolors@1.0.1:
    resolution: {integrity: sha512-anP1Z8qwhkbmu7MFP5iTt+wQKXgwzf7zTyGlcdzabySa9vd0Xt392U0rVmz9poOaBj0uHJKyyo9/upk0HrEQew==}

  picomatch@2.3.1:
    resolution: {integrity: sha512-JU3teHTNjmE2VCGFzuY8EXzCDVwEqB2a8fsIvwaStHhAWJEeVd1o1QD80CU6+ZdEXXSLbSsuLwJjkCBWqRQUVA==}
    engines: {node: '>=8.6'}

  picomatch@4.0.2:
    resolution: {integrity: sha512-M7BAV6Rlcy5u+m6oPhAPFgJTzAioX/6B0DxyvDlo9l8+T3nLKbrczg2WLUyzd45L8RqfUMyGPzekbMvX2Ldkwg==}
    engines: {node: '>=12'}

  pidtree@0.6.0:
    resolution: {integrity: sha512-eG2dWTVw5bzqGRztnHExczNxt5VGsE6OwTeCG3fdUf9KBsZzO3R5OIIIzWR+iZA0NtZ+RDVdaoE2dK1cn6jH4g==}
    engines: {node: '>=0.10'}
    hasBin: true

  pirates@4.0.6:
    resolution: {integrity: sha512-saLsH7WeYYPiD25LDuLRRY/i+6HaPYr6G1OUlN39otzkSTxKnubR9RTxS3/Kk50s1g2JTgFwWQDQyplC5/SHZg==}
    engines: {node: '>= 6'}

  pkg-dir@4.2.0:
    resolution: {integrity: sha512-HRDzbaKjC+AOWVXxAU/x54COGeIv9eb+6CkDSQoNTt4XyWoIJvuPsXizxu/Fr23EiekbtZwmh1IcIG/l/a10GQ==}
    engines: {node: '>=8'}

  pngjs@5.0.0:
    resolution: {integrity: sha512-40QW5YalBNfQo5yRYmiw7Yz6TKKVr3h6970B2YE+3fQpsWcrbj1PzJgxeJ19DRQjhMbKPIuMY8rFaXc8moolVw==}
    engines: {node: '>=10.13.0'}

  prelude-ls@1.2.1:
    resolution: {integrity: sha512-vkcDPrRZo1QZLbn5RLGPpg/WmIQ65qoWWhcGKf/b5eplkkarX0m9z8ppCat4mlOqUsWpyNuYgO3VRyrYHSzX5g==}
    engines: {node: '>= 0.8.0'}

  prettier@3.0.2:
    resolution: {integrity: sha512-o2YR9qtniXvwEZlOKbveKfDQVyqxbEIWn48Z8m3ZJjBjcCmUy3xZGIv+7AkaeuaTr6yPXJjwv07ZWlsWbEy1rQ==}
    engines: {node: '>=14'}
    hasBin: true

  pretty-format@29.7.0:
    resolution: {integrity: sha512-Pdlw/oPxN+aXdmM9R00JVC9WVFoCLTKJvDVLgmJ+qAffBMxsV85l/Lu7sNx4zSzPyoL2euImuEwHhOXdEgNFZQ==}
    engines: {node: ^14.15.0 || ^16.10.0 || >=18.0.0}

  prompts@2.4.2:
    resolution: {integrity: sha512-NxNv/kLguCA7p3jE8oL2aEBsrJWgAakBpgmgK6lpPWV+WuOmY6r2/zbAVnP+T8bQlA0nzHXSJSJW0Hq7ylaD2Q==}
    engines: {node: '>= 6'}

  prop-types@15.8.1:
    resolution: {integrity: sha512-oj87CgZICdulUohogVAR7AjlC0327U4el4L6eAvOqCeudMDVU0NThNaV+b9Df4dXgSP1gXMTnPdhfe/2qDH5cg==}

  prosemirror-commands@1.5.2:
    resolution: {integrity: sha512-hgLcPaakxH8tu6YvVAaILV2tXYsW3rAdDR8WNkeKGcgeMVQg3/TMhPdVoh7iAmfgVjZGtcOSjKiQaoeKjzd2mQ==}

  prosemirror-history@1.4.0:
    resolution: {integrity: sha512-UUiGzDVcqo1lovOPdi9YxxUps3oBFWAIYkXLu3Ot+JPv1qzVogRbcizxK3LhHmtaUxclohgiOVesRw5QSlMnbQ==}

  prosemirror-inputrules@1.4.0:
    resolution: {integrity: sha512-6ygpPRuTJ2lcOXs9JkefieMst63wVJBgHZGl5QOytN7oSZs3Co/BYbc3Yx9zm9H37Bxw8kVzCnDsihsVsL4yEg==}

  prosemirror-keymap@1.2.2:
    resolution: {integrity: sha512-EAlXoksqC6Vbocqc0GtzCruZEzYgrn+iiGnNjsJsH4mrnIGex4qbLdWWNza3AW5W36ZRrlBID0eM6bdKH4OStQ==}

  prosemirror-model@1.21.0:
    resolution: {integrity: sha512-zLpS1mVCZLA7VTp82P+BfMiYVPcX1/z0Mf3gsjKZtzMWubwn2pN7CceMV0DycjlgE5JeXPR7UF4hJPbBV98oWA==}

  prosemirror-state@1.4.3:
    resolution: {integrity: sha512-goFKORVbvPuAQaXhpbemJFRKJ2aixr+AZMGiquiqKxaucC6hlpHNZHWgz5R7dS4roHiwq9vDctE//CZ++o0W1Q==}

  prosemirror-transform@1.9.0:
    resolution: {integrity: sha512-5UXkr1LIRx3jmpXXNKDhv8OyAOeLTGuXNwdVfg8x27uASna/wQkr9p6fD3eupGOi4PLJfbezxTyi/7fSJypXHg==}

  prosemirror-view@1.33.6:
    resolution: {integrity: sha512-zRLUNgLIQfd8IfGprsXxWTjdA8xEAFJe8cDNrOptj6Mop9sj+BMeVbJvceyAYCm5G2dOdT2prctH7K9dfnpIMw==}

  punycode@2.3.1:
    resolution: {integrity: sha512-vYt7UD1U9Wg6138shLtLOvdAu+8DsC/ilFtEVHcH+wydcSpNE20AfSOduf6MkRFahL5FY7X1oU7nKVZFtfq8Fg==}
    engines: {node: '>=6'}

  pure-rand@6.1.0:
    resolution: {integrity: sha512-bVWawvoZoBYpp6yIoQtQXHZjmz35RSVHnUOTefl8Vcjr8snTPY1wnpSPMWekcFwbxI6gtmT7rSYPFvz71ldiOA==}

  qrcode@1.5.3:
    resolution: {integrity: sha512-puyri6ApkEHYiVl4CFzo1tDkAZ+ATcnbJrJ6RiBM1Fhctdn/ix9MTE3hRph33omisEbC/2fcfemsseiKgBPKZg==}
    engines: {node: '>=10.13.0'}
    hasBin: true

  queue-microtask@1.2.3:
    resolution: {integrity: sha512-NuaNSa6flKT5JaSYQzJok04JzTL1CA6aGhv5rfLW3PgqA+M2ChpZQnAC8h8i4ZFkBS8X5RqkDBHA7r4hej3K9A==}

  react-is@16.13.1:
    resolution: {integrity: sha512-24e6ynE2H+OKt4kqsOvNd8kBpV65zoxbA4BVsEOB3ARVWQki/DHzaUoC5KuON/BiccDaCCTZBuOcfZs70kR8bQ==}

  react-is@18.3.1:
    resolution: {integrity: sha512-/LLMVyas0ljjAtoYiPqYiL8VWXzUUdThrmU5+n20DZv+a+ClRoevUzw5JxU+Ieh5/c87ytoTBV9G1FiKfNJdmg==}

  readdirp@3.6.0:
    resolution: {integrity: sha512-hOS089on8RduqdbhvQ5Z37A0ESjsqz6qnRcffsMU3495FuTdqSm+7bhJ29JvIOsBDEEnan5DPu9t3To9VRlMzA==}
    engines: {node: '>=8.10.0'}

  require-directory@2.1.1:
    resolution: {integrity: sha512-fGxEI7+wsG9xrvdjsrlmL22OMTTiHRwAMroiEeMgq8gzoLC/PQr7RsRDSTLUg/bZAZtF+TVIkHc6/4RIKrui+Q==}
    engines: {node: '>=0.10.0'}

  require-main-filename@2.0.0:
    resolution: {integrity: sha512-NKN5kMDylKuldxYLSUfrbo5Tuzh4hd+2E8NPPX02mZtn1VuREQToYe/ZdlJy+J3uCpfaiGF05e7B8W0iXbQHmg==}

  resolve-cwd@3.0.0:
    resolution: {integrity: sha512-OrZaX2Mb+rJCpH/6CpSqt9xFVpN++x01XnN2ie9g6P5/3xelLAkXWVADpdz1IHD/KFfEXyE6V0U01OQ3UO2rEg==}
    engines: {node: '>=8'}

  resolve-from@4.0.0:
    resolution: {integrity: sha512-pb/MYmXstAkysRFx8piNI1tGFNQIFA3vkE3Gq4EuA1dF6gHp/+vgZqsCGJapvy8N3Q+4o7FwvquPJcnZ7RYy4g==}
    engines: {node: '>=4'}

  resolve-from@5.0.0:
    resolution: {integrity: sha512-qYg9KP24dD5qka9J47d0aVky0N+b4fTU89LN9iDnjB5waksiC49rvMB0PrUJQGoTmH50XPiqOvAjDfaijGxYZw==}
    engines: {node: '>=8'}

  resolve.exports@2.0.2:
    resolution: {integrity: sha512-X2UW6Nw3n/aMgDVy+0rSqgHlv39WZAlZrXCdnbyEiKm17DSqHX4MmQMaST3FbeWR5FTuRcUwYAziZajji0Y7mg==}
    engines: {node: '>=10'}

  resolve@1.22.8:
    resolution: {integrity: sha512-oKWePCxqpd6FlLvGV1VU0x7bkPmmCNolxzjMf4NczoDnQcIWrAF+cPtZn5i6n+RfD2d9i0tzpKnG6Yk168yIyw==}
    hasBin: true

  restore-cursor@4.0.0:
    resolution: {integrity: sha512-I9fPXU9geO9bHOt9pHHOhOkYerIMsmVaWB0rA2AI9ERh/+x/i7MV5HKBNrg+ljO5eoPVgCcnFuRjJ9uH6I/3eg==}
    engines: {node: ^12.20.0 || ^14.13.1 || >=16.0.0}

  reusify@1.0.4:
    resolution: {integrity: sha512-U9nH88a3fc/ekCF1l0/UP1IosiuIjyTh7hBvXVMHYgVcfGvt897Xguj2UOLDeI5BG2m7/uwyaLVT6fbtCwTyzw==}
    engines: {iojs: '>=1.0.0', node: '>=0.10.0'}

  rfdc@1.3.1:
    resolution: {integrity: sha512-r5a3l5HzYlIC68TpmYKlxWjmOP6wiPJ1vWv2HeLhNsRZMrCkxeqxiHlQ21oXmQ4F3SiryXBHhAD7JZqvOJjFmg==}

  rimraf@3.0.2:
    resolution: {integrity: sha512-JZkJMZkAGFFPP2YqXZXPbMlMBgsxzE8ILs4lMIX/2o0L9UBw9O/Y3o6wFw/i9YLapcUJWwqbi3kdxIPdC62TIA==}
    hasBin: true

  rope-sequence@1.3.4:
    resolution: {integrity: sha512-UT5EDe2cu2E/6O4igUr5PSFs23nvvukicWHx6GnOPlHAiiYbzNuCRQCuiUdHJQcqKalLKlrYJnjY0ySGsXNQXQ==}

  run-parallel@1.2.0:
    resolution: {integrity: sha512-5l4VyZR86LZ/lDxZTR6jqL8AFE2S0IFLMP26AbjsLVADxHdhB/c0GUsH+y39UfCi3dzz8OlQuPmnaJOMoDHQBA==}

  sax@1.3.0:
    resolution: {integrity: sha512-0s+oAmw9zLl1V1cS9BtZN7JAd0cW5e0QH4W3LWEK6a4LaLEA2OTpGYWDY+6XasBLtz6wkm3u1xRw95mRuJ59WA==}

  sdp@3.2.0:
    resolution: {integrity: sha512-d7wDPgDV3DDiqulJjKiV2865wKsJ34YI+NDREbm+FySq6WuKOikwyNQcm+doLAZ1O6ltdO0SeKle2xMpN3Brgw==}

  semver@6.3.1:
    resolution: {integrity: sha512-BR7VvDCVHO+q2xBEWskxS6DJE1qRnb7DxzUrogb71CWoSficBxYsiAGd+Kl0mmq/MprG9yArRkyrQxTO6XjMzA==}
    hasBin: true

  semver@7.6.2:
    resolution: {integrity: sha512-FNAIBWCx9qcRhoHcgcJ0gvU7SN1lYU2ZXuSfl04bSC5OpvDHFyJCjdNHomPXxjQlCBU67YW64PzY7/VIEH7F2w==}
    engines: {node: '>=10'}
    hasBin: true

  set-blocking@2.0.0:
    resolution: {integrity: sha512-KiKBS8AnWGEyLzofFfmvKwpdPzqiy16LvQfK3yv/fVH7Bj13/wl3JSR1J+rfgRE9q7xUJK4qvgS8raSOeLUehw==}

  shebang-command@2.0.0:
    resolution: {integrity: sha512-kHxr2zZpYtdmrN1qDjrrX/Z1rR1kG8Dx+gkpK1G4eXmvXswmcE1hTWBWYUzlraYw1/yZp6YuDY77YtvbN0dmDA==}
    engines: {node: '>=8'}

  shebang-regex@3.0.0:
    resolution: {integrity: sha512-7++dFhtcx3353uBaq8DDR4NuxBetBzC7ZQOhmTQInHEd6bSrXdiEyzCvG07Z44UYdLShWUyXt5M/yhz8ekcb1A==}
    engines: {node: '>=8'}

  shepherd.js@11.2.0:
    resolution: {integrity: sha512-2hbz3N7GuuTjI7y3sfnoqKnH0cNhExx67IJtCTGQI2KhBEyvegsDYW5qjj5BlvvVtQjmL/O/J1GQEciwfoZWpw==}
    engines: {node: 16.* || >= 18}

  signal-exit@3.0.7:
    resolution: {integrity: sha512-wnD2ZE+l+SPC/uoS0vXeE9L1+0wuaMqKlfz9AMUo38JsyLSBWSFcHR1Rri62LZc12vLr1gb3jl7iwQhgwpAbGQ==}

  signal-exit@4.1.0:
    resolution: {integrity: sha512-bzyZ1e88w9O1iNJbKnOlvYTrWPDl46O1bG0D3XInv+9tkPrxrN8jUUTiFlDkkmKWgn1M6CfIA13SuGqOa9Korw==}
    engines: {node: '>=14'}

  sisteransi@1.0.5:
    resolution: {integrity: sha512-bLGGlR1QxBcynn2d5YmDX4MGjlZvy2MRBDRNHLJ8VI6l6+9FUiyTFNJ0IveOSP0bcXgVDPRcfGqA0pjaqUpfVg==}

  slash@3.0.0:
    resolution: {integrity: sha512-g9Q1haeby36OSStwb4ntCGGGaKsaVSjQ68fBxoQcutl5fS1vuY18H3wSt3jFyFtrkx+Kz0V1G85A4MyAdDMi2Q==}
    engines: {node: '>=8'}

  slice-ansi@5.0.0:
    resolution: {integrity: sha512-FC+lgizVPfie0kkhqUScwRu1O/lF6NOgJmlCgK+/LYxDCTk8sGelYaHDhFcDN+Sn3Cv+3VSa4Byeo+IMCzpMgQ==}
    engines: {node: '>=12'}

  slice-ansi@7.1.0:
    resolution: {integrity: sha512-bSiSngZ/jWeX93BqeIAbImyTbEihizcwNjFoRUIY/T1wWQsfsm2Vw1agPKylXvQTU7iASGdHhyqRlqQzfz+Htg==}
    engines: {node: '>=18'}

  snabbdom@3.5.1:
    resolution: {integrity: sha512-wHMNIOjkm/YNE5EM3RCbr/+DVgPg6AqQAX1eOxO46zYNvCXjKP5Y865tqQj3EXnaMBjkxmQA5jFuDpDK/dbfiA==}
    engines: {node: '>=8.3.0'}

  sortablejs@1.15.2:
    resolution: {integrity: sha512-FJF5jgdfvoKn1MAKSdGs33bIqLi3LmsgVTliuX6iITj834F+JRQZN90Z93yql8h0K2t0RwDPBmxwlbZfDcxNZA==}

  source-map-support@0.5.13:
    resolution: {integrity: sha512-SHSKFHadjVA5oR4PPqhtAVdcBWwRYVd6g6cAXnIbRiIwc2EhPrTuKUBdSLvlEKyIP3GCf89fltvcZiP9MMFA1w==}

  source-map@0.6.1:
    resolution: {integrity: sha512-UjgapumWlbMhkBgzT7Ykc5YXUT46F0iKu8SGXq0bcwP5dz/h0Plj6enJqjz1Zbq2l5WaqYnrVbwWOWMyF3F47g==}
    engines: {node: '>=0.10.0'}

  sprintf-js@1.0.3:
    resolution: {integrity: sha512-D9cPgkvLlV3t3IzL0D0YLvGA9Ahk4PcvVwUbN0dSGr1aP0Nrt4AEnTUbuGvquEC0mA64Gqt1fzirlRs5ibXx8g==}

  stack-utils@2.0.6:
    resolution: {integrity: sha512-XlkWvfIm6RmsWtNJx+uqtKLS8eqFbxUg0ZzLXqY0caEy9l7hruX8IpiDnjsLavoBgqCCR71TqWO8MaXYheJ3RQ==}
    engines: {node: '>=10'}

  stockfish-mv.wasm@0.6.1:
    resolution: {integrity: sha512-6QE1LeWbv9NNMABHCjDGyjgob+1CfMpIszxUKCUcCH0znreWPXz48G09rhKTUpRzC8YsOTHPQL/s74gDcqXJGw==}

  stockfish-nnue.wasm@1.0.0-1946a675.smolnet:
    resolution: {integrity: sha512-ofHHGb60dsMuz1SFurbkUBStMz6zmSLEculHUYdryX3782dys785hWgY9HJVgxMZQW+uhAARFcwPtPlyeW/nZg==}

  stockfish.js@10.0.2:
    resolution: {integrity: sha512-treB3AYcdvRJ9SDPOyL0R2NcEAtQgG432nStfRzR4wzVELGQ6iVoeBHwvirHTfocNOTims7XNkK3SADaocsJmQ==}

  stockfish.wasm@0.10.0:
    resolution: {integrity: sha512-OTvOlz0ijCSmIb/YvOZ1Dn6vwZVS4Ge3N+RcV0d2b6LXUtCJ9UwmBHypRW3DZ+VXf8WNm7E3P+6jMTVvb3QaBg==}

  string-argv@0.3.2:
    resolution: {integrity: sha512-aqD2Q0144Z+/RqG52NeHEkZauTAUWJO8c6yTftGJKO3Tja5tUgIfmIl6kExvhtxSDP7fXB6DvzkfMpCd/F3G+Q==}
    engines: {node: '>=0.6.19'}

  string-length@4.0.2:
    resolution: {integrity: sha512-+l6rNN5fYHNhZZy41RXsYptCjA2Igmq4EG7kZAYFQI1E1VTXarr6ZPXBg6eq7Y6eK4FEhY6AJlyuFIb/v/S0VQ==}
    engines: {node: '>=10'}

  string-width@4.2.3:
    resolution: {integrity: sha512-wKyQRQpjJ0sIp62ErSZdGsjMJWsap5oRNihHhu6G7JVO/9jIB6UyevL+tXuOqrng8j/cxKTWyWUwvSTriiZz/g==}
    engines: {node: '>=8'}

  string-width@7.1.0:
    resolution: {integrity: sha512-SEIJCWiX7Kg4c129n48aDRwLbFb2LJmXXFrWBG4NGaRtMQ3myKPKbwrD1BKqQn74oCoNMBVrfDEr5M9YxCsrkw==}
    engines: {node: '>=18'}

  strip-ansi@6.0.1:
    resolution: {integrity: sha512-Y38VPSHcqkFrCpFnQ9vuSXmquuv5oXOKpGeT6aGrr3o3Gc9AlVa6JBfUSOCnbxGGZF+/0ooI7KrPuUSztUdU5A==}
    engines: {node: '>=8'}

  strip-ansi@7.1.0:
    resolution: {integrity: sha512-iq6eVVI64nQQTRYq2KtEg2d2uU7LElhTJwsH4YzIHZshxlgZms/wIc4VoDQTlG/IvVIrBKG06CrZnp0qv7hkcQ==}
    engines: {node: '>=12'}

  strip-bom@4.0.0:
    resolution: {integrity: sha512-3xurFv5tEgii33Zi8Jtp55wEIILR9eh34FAW00PZf+JnSsTmV/ioewSgQl97JHvgjoRGwPShsWm+IdrxB35d0w==}
    engines: {node: '>=8'}

  strip-final-newline@2.0.0:
    resolution: {integrity: sha512-BrpvfNAE3dcvq7ll3xVumzjKjZQ5tI1sEUIKr3Uoks0XUl45St3FlatVqef9prk4jRDzhW6WZg+3bk93y6pLjA==}
    engines: {node: '>=6'}

  strip-final-newline@3.0.0:
    resolution: {integrity: sha512-dOESqjYr96iWYylGObzd39EuNTa5VJxyvVAEm5Jnh7KGo75V43Hk1odPQkNDyXNmUR6k+gEiDVXnjB8HJ3crXw==}
    engines: {node: '>=12'}

  strip-json-comments@3.1.1:
    resolution: {integrity: sha512-6fPc+R4ihwqP6N/aIv2f1gMH8lOVtWQHoqC4yK6oSDVVocumAsfCqjkXnqiYMhmMwS/mEHLp7Vehlt3ql6lEig==}
    engines: {node: '>=8'}

  supports-color@5.5.0:
    resolution: {integrity: sha512-QjVjwdXIt408MIiAqCX4oUKsgU2EqAGzs2Ppkm4aQYbjm+ZEWEcW4SfFNTr4uMNZma0ey4f5lgLrkB0aX0QMow==}
    engines: {node: '>=4'}

  supports-color@7.2.0:
    resolution: {integrity: sha512-qpCAvRl9stuOHveKsn7HncJRvv501qIacKzQlO/+Lwxc9+0q2wLyv4Dfvt80/DPn2pqOBsJdDiogXGR9+OvwRw==}
    engines: {node: '>=8'}

  supports-color@8.1.1:
    resolution: {integrity: sha512-MpUEN2OodtUzxvKQl72cUF7RQ5EiHsGvSsVG0ia9c5RbWGL2CI4C7EpPS8UTBIplnlzZiNuV56w+FuNxy3ty2Q==}
    engines: {node: '>=10'}

  supports-preserve-symlinks-flag@1.0.0:
    resolution: {integrity: sha512-ot0WnXS9fgdkgIcePe6RHNk1WA8+muPa6cSjeR3V8K27q9BB1rTE3R1p7Hv0z1ZyAc8s6Vvv8DIyWf681MAt0w==}
    engines: {node: '>= 0.4'}

  svg.draggable.js@2.2.2:
    resolution: {integrity: sha512-JzNHBc2fLQMzYCZ90KZHN2ohXL0BQJGQimK1kGk6AvSeibuKcIdDX9Kr0dT9+UJ5O8nYA0RB839Lhvk4CY4MZw==}
    engines: {node: '>= 0.8.0'}

  svg.easing.js@2.0.0:
    resolution: {integrity: sha512-//ctPdJMGy22YoYGV+3HEfHbm6/69LJUTAqI2/5qBvaNHZ9uUFVC82B0Pl299HzgH13rKrBgi4+XyXXyVWWthA==}
    engines: {node: '>= 0.8.0'}

  svg.filter.js@2.0.2:
    resolution: {integrity: sha512-xkGBwU+dKBzqg5PtilaTb0EYPqPfJ9Q6saVldX+5vCRy31P6TlRCP3U9NxH3HEufkKkpNgdTLBJnmhDHeTqAkw==}
    engines: {node: '>= 0.8.0'}

  svg.js@2.7.1:
    resolution: {integrity: sha512-ycbxpizEQktk3FYvn/8BH+6/EuWXg7ZpQREJvgacqn46gIddG24tNNe4Son6omdXCnSOaApnpZw6MPCBA1dODA==}

  svg.pathmorphing.js@0.1.3:
    resolution: {integrity: sha512-49HWI9X4XQR/JG1qXkSDV8xViuTLIWm/B/7YuQELV5KMOPtXjiwH4XPJvr/ghEDibmLQ9Oc22dpWpG0vUDDNww==}
    engines: {node: '>= 0.8.0'}

  svg.resize.js@1.4.3:
    resolution: {integrity: sha512-9k5sXJuPKp+mVzXNvxz7U0uC9oVMQrrf7cFsETznzUDDm0x8+77dtZkWdMfRlmbkEEYvUn9btKuZ3n41oNA+uw==}
    engines: {node: '>= 0.8.0'}

  svg.select.js@2.1.2:
    resolution: {integrity: sha512-tH6ABEyJsAOVAhwcCjF8mw4crjXSI1aa7j2VQR8ZuJ37H2MBUbyeqYr5nEO7sSN3cy9AR9DUwNg0t/962HlDbQ==}
    engines: {node: '>= 0.8.0'}

  svg.select.js@3.0.1:
    resolution: {integrity: sha512-h5IS/hKkuVCbKSieR9uQCj9w+zLHoPh+ce19bBYyqF53g6mnPB8sAtIbe1s9dh2S2fCmYX2xel1Ln3PJBbK4kw==}
    engines: {node: '>= 0.8.0'}

  tablesort@5.3.0:
    resolution: {integrity: sha512-WkfcZBHsp47gVH9CBHG0ZXopriG01IA87arGrchvIe868d4RiXVvoYPS1zMq9IdW05kBs5iGsqxTABqLyWonbg==}

  test-exclude@6.0.0:
    resolution: {integrity: sha512-cAGWPIyOHU6zlmg88jwm7VRyXnMN7iV68OGAbYDk/Mh/xC/pzVPlQtY6ngoIH/5/tciuhGfvESU8GrHrcxD56w==}
    engines: {node: '>=8'}

  text-table@0.2.0:
    resolution: {integrity: sha512-N+8UisAXDGk8PFXP4HAzVR9nbfmVJ3zYLAWiTIoqC5v5isinhr+r5uaO8+7r3BMfuNIufIsA7RdpVgacC2cSpw==}

  textarea-caret@3.1.0:
    resolution: {integrity: sha512-cXAvzO9pP5CGa6NKx0WYHl+8CHKZs8byMkt3PCJBCmq2a34YA9pO1NrQET5pzeqnBjBdToF5No4rrmkDUgQC2Q==}

  tmpl@1.0.5:
    resolution: {integrity: sha512-3f0uOEAQwIqGuWW2MVzYg8fV/QNnc/IpuJNG837rLuczAaLVHslWHZQj4IGiEl5Hs3kkbhwL9Ab7Hrsmuj+Smw==}

  to-fast-properties@2.0.0:
    resolution: {integrity: sha512-/OaKK0xYrs3DmxRYqL/yDc+FxFUVYhDlXMhRmv3z915w2HF1tnN1omB354j8VUGO/hbRzyD6Y3sA7v7GS/ceog==}
    engines: {node: '>=4'}

  to-regex-range@5.0.1:
    resolution: {integrity: sha512-65P7iz6X5yEr1cwcgvQxbbIw7Uk3gOy5dIdtZ4rDveLqhrdJP+Li/Hx6tyK0NEb+2GCyneCMJiGqrADCSNk8sQ==}
    engines: {node: '>=8.0'}

  tree-kill@1.2.2:
    resolution: {integrity: sha512-L0Orpi8qGpRG//Nd+H90vFB+3iHnue1zSSGmNOOCh1GLJ7rUKVwV2HvijphGQS2UmhUZewS9VgvxYIdgr+fG1A==}
    hasBin: true

  ts-api-utils@1.3.0:
    resolution: {integrity: sha512-UQMIo7pb8WRomKR1/+MFVLTroIvDVtMX3K6OUir8ynLyzB8Jeriont2bTAtmNPa1ekAgN7YPDyf6V+ygrdU+eQ==}
    engines: {node: '>=16'}
    peerDependencies:
      typescript: '>=4.2.0'

  type-check@0.4.0:
    resolution: {integrity: sha512-XleUoc9uwGXqjWwXaUTZAmzMcFZ5858QA2vvx1Ur5xIcixXIP+8LnFDgRplU30us6teqdlskFfu+ae4K79Ooew==}
    engines: {node: '>= 0.8.0'}

  type-detect@4.0.8:
    resolution: {integrity: sha512-0fr/mIH1dlO+x7TlcMy+bIDqKPsw/70tVyeHW787goQjhmqaZe10uwLujubK9q9Lg6Fiho1KUKDYz0Z7k7g5/g==}
    engines: {node: '>=4'}

  type-fest@0.20.2:
    resolution: {integrity: sha512-Ne+eE4r0/iWnpAxD852z3A+N0Bt5RN//NjJwRd2VFHEmrywxf5vsZlh4R6lixl6B+wz/8d+maTSAkN1FIkI3LQ==}
    engines: {node: '>=10'}

  type-fest@0.21.3:
    resolution: {integrity: sha512-t0rzBq87m3fVcduHDUFhKmyyX+9eo6WQjZvf51Ea/M0Q7+T374Jp1aUiyUl0GKxp8M/OETVHSDvmkyPgvX+X2w==}
    engines: {node: '>=10'}

  types-serviceworker@0.0.1:
    resolution: {integrity: sha512-EKO/SZ3AsHEZsqv+bsdlTCz5k955riOksnYGlG6JhVwNTVsPWj/TScTbiNVZ5+mmX8TcEXF0C8aSxUw0jTDpIw==}

  typescript@5.4.5:
    resolution: {integrity: sha512-vcI4UpRgg81oIRUFwR0WSIHKt11nJ7SAVlYNIu+QpqeyXP+gpQJy/Z4+F0aGxSE4MqwjyXvW/TzgkLAx2AGHwQ==}
    engines: {node: '>=14.17'}
    hasBin: true

  undate@0.3.0:
    resolution: {integrity: sha512-ssH8QTNBY6B+2fRr3stSQ+9m2NT8qTaun3ExTx5ibzYQvP7yX4+BnX0McNxFCvh6S5ia/DYu6bsCKQx/U4nb/Q==}

  undici-types@5.26.5:
    resolution: {integrity: sha512-JlCMO+ehdEIKqlFxk6IfVoAUVmgz7cU7zD/h9XZ0qzeosSHmUJVOzSQvvYSYWXkFXC+IfLKSIffhv0sVZup6pA==}

  update-browserslist-db@1.0.16:
    resolution: {integrity: sha512-KVbTxlBYlckhF5wgfyZXTWnMn7MMZjMu9XG8bPlliUOP9ThaF4QnhP8qrjrH7DRzHfSk0oQv1wToW+iA5GajEQ==}
    hasBin: true
    peerDependencies:
      browserslist: '>= 4.21.0'

  uri-js@4.4.1:
    resolution: {integrity: sha512-7rKUyy33Q1yc98pQ1DAmLtwX109F7TIfWlW1Ydo8Wl1ii1SeHieeh0HHfPeL2fMXK6z0s8ecKs9frCuLJvndBg==}

  uuid@9.0.0:
    resolution: {integrity: sha512-MXcSTerfPa4uqyzStbRoTgt5XIe3x5+42+q1sDuy3R5MDk66URdLMOZe5aPX/SQd+kuYAh0FdP/pO28IkQyTeg==}
    hasBin: true

  v8-to-istanbul@9.2.0:
    resolution: {integrity: sha512-/EH/sDgxU2eGxajKdwLCDmQ4FWq+kpi3uCmBGpw1xJtnAxEjlD8j8PEiGWpCIMIs3ciNAgH0d3TTJiUkYzyZjA==}
    engines: {node: '>=10.12.0'}

  vosk-browser@0.0.8:
    resolution: {integrity: sha512-df9MuChirUGKxP/+4k8tBV6hJOic8IRdJXv64+ET0Ue5CddOzLZINiHOWCka765gBzHJWNtQKgaYakS0FXZIJA==}

  w3c-keyname@2.2.8:
    resolution: {integrity: sha512-dpojBhNsCNN7T82Tm7k26A6G9ML3NkhDsnw9n/eoxSRlVBB4CEtIQ/KTCLI2Fwf3ataSXRhYFkQi3SlnFwPvPQ==}

  walker@1.0.8:
    resolution: {integrity: sha512-ts/8E8l5b7kY0vlWLewOkDXMmPdLcVV4GmOQLyxuSswIJsweeFZtAsMF7k1Nszz+TYBQrlYRmzOnr398y1JemQ==}

  webrtc-adapter@9.0.1:
    resolution: {integrity: sha512-1AQO+d4ElfVSXyzNVTOewgGT/tAomwwztX/6e3totvyyzXPvXIIuUUjAmyZGbKBKbZOXauuJooZm3g6IuFuiNQ==}
    engines: {node: '>=6.0.0', npm: '>=3.10.0'}

  which-module@2.0.1:
    resolution: {integrity: sha512-iBdZ57RDvnOR9AGBhML2vFZf7h8vmBjhoaZqODJBFWHVtKkDmKuHai3cx5PgVMrX5YDNp27AofYbAwctSS+vhQ==}

  which@2.0.2:
    resolution: {integrity: sha512-BLI3Tl1TW3Pvl70l3yq3Y64i+awpwXqsGBYWkkqMtnbXgrMD+yj7rhW0kuEDxzJaYXGjEW5ogapKNMEKNMjibA==}
    engines: {node: '>= 8'}
    hasBin: true

  word-wrap@1.2.5:
    resolution: {integrity: sha512-BN22B5eaMMI9UMtjrGd5g5eCYPpCPDUy0FJXbYsaT5zYxjFOckS53SQDE3pWkVoWpHXVb3BrYcEN4Twa55B5cA==}
    engines: {node: '>=0.10.0'}

  wrap-ansi@6.2.0:
    resolution: {integrity: sha512-r6lPcBGxZXlIcymEu7InxDMhdW0KDxpLgoFLcguasxCaJ/SOIZwINatK9KY/tf+ZrlywOKU0UDj3ATXUBfxJXA==}
    engines: {node: '>=8'}

  wrap-ansi@7.0.0:
    resolution: {integrity: sha512-YVGIj2kamLSTxw6NsZjoBxfSwsn0ycdesmc4p+Q21c5zPuZ1pl+NfxVdxPtdHvmNVOQ6XSYG4AUtyt/Fi7D16Q==}
    engines: {node: '>=10'}

  wrap-ansi@9.0.0:
    resolution: {integrity: sha512-G8ura3S+3Z2G+mkgNRq8dqaFZAuxfsxpBB8OCTGRTCtp+l/v9nbFNmCUP1BZMts3G1142MsZfn6eeUKrr4PD1Q==}
    engines: {node: '>=18'}

  wrappy@1.0.2:
    resolution: {integrity: sha512-l4Sp/DRseor9wL6EvV2+TuQn63dMkPjZ/sp9XkghTEbV9KlPS1xUsZ3u7/IQO4wxtcFB4bgpQPRcR3QCvezPcQ==}

  write-file-atomic@4.0.2:
    resolution: {integrity: sha512-7KxauUdBmSdWnmpaGFg+ppNjKF8uNLry8LyzjauQDOVONfFLNKrKvQOxZ/VuTIcS/gge/YNahf5RIIQWTSarlg==}
    engines: {node: ^12.13.0 || ^14.15.0 || >=16.0.0}

  xml2js@0.5.0:
    resolution: {integrity: sha512-drPFnkQJik/O+uPKpqSgr22mpuFHqKdbS835iAQrUC73L2F5WkboIRd63ai/2Yg6I1jzifPFKH2NTK+cfglkIA==}
    engines: {node: '>=4.0.0'}

  xmlbuilder@11.0.1:
    resolution: {integrity: sha512-fDlsI/kFEx7gLvbecc0/ohLG50fugQp8ryHzMTuW9vSa1GJ0XYWKnhsUx7oie3G98+r56aTQIUB4kht42R3JvA==}
    engines: {node: '>=4.0'}

  y18n@4.0.3:
    resolution: {integrity: sha512-JKhqTOwSrqNA1NY5lSztJ1GrBiUodLMmIZuLiDaMRJ+itFd+ABVE8XBjOvIWL+rSqNDC74LCSFmlb/U4UZ4hJQ==}

  y18n@5.0.8:
    resolution: {integrity: sha512-0pfFzegeDWJHJIAmTLRP2DwHjdF5s7jo9tuztdQxAhINCdvS+3nGINqPd00AphqJR/0LhANUS6/+7SCb98YOfA==}
    engines: {node: '>=10'}

  yallist@3.1.1:
    resolution: {integrity: sha512-a4UGQaWPH59mOXUYnAG2ewncQS4i4F43Tv3JoAM+s2VDAmS9NsK8GpDMLrCHPksFT7h3K6TOoUNn2pb7RoXx4g==}

  yaml@2.3.4:
    resolution: {integrity: sha512-8aAvwVUSHpfEqTQ4w/KMlf3HcRdt50E5ODIQJBw1fQ5RL34xabzxtUlzTXVqc4rkZsPbvrXKWnABCD7kWSmocA==}
    engines: {node: '>= 14'}

  yargs-parser@18.1.3:
    resolution: {integrity: sha512-o50j0JeToy/4K6OZcaQmW6lyXXKhq7csREXcDwk2omFPJEwUNOVtJKvmDr9EI1fAJZUyZcRF7kxGBWmRXudrCQ==}
    engines: {node: '>=6'}

  yargs-parser@21.1.1:
    resolution: {integrity: sha512-tVpsJW7DdjecAiFpbIB1e3qxIQsE6NoPc5/eTdrbbIC4h0LVsWhnoa3g+m2HclBIujHzsxZ4VJVA+GUuc2/LBw==}
    engines: {node: '>=12'}

  yargs@15.4.1:
    resolution: {integrity: sha512-aePbxDmcYW++PaqBsJ+HYUFwCdv4LVvdnhBy78E57PIor8/OVvhMrADFFEDh8DHDFRv/O9i3lPhsENjO7QX0+A==}
    engines: {node: '>=8'}

  yargs@17.7.2:
    resolution: {integrity: sha512-7dSzzRQ++CKnNI/krKnYRV7JKKPUXMEh61soaHKg9mrWEhzFWhFnxPxGl+69cD1Ou63C13NUPCnmIcrvqCuM6w==}
    engines: {node: '>=12'}

  yocto-queue@0.1.0:
    resolution: {integrity: sha512-rVksvsnNCdJ/ohGc6xgPwyN8eheCxsiLM8mxuE/t/mOVqJewPuO1miLpTHQiRgTKCLexL4MeAFVagts7HmNZ2Q==}
    engines: {node: '>=10'}

  zxcvbn@4.4.2:
    resolution: {integrity: sha512-Bq0B+ixT/DMyG8kgX2xWcI5jUvCwqrMxSFam7m0lAf78nf04hv6lNCsyLYdyYTrCVMqNDY/206K7eExYCeSyUQ==}

snapshots:

  '@ampproject/remapping@2.3.0':
    dependencies:
      '@jridgewell/gen-mapping': 0.3.5
      '@jridgewell/trace-mapping': 0.3.25

  '@babel/code-frame@7.24.2':
    dependencies:
      '@babel/highlight': 7.24.5
      picocolors: 1.0.1

  '@babel/compat-data@7.24.4': {}

  '@babel/core@7.24.5':
    dependencies:
      '@ampproject/remapping': 2.3.0
      '@babel/code-frame': 7.24.2
      '@babel/generator': 7.24.5
      '@babel/helper-compilation-targets': 7.23.6
      '@babel/helper-module-transforms': 7.24.5(@babel/core@7.24.5)
      '@babel/helpers': 7.24.5
      '@babel/parser': 7.24.5
      '@babel/template': 7.24.0
      '@babel/traverse': 7.24.5
      '@babel/types': 7.24.5
      convert-source-map: 2.0.0
      debug: 4.3.4
      gensync: 1.0.0-beta.2
      json5: 2.2.3
      semver: 6.3.1
    transitivePeerDependencies:
      - supports-color

  '@babel/generator@7.24.5':
    dependencies:
      '@babel/types': 7.24.5
      '@jridgewell/gen-mapping': 0.3.5
      '@jridgewell/trace-mapping': 0.3.25
      jsesc: 2.5.2

  '@babel/helper-compilation-targets@7.23.6':
    dependencies:
      '@babel/compat-data': 7.24.4
      '@babel/helper-validator-option': 7.23.5
      browserslist: 4.23.0
      lru-cache: 5.1.1
      semver: 6.3.1

  '@babel/helper-environment-visitor@7.22.20': {}

  '@babel/helper-function-name@7.23.0':
    dependencies:
      '@babel/template': 7.24.0
      '@babel/types': 7.24.5

  '@babel/helper-hoist-variables@7.22.5':
    dependencies:
      '@babel/types': 7.24.5

  '@babel/helper-module-imports@7.24.3':
    dependencies:
      '@babel/types': 7.24.5

  '@babel/helper-module-transforms@7.24.5(@babel/core@7.24.5)':
    dependencies:
      '@babel/core': 7.24.5
      '@babel/helper-environment-visitor': 7.22.20
      '@babel/helper-module-imports': 7.24.3
      '@babel/helper-simple-access': 7.24.5
      '@babel/helper-split-export-declaration': 7.24.5
      '@babel/helper-validator-identifier': 7.24.5

  '@babel/helper-plugin-utils@7.24.5': {}

  '@babel/helper-simple-access@7.24.5':
    dependencies:
      '@babel/types': 7.24.5

  '@babel/helper-split-export-declaration@7.24.5':
    dependencies:
      '@babel/types': 7.24.5

  '@babel/helper-string-parser@7.24.1': {}

  '@babel/helper-validator-identifier@7.24.5': {}

  '@babel/helper-validator-option@7.23.5': {}

  '@babel/helpers@7.24.5':
    dependencies:
      '@babel/template': 7.24.0
      '@babel/traverse': 7.24.5
      '@babel/types': 7.24.5
    transitivePeerDependencies:
      - supports-color

  '@babel/highlight@7.24.5':
    dependencies:
      '@babel/helper-validator-identifier': 7.24.5
      chalk: 2.4.2
      js-tokens: 4.0.0
      picocolors: 1.0.1

  '@babel/parser@7.24.5':
    dependencies:
      '@babel/types': 7.24.5

  '@babel/plugin-syntax-async-generators@7.8.4(@babel/core@7.24.5)':
    dependencies:
      '@babel/core': 7.24.5
      '@babel/helper-plugin-utils': 7.24.5

  '@babel/plugin-syntax-bigint@7.8.3(@babel/core@7.24.5)':
    dependencies:
      '@babel/core': 7.24.5
      '@babel/helper-plugin-utils': 7.24.5

  '@babel/plugin-syntax-class-properties@7.12.13(@babel/core@7.24.5)':
    dependencies:
      '@babel/core': 7.24.5
      '@babel/helper-plugin-utils': 7.24.5

  '@babel/plugin-syntax-import-meta@7.10.4(@babel/core@7.24.5)':
    dependencies:
      '@babel/core': 7.24.5
      '@babel/helper-plugin-utils': 7.24.5

  '@babel/plugin-syntax-json-strings@7.8.3(@babel/core@7.24.5)':
    dependencies:
      '@babel/core': 7.24.5
      '@babel/helper-plugin-utils': 7.24.5

  '@babel/plugin-syntax-jsx@7.24.1(@babel/core@7.24.5)':
    dependencies:
      '@babel/core': 7.24.5
      '@babel/helper-plugin-utils': 7.24.5

  '@babel/plugin-syntax-logical-assignment-operators@7.10.4(@babel/core@7.24.5)':
    dependencies:
      '@babel/core': 7.24.5
      '@babel/helper-plugin-utils': 7.24.5

  '@babel/plugin-syntax-nullish-coalescing-operator@7.8.3(@babel/core@7.24.5)':
    dependencies:
      '@babel/core': 7.24.5
      '@babel/helper-plugin-utils': 7.24.5

  '@babel/plugin-syntax-numeric-separator@7.10.4(@babel/core@7.24.5)':
    dependencies:
      '@babel/core': 7.24.5
      '@babel/helper-plugin-utils': 7.24.5

  '@babel/plugin-syntax-object-rest-spread@7.8.3(@babel/core@7.24.5)':
    dependencies:
      '@babel/core': 7.24.5
      '@babel/helper-plugin-utils': 7.24.5

  '@babel/plugin-syntax-optional-catch-binding@7.8.3(@babel/core@7.24.5)':
    dependencies:
      '@babel/core': 7.24.5
      '@babel/helper-plugin-utils': 7.24.5

  '@babel/plugin-syntax-optional-chaining@7.8.3(@babel/core@7.24.5)':
    dependencies:
      '@babel/core': 7.24.5
      '@babel/helper-plugin-utils': 7.24.5

  '@babel/plugin-syntax-top-level-await@7.14.5(@babel/core@7.24.5)':
    dependencies:
      '@babel/core': 7.24.5
      '@babel/helper-plugin-utils': 7.24.5

  '@babel/plugin-syntax-typescript@7.24.1(@babel/core@7.24.5)':
    dependencies:
      '@babel/core': 7.24.5
      '@babel/helper-plugin-utils': 7.24.5

  '@babel/template@7.24.0':
    dependencies:
      '@babel/code-frame': 7.24.2
      '@babel/parser': 7.24.5
      '@babel/types': 7.24.5

  '@babel/traverse@7.24.5':
    dependencies:
      '@babel/code-frame': 7.24.2
      '@babel/generator': 7.24.5
      '@babel/helper-environment-visitor': 7.22.20
      '@babel/helper-function-name': 7.23.0
      '@babel/helper-hoist-variables': 7.22.5
      '@babel/helper-split-export-declaration': 7.24.5
      '@babel/parser': 7.24.5
      '@babel/types': 7.24.5
      debug: 4.3.4
      globals: 11.12.0
    transitivePeerDependencies:
      - supports-color

  '@babel/types@7.24.5':
    dependencies:
      '@babel/helper-string-parser': 7.24.1
      '@babel/helper-validator-identifier': 7.24.5
      to-fast-properties: 2.0.0

  '@badrap/result@0.2.13': {}

  '@bcoe/v8-coverage@0.2.3': {}

  '@blakeembrey/deque@1.0.5': {}

  '@blakeembrey/template@1.1.0': {}

  '@eslint-community/eslint-utils@4.4.0(eslint@8.57.0)':
    dependencies:
      eslint: 8.57.0
      eslint-visitor-keys: 3.4.3

  '@eslint-community/regexpp@4.10.0': {}

  '@eslint/eslintrc@2.1.4':
    dependencies:
      ajv: 6.12.6
      debug: 4.3.4
      espree: 9.6.1
      globals: 13.24.0
      ignore: 5.3.1
      import-fresh: 3.3.0
      js-yaml: 4.1.0
      minimatch: 3.1.2
      strip-json-comments: 3.1.1
    transitivePeerDependencies:
      - supports-color

  '@eslint/js@8.57.0': {}

  '@floating-ui/core@1.6.2':
    dependencies:
      '@floating-ui/utils': 0.2.2

  '@floating-ui/dom@1.6.5':
    dependencies:
      '@floating-ui/core': 1.6.2
      '@floating-ui/utils': 0.2.2

  '@floating-ui/utils@0.2.2': {}

  '@fnando/sparkline@0.3.10': {}

  '@humanwhocodes/config-array@0.11.14':
    dependencies:
      '@humanwhocodes/object-schema': 2.0.3
      debug: 4.3.4
      minimatch: 3.1.2
    transitivePeerDependencies:
      - supports-color

  '@humanwhocodes/module-importer@1.0.1': {}

  '@humanwhocodes/object-schema@2.0.3': {}

  '@istanbuljs/load-nyc-config@1.1.0':
    dependencies:
      camelcase: 5.3.1
      find-up: 4.1.0
      get-package-type: 0.1.0
      js-yaml: 3.14.1
      resolve-from: 5.0.0

  '@istanbuljs/schema@0.1.3': {}

  '@jest/console@29.7.0':
    dependencies:
      '@jest/types': 29.6.3
      '@types/node': 20.12.12
      chalk: 4.1.2
      jest-message-util: 29.7.0
      jest-util: 29.7.0
      slash: 3.0.0

  '@jest/core@29.7.0':
    dependencies:
      '@jest/console': 29.7.0
      '@jest/reporters': 29.7.0
      '@jest/test-result': 29.7.0
      '@jest/transform': 29.7.0
      '@jest/types': 29.6.3
      '@types/node': 20.12.12
      ansi-escapes: 4.3.2
      chalk: 4.1.2
      ci-info: 3.9.0
      exit: 0.1.2
      graceful-fs: 4.2.11
      jest-changed-files: 29.7.0
      jest-config: 29.7.0(@types/node@20.12.12)
      jest-haste-map: 29.7.0
      jest-message-util: 29.7.0
      jest-regex-util: 29.6.3
      jest-resolve: 29.7.0
      jest-resolve-dependencies: 29.7.0
      jest-runner: 29.7.0
      jest-runtime: 29.7.0
      jest-snapshot: 29.7.0
      jest-util: 29.7.0
      jest-validate: 29.7.0
      jest-watcher: 29.7.0
      micromatch: 4.0.6
      pretty-format: 29.7.0
      slash: 3.0.0
      strip-ansi: 6.0.1
    transitivePeerDependencies:
      - babel-plugin-macros
      - supports-color
      - ts-node

  '@jest/environment@29.7.0':
    dependencies:
      '@jest/fake-timers': 29.7.0
      '@jest/types': 29.6.3
      '@types/node': 20.12.12
      jest-mock: 29.7.0

  '@jest/expect-utils@29.7.0':
    dependencies:
      jest-get-type: 29.6.3

  '@jest/expect@29.7.0':
    dependencies:
      expect: 29.7.0
      jest-snapshot: 29.7.0
    transitivePeerDependencies:
      - supports-color

  '@jest/fake-timers@29.7.0':
    dependencies:
      '@jest/types': 29.6.3
      '@sinonjs/fake-timers': 10.3.0
      '@types/node': 20.12.12
      jest-message-util: 29.7.0
      jest-mock: 29.7.0
      jest-util: 29.7.0

  '@jest/globals@29.7.0':
    dependencies:
      '@jest/environment': 29.7.0
      '@jest/expect': 29.7.0
      '@jest/types': 29.6.3
      jest-mock: 29.7.0
    transitivePeerDependencies:
      - supports-color

  '@jest/reporters@29.7.0':
    dependencies:
      '@bcoe/v8-coverage': 0.2.3
      '@jest/console': 29.7.0
      '@jest/test-result': 29.7.0
      '@jest/transform': 29.7.0
      '@jest/types': 29.6.3
      '@jridgewell/trace-mapping': 0.3.25
      '@types/node': 20.12.12
      chalk: 4.1.2
      collect-v8-coverage: 1.0.2
      exit: 0.1.2
      glob: 7.2.3
      graceful-fs: 4.2.11
      istanbul-lib-coverage: 3.2.2
      istanbul-lib-instrument: 6.0.2
      istanbul-lib-report: 3.0.1
      istanbul-lib-source-maps: 4.0.1
      istanbul-reports: 3.1.7
      jest-message-util: 29.7.0
      jest-util: 29.7.0
      jest-worker: 29.7.0
      slash: 3.0.0
      string-length: 4.0.2
      strip-ansi: 6.0.1
      v8-to-istanbul: 9.2.0
    transitivePeerDependencies:
      - supports-color

  '@jest/schemas@29.6.3':
    dependencies:
      '@sinclair/typebox': 0.27.8

  '@jest/source-map@29.6.3':
    dependencies:
      '@jridgewell/trace-mapping': 0.3.25
      callsites: 3.1.0
      graceful-fs: 4.2.11

  '@jest/test-result@29.7.0':
    dependencies:
      '@jest/console': 29.7.0
      '@jest/types': 29.6.3
      '@types/istanbul-lib-coverage': 2.0.6
      collect-v8-coverage: 1.0.2

  '@jest/test-sequencer@29.7.0':
    dependencies:
      '@jest/test-result': 29.7.0
      graceful-fs: 4.2.11
      jest-haste-map: 29.7.0
      slash: 3.0.0

  '@jest/transform@29.7.0':
    dependencies:
      '@babel/core': 7.24.5
      '@jest/types': 29.6.3
      '@jridgewell/trace-mapping': 0.3.25
      babel-plugin-istanbul: 6.1.1
      chalk: 4.1.2
      convert-source-map: 2.0.0
      fast-json-stable-stringify: 2.1.0
      graceful-fs: 4.2.11
      jest-haste-map: 29.7.0
      jest-regex-util: 29.6.3
      jest-util: 29.7.0
      micromatch: 4.0.6
      pirates: 4.0.6
      slash: 3.0.0
      write-file-atomic: 4.0.2
    transitivePeerDependencies:
      - supports-color

  '@jest/types@29.6.3':
    dependencies:
      '@jest/schemas': 29.6.3
      '@types/istanbul-lib-coverage': 2.0.6
      '@types/istanbul-reports': 3.0.4
      '@types/node': 20.12.12
      '@types/yargs': 17.0.32
      chalk: 4.1.2

  '@jridgewell/gen-mapping@0.3.5':
    dependencies:
      '@jridgewell/set-array': 1.2.1
      '@jridgewell/sourcemap-codec': 1.4.15
      '@jridgewell/trace-mapping': 0.3.25

  '@jridgewell/resolve-uri@3.1.2': {}

  '@jridgewell/set-array@1.2.1': {}

  '@jridgewell/sourcemap-codec@1.4.15': {}

  '@jridgewell/trace-mapping@0.3.25':
    dependencies:
      '@jridgewell/resolve-uri': 3.1.2
      '@jridgewell/sourcemap-codec': 1.4.15

  '@juggle/resize-observer@3.4.0': {}

  '@kurkle/color@0.3.2': {}

  '@msgpack/msgpack@2.8.0': {}

  '@nodelib/fs.scandir@2.1.5':
    dependencies:
      '@nodelib/fs.stat': 2.0.5
      run-parallel: 1.2.0

  '@nodelib/fs.stat@2.0.5': {}

  '@nodelib/fs.walk@1.2.8':
    dependencies:
      '@nodelib/fs.scandir': 2.1.5
      fastq: 1.17.1

  '@sinclair/typebox@0.27.8': {}

  '@sinonjs/commons@3.0.1':
    dependencies:
      type-detect: 4.0.8

  '@sinonjs/fake-timers@10.3.0':
    dependencies:
      '@sinonjs/commons': 3.0.1

  '@textcomplete/core@0.1.13':
    dependencies:
      eventemitter3: 5.0.1

  '@textcomplete/textarea@0.1.13(@textcomplete/core@0.1.13)':
    dependencies:
      '@textcomplete/core': 0.1.13
      '@textcomplete/utils': 0.1.13
      textarea-caret: 3.1.0
      undate: 0.3.0

  '@textcomplete/utils@0.1.13': {}

  '@toast-ui/editor@3.1.7':
    dependencies:
      dompurify: 2.5.4
      prosemirror-commands: 1.5.2
      prosemirror-history: 1.4.0
      prosemirror-inputrules: 1.4.0
      prosemirror-keymap: 1.2.2
      prosemirror-model: 1.21.0
      prosemirror-state: 1.4.3
      prosemirror-view: 1.33.6

  '@types/audioworklet@0.0.54': {}

  '@types/babel__core@7.20.5':
    dependencies:
      '@babel/parser': 7.24.5
      '@babel/types': 7.24.5
      '@types/babel__generator': 7.6.8
      '@types/babel__template': 7.4.4
      '@types/babel__traverse': 7.20.5

  '@types/babel__generator@7.6.8':
    dependencies:
      '@babel/types': 7.24.5

  '@types/babel__template@7.4.4':
    dependencies:
      '@babel/parser': 7.24.5
      '@babel/types': 7.24.5

  '@types/babel__traverse@7.20.5':
    dependencies:
      '@babel/types': 7.24.5

  '@types/chess.js@0.10.1': {}

  '@types/debounce-promise@3.1.9': {}

  '@types/dragscroll@0.0.0': {}

  '@types/fnando__sparkline@0.3.7': {}

  '@types/graceful-fs@4.1.9':
    dependencies:
      '@types/node': 20.12.12

  '@types/istanbul-lib-coverage@2.0.6': {}

  '@types/istanbul-lib-report@3.0.3':
    dependencies:
      '@types/istanbul-lib-coverage': 2.0.6

  '@types/istanbul-reports@3.0.4':
    dependencies:
      '@types/istanbul-lib-report': 3.0.3

  '@types/jest@29.5.12':
    dependencies:
      expect: 29.7.0
      pretty-format: 29.7.0

  '@types/node@20.12.12':
    dependencies:
      undici-types: 5.26.5

  '@types/prop-types@15.7.12': {}

  '@types/qrcode@1.5.5':
    dependencies:
      '@types/node': 20.12.12

  '@types/react@18.3.2':
    dependencies:
      '@types/prop-types': 15.7.12
      csstype: 3.1.3

  '@types/sortablejs@1.15.8': {}

  '@types/stack-utils@2.0.3': {}

  '@types/web@0.0.143': {}

  '@types/webrtc@0.0.42': {}

  '@types/yaireo__tagify@4.17.5':
    dependencies:
      '@types/react': 18.3.2

  '@types/yargs-parser@21.0.3': {}

  '@types/yargs@17.0.32':
    dependencies:
      '@types/yargs-parser': 21.0.3

  '@types/zxcvbn@4.4.4': {}

  '@typescript-eslint/eslint-plugin@7.10.0(@typescript-eslint/parser@7.10.0(eslint@8.57.0)(typescript@5.4.5))(eslint@8.57.0)(typescript@5.4.5)':
    dependencies:
      '@eslint-community/regexpp': 4.10.0
      '@typescript-eslint/parser': 7.10.0(eslint@8.57.0)(typescript@5.4.5)
      '@typescript-eslint/scope-manager': 7.10.0
      '@typescript-eslint/type-utils': 7.10.0(eslint@8.57.0)(typescript@5.4.5)
      '@typescript-eslint/utils': 7.10.0(eslint@8.57.0)(typescript@5.4.5)
      '@typescript-eslint/visitor-keys': 7.10.0
      eslint: 8.57.0
      graphemer: 1.4.0
      ignore: 5.3.1
      natural-compare: 1.4.0
      ts-api-utils: 1.3.0(typescript@5.4.5)
    optionalDependencies:
      typescript: 5.4.5
    transitivePeerDependencies:
      - supports-color

  '@typescript-eslint/parser@7.10.0(eslint@8.57.0)(typescript@5.4.5)':
    dependencies:
      '@typescript-eslint/scope-manager': 7.10.0
      '@typescript-eslint/types': 7.10.0
      '@typescript-eslint/typescript-estree': 7.10.0(typescript@5.4.5)
      '@typescript-eslint/visitor-keys': 7.10.0
      debug: 4.3.4
      eslint: 8.57.0
    optionalDependencies:
      typescript: 5.4.5
    transitivePeerDependencies:
      - supports-color

  '@typescript-eslint/scope-manager@7.10.0':
    dependencies:
      '@typescript-eslint/types': 7.10.0
      '@typescript-eslint/visitor-keys': 7.10.0

  '@typescript-eslint/type-utils@7.10.0(eslint@8.57.0)(typescript@5.4.5)':
    dependencies:
      '@typescript-eslint/typescript-estree': 7.10.0(typescript@5.4.5)
      '@typescript-eslint/utils': 7.10.0(eslint@8.57.0)(typescript@5.4.5)
      debug: 4.3.4
      eslint: 8.57.0
      ts-api-utils: 1.3.0(typescript@5.4.5)
    optionalDependencies:
      typescript: 5.4.5
    transitivePeerDependencies:
      - supports-color

  '@typescript-eslint/types@7.10.0': {}

  '@typescript-eslint/typescript-estree@7.10.0(typescript@5.4.5)':
    dependencies:
      '@typescript-eslint/types': 7.10.0
      '@typescript-eslint/visitor-keys': 7.10.0
      debug: 4.3.4
      globby: 11.1.0
      is-glob: 4.0.3
      minimatch: 9.0.4
      semver: 7.6.2
      ts-api-utils: 1.3.0(typescript@5.4.5)
    optionalDependencies:
      typescript: 5.4.5
    transitivePeerDependencies:
      - supports-color

  '@typescript-eslint/utils@7.10.0(eslint@8.57.0)(typescript@5.4.5)':
    dependencies:
      '@eslint-community/eslint-utils': 4.4.0(eslint@8.57.0)
      '@typescript-eslint/scope-manager': 7.10.0
      '@typescript-eslint/types': 7.10.0
      '@typescript-eslint/typescript-estree': 7.10.0(typescript@5.4.5)
      eslint: 8.57.0
    transitivePeerDependencies:
      - supports-color
      - typescript

  '@typescript-eslint/visitor-keys@7.10.0':
    dependencies:
      '@typescript-eslint/types': 7.10.0
      eslint-visitor-keys: 3.4.3

  '@ungap/structured-clone@1.2.0': {}

  '@yaireo/tagify@4.17.9(prop-types@15.8.1)':
    dependencies:
      prop-types: 15.8.1

  '@yr/monotone-cubic-spline@1.0.3': {}

  ab@https://codeload.github.com/lichess-org/ab-stub/tar.gz/94236bf34dbc9c05daf50f4c9842d859b9142be0: {}

  acorn-jsx@5.3.2(acorn@8.11.3):
    dependencies:
      acorn: 8.11.3

  acorn@8.11.3: {}

  ajv@6.12.6:
    dependencies:
      fast-deep-equal: 3.1.3
      fast-json-stable-stringify: 2.1.0
      json-schema-traverse: 0.4.1
      uri-js: 4.4.1

  ansi-escapes@4.3.2:
    dependencies:
      type-fest: 0.21.3

  ansi-escapes@6.2.1: {}

  ansi-regex@5.0.1: {}

  ansi-regex@6.0.1: {}

  ansi-styles@3.2.1:
    dependencies:
      color-convert: 1.9.3

  ansi-styles@4.3.0:
    dependencies:
      color-convert: 2.0.1

  ansi-styles@5.2.0: {}

  ansi-styles@6.2.1: {}

  anymatch@3.1.3:
    dependencies:
      normalize-path: 3.0.0
      picomatch: 2.3.1

  apexcharts@3.49.1:
    dependencies:
      '@yr/monotone-cubic-spline': 1.0.3
      svg.draggable.js: 2.2.2
      svg.easing.js: 2.0.0
      svg.filter.js: 2.0.2
      svg.pathmorphing.js: 0.1.3
      svg.resize.js: 1.4.3
      svg.select.js: 3.0.1

  arg@4.1.3: {}

  argparse@1.0.10:
    dependencies:
      sprintf-js: 1.0.3

  argparse@2.0.1: {}

  array-union@2.1.0: {}

  babel-jest@29.7.0(@babel/core@7.24.5):
    dependencies:
      '@babel/core': 7.24.5
      '@jest/transform': 29.7.0
      '@types/babel__core': 7.20.5
      babel-plugin-istanbul: 6.1.1
      babel-preset-jest: 29.6.3(@babel/core@7.24.5)
      chalk: 4.1.2
      graceful-fs: 4.2.11
      slash: 3.0.0
    transitivePeerDependencies:
      - supports-color

  babel-plugin-istanbul@6.1.1:
    dependencies:
      '@babel/helper-plugin-utils': 7.24.5
      '@istanbuljs/load-nyc-config': 1.1.0
      '@istanbuljs/schema': 0.1.3
      istanbul-lib-instrument: 5.2.1
      test-exclude: 6.0.0
    transitivePeerDependencies:
      - supports-color

  babel-plugin-jest-hoist@29.6.3:
    dependencies:
      '@babel/template': 7.24.0
      '@babel/types': 7.24.5
      '@types/babel__core': 7.20.5
      '@types/babel__traverse': 7.20.5

  babel-preset-current-node-syntax@1.0.1(@babel/core@7.24.5):
    dependencies:
      '@babel/core': 7.24.5
      '@babel/plugin-syntax-async-generators': 7.8.4(@babel/core@7.24.5)
      '@babel/plugin-syntax-bigint': 7.8.3(@babel/core@7.24.5)
      '@babel/plugin-syntax-class-properties': 7.12.13(@babel/core@7.24.5)
      '@babel/plugin-syntax-import-meta': 7.10.4(@babel/core@7.24.5)
      '@babel/plugin-syntax-json-strings': 7.8.3(@babel/core@7.24.5)
      '@babel/plugin-syntax-logical-assignment-operators': 7.10.4(@babel/core@7.24.5)
      '@babel/plugin-syntax-nullish-coalescing-operator': 7.8.3(@babel/core@7.24.5)
      '@babel/plugin-syntax-numeric-separator': 7.10.4(@babel/core@7.24.5)
      '@babel/plugin-syntax-object-rest-spread': 7.8.3(@babel/core@7.24.5)
      '@babel/plugin-syntax-optional-catch-binding': 7.8.3(@babel/core@7.24.5)
      '@babel/plugin-syntax-optional-chaining': 7.8.3(@babel/core@7.24.5)
      '@babel/plugin-syntax-top-level-await': 7.14.5(@babel/core@7.24.5)

  babel-preset-jest@29.6.3(@babel/core@7.24.5):
    dependencies:
      '@babel/core': 7.24.5
      babel-plugin-jest-hoist: 29.6.3
      babel-preset-current-node-syntax: 1.0.1(@babel/core@7.24.5)

  balanced-match@1.0.2: {}

  binary-extensions@2.3.0: {}

  brace-expansion@1.1.11:
    dependencies:
      balanced-match: 1.0.2
      concat-map: 0.0.1

  brace-expansion@2.0.1:
    dependencies:
      balanced-match: 1.0.2

  braces@3.0.3:
    dependencies:
      fill-range: 7.1.1

  browserslist@4.23.0:
    dependencies:
      caniuse-lite: 1.0.30001620
      electron-to-chromium: 1.4.776
      node-releases: 2.0.14
      update-browserslist-db: 1.0.16(browserslist@4.23.0)

  bser@2.1.1:
    dependencies:
      node-int64: 0.4.0

  buffer-from@1.1.2: {}

  callsites@3.1.0: {}

  camelcase@5.3.1: {}

  camelcase@6.3.0: {}

  caniuse-lite@1.0.30001620: {}

  chalk@2.4.2:
    dependencies:
      ansi-styles: 3.2.1
      escape-string-regexp: 1.0.5
      supports-color: 5.5.0

  chalk@4.1.2:
    dependencies:
      ansi-styles: 4.3.0
      supports-color: 7.2.0

  chalk@5.3.0: {}

  char-regex@1.0.2: {}

  chart.js@4.4.0:
    dependencies:
      '@kurkle/color': 0.3.2

  chartjs-adapter-dayjs-4@1.0.4(chart.js@4.4.0)(dayjs@1.11.11):
    dependencies:
      chart.js: 4.4.0
      dayjs: 1.11.11

  chartjs-plugin-datalabels@2.2.0(chart.js@4.4.0):
    dependencies:
      chart.js: 4.4.0

  chartjs-plugin-zoom@2.0.1(chart.js@4.4.0):
    dependencies:
      chart.js: 4.4.0
      hammerjs: 2.0.8

  chess.js@https://codeload.github.com/ornicar/chess.js/tar.gz/ad0709c0b07773d9d0da8e4605a9a2a28f00d249: {}

<<<<<<< HEAD
  chessground@4.4.2:
    dependencies:
      merge: 1.2.0
      mithril: https://codeload.github.com/ornicar/mithril.js/tar.gz/d99d36d445fad1b22f4b285963ea065291d99ad4

=======
>>>>>>> dc0078ad
  chessground@9.1.1: {}

  chessops@0.12.7:
    dependencies:
      '@badrap/result': 0.2.13

  chessops@0.14.1:
    dependencies:
      '@badrap/result': 0.2.13

  chokidar@3.6.0:
    dependencies:
      anymatch: 3.1.3
      braces: 3.0.3
      glob-parent: 5.1.2
      is-binary-path: 2.1.0
      is-glob: 4.0.3
      normalize-path: 3.0.0
      readdirp: 3.6.0
    optionalDependencies:
      fsevents: 2.3.3

  ci-info@3.9.0: {}

  cjs-module-lexer@1.3.1: {}

  cli-cursor@4.0.0:
    dependencies:
      restore-cursor: 4.0.0

  cli-truncate@4.0.0:
    dependencies:
      slice-ansi: 5.0.0
      string-width: 7.1.0

  cliui@6.0.0:
    dependencies:
      string-width: 4.2.3
      strip-ansi: 6.0.1
      wrap-ansi: 6.2.0

  cliui@8.0.1:
    dependencies:
      string-width: 4.2.3
      strip-ansi: 6.0.1
      wrap-ansi: 7.0.0

  co@4.6.0: {}

  collect-v8-coverage@1.0.2: {}

  color-convert@1.9.3:
    dependencies:
      color-name: 1.1.3

  color-convert@2.0.1:
    dependencies:
      color-name: 1.1.4

  color-name@1.1.3: {}

  color-name@1.1.4: {}

  colorette@2.0.20: {}

  commander@11.1.0: {}

  concat-map@0.0.1: {}

  convert-source-map@2.0.0: {}

  create-jest@29.7.0(@types/node@20.12.12):
    dependencies:
      '@jest/types': 29.6.3
      chalk: 4.1.2
      exit: 0.1.2
      graceful-fs: 4.2.11
      jest-config: 29.7.0(@types/node@20.12.12)
      jest-util: 29.7.0
      prompts: 2.4.2
    transitivePeerDependencies:
      - '@types/node'
      - babel-plugin-macros
      - supports-color
      - ts-node

  cropperjs@1.6.2: {}

  cross-spawn@7.0.3:
    dependencies:
      path-key: 3.1.1
      shebang-command: 2.0.0
      which: 2.0.2

  csstype@3.1.3: {}

  date-fns@2.29.3: {}

  dayjs@1.11.11: {}

  debounce-promise@3.1.2: {}

  debug@4.3.4:
    dependencies:
      ms: 2.1.2

  decamelize@1.2.0: {}

  dedent@1.5.3: {}

  deep-is@0.1.4: {}

  deepmerge@4.3.1: {}

  detect-newline@3.1.0: {}

  dialog-polyfill@0.5.6: {}

  diff-sequences@29.6.3: {}

  dijkstrajs@1.0.3: {}

  dir-glob@3.0.1:
    dependencies:
      path-type: 4.0.0

  doctrine@3.0.0:
    dependencies:
      esutils: 2.0.3

  dompurify@2.5.4: {}

  dragscroll@0.0.8: {}

  electron-to-chromium@1.4.776: {}

  emittery@0.13.1: {}

  emoji-mart@5.6.0: {}

  emoji-regex@10.3.0: {}

  emoji-regex@8.0.0: {}

  encode-utf8@1.0.3: {}

  error-ex@1.3.2:
    dependencies:
      is-arrayish: 0.2.1

  escalade@3.1.2: {}

  escape-string-regexp@1.0.5: {}

  escape-string-regexp@2.0.0: {}

  escape-string-regexp@4.0.0: {}

  eslint-scope@7.2.2:
    dependencies:
      esrecurse: 4.3.0
      estraverse: 5.3.0

  eslint-visitor-keys@3.4.3: {}

  eslint@8.57.0:
    dependencies:
      '@eslint-community/eslint-utils': 4.4.0(eslint@8.57.0)
      '@eslint-community/regexpp': 4.10.0
      '@eslint/eslintrc': 2.1.4
      '@eslint/js': 8.57.0
      '@humanwhocodes/config-array': 0.11.14
      '@humanwhocodes/module-importer': 1.0.1
      '@nodelib/fs.walk': 1.2.8
      '@ungap/structured-clone': 1.2.0
      ajv: 6.12.6
      chalk: 4.1.2
      cross-spawn: 7.0.3
      debug: 4.3.4
      doctrine: 3.0.0
      escape-string-regexp: 4.0.0
      eslint-scope: 7.2.2
      eslint-visitor-keys: 3.4.3
      espree: 9.6.1
      esquery: 1.5.0
      esutils: 2.0.3
      fast-deep-equal: 3.1.3
      file-entry-cache: 6.0.1
      find-up: 5.0.0
      glob-parent: 6.0.2
      globals: 13.24.0
      graphemer: 1.4.0
      ignore: 5.3.1
      imurmurhash: 0.1.4
      is-glob: 4.0.3
      is-path-inside: 3.0.3
      js-yaml: 4.1.0
      json-stable-stringify-without-jsonify: 1.0.1
      levn: 0.4.1
      lodash.merge: 4.6.2
      minimatch: 3.1.2
      natural-compare: 1.4.0
      optionator: 0.9.4
      strip-ansi: 6.0.1
      text-table: 0.2.0
    transitivePeerDependencies:
      - supports-color

  espree@9.6.1:
    dependencies:
      acorn: 8.11.3
      acorn-jsx: 5.3.2(acorn@8.11.3)
      eslint-visitor-keys: 3.4.3

  esprima@4.0.1: {}

  esquery@1.5.0:
    dependencies:
      estraverse: 5.3.0

  esrecurse@4.3.0:
    dependencies:
      estraverse: 5.3.0

  estraverse@5.3.0: {}

  esutils@2.0.3: {}

  eventemitter3@4.0.7: {}

  eventemitter3@5.0.1: {}

  execa@5.1.1:
    dependencies:
      cross-spawn: 7.0.3
      get-stream: 6.0.1
      human-signals: 2.1.0
      is-stream: 2.0.1
      merge-stream: 2.0.0
      npm-run-path: 4.0.1
      onetime: 5.1.2
      signal-exit: 3.0.7
      strip-final-newline: 2.0.0

  execa@8.0.1:
    dependencies:
      cross-spawn: 7.0.3
      get-stream: 8.0.1
      human-signals: 5.0.0
      is-stream: 3.0.0
      merge-stream: 2.0.0
      npm-run-path: 5.3.0
      onetime: 6.0.0
      signal-exit: 4.1.0
      strip-final-newline: 3.0.0

  exit@0.1.2: {}

  expect@29.7.0:
    dependencies:
      '@jest/expect-utils': 29.7.0
      jest-get-type: 29.6.3
      jest-matcher-utils: 29.7.0
      jest-message-util: 29.7.0
      jest-util: 29.7.0

  fast-deep-equal@3.1.3: {}

  fast-glob@3.3.2:
    dependencies:
      '@nodelib/fs.stat': 2.0.5
      '@nodelib/fs.walk': 1.2.8
      glob-parent: 5.1.2
      merge2: 1.4.1
      micromatch: 4.0.6

  fast-json-stable-stringify@2.1.0: {}

  fast-levenshtein@2.0.6: {}

  fastq@1.17.1:
    dependencies:
      reusify: 1.0.4

  fb-watchman@2.0.2:
    dependencies:
      bser: 2.1.1

  file-entry-cache@6.0.1:
    dependencies:
      flat-cache: 3.2.0

  fill-range@7.1.1:
    dependencies:
      to-regex-range: 5.0.1

  find-up@4.1.0:
    dependencies:
      locate-path: 5.0.0
      path-exists: 4.0.0

  find-up@5.0.0:
    dependencies:
      locate-path: 6.0.0
      path-exists: 4.0.0

  flat-cache@3.2.0:
    dependencies:
      flatted: 3.3.1
      keyv: 4.5.4
      rimraf: 3.0.2

  flatpickr@4.6.13: {}

  flatted@3.3.1: {}

  fs.realpath@1.0.0: {}

  fsevents@2.3.3:
    optional: true

  function-bind@1.1.2: {}

  gensync@1.0.0-beta.2: {}

  get-caller-file@2.0.5: {}

  get-east-asian-width@1.2.0: {}

  get-package-type@0.1.0: {}

  get-stream@6.0.1: {}

  get-stream@8.0.1: {}

  glob-parent@5.1.2:
    dependencies:
      is-glob: 4.0.3

  glob-parent@6.0.2:
    dependencies:
      is-glob: 4.0.3

  glob@7.2.3:
    dependencies:
      fs.realpath: 1.0.0
      inflight: 1.0.6
      inherits: 2.0.4
      minimatch: 3.1.2
      once: 1.4.0
      path-is-absolute: 1.0.1

  globals@11.12.0: {}

  globals@13.24.0:
    dependencies:
      type-fest: 0.20.2

  globby@11.1.0:
    dependencies:
      array-union: 2.1.0
      dir-glob: 3.0.1
      fast-glob: 3.3.2
      ignore: 5.3.1
      merge2: 1.4.1
      slash: 3.0.0

  graceful-fs@4.2.11: {}

  graphemer@1.4.0: {}

  hammerjs@2.0.8: {}

  has-flag@3.0.0: {}

  has-flag@4.0.0: {}

  hasown@2.0.2:
    dependencies:
      function-bind: 1.1.2

  html-escaper@2.0.2: {}

  human-signals@2.1.0: {}

  human-signals@5.0.0: {}

  idb-keyval@6.2.1: {}

  ignore@5.3.1: {}

  import-fresh@3.3.0:
    dependencies:
      parent-module: 1.0.1
      resolve-from: 4.0.0

  import-local@3.1.0:
    dependencies:
      pkg-dir: 4.2.0
      resolve-cwd: 3.0.0

  imurmurhash@0.1.4: {}

  inflight@1.0.6:
    dependencies:
      once: 1.4.0
      wrappy: 1.0.2

  inherits@2.0.4: {}

  is-arrayish@0.2.1: {}

  is-binary-path@2.1.0:
    dependencies:
      binary-extensions: 2.3.0

  is-core-module@2.13.1:
    dependencies:
      hasown: 2.0.2

  is-extglob@2.1.1: {}

  is-fullwidth-code-point@3.0.0: {}

  is-fullwidth-code-point@4.0.0: {}

  is-fullwidth-code-point@5.0.0:
    dependencies:
      get-east-asian-width: 1.2.0

  is-generator-fn@2.1.0: {}

  is-glob@4.0.3:
    dependencies:
      is-extglob: 2.1.1

  is-number@7.0.0: {}

  is-path-inside@3.0.3: {}

  is-stream@2.0.1: {}

  is-stream@3.0.0: {}

  isexe@2.0.0: {}

  istanbul-lib-coverage@3.2.2: {}

  istanbul-lib-instrument@5.2.1:
    dependencies:
      '@babel/core': 7.24.5
      '@babel/parser': 7.24.5
      '@istanbuljs/schema': 0.1.3
      istanbul-lib-coverage: 3.2.2
      semver: 6.3.1
    transitivePeerDependencies:
      - supports-color

  istanbul-lib-instrument@6.0.2:
    dependencies:
      '@babel/core': 7.24.5
      '@babel/parser': 7.24.5
      '@istanbuljs/schema': 0.1.3
      istanbul-lib-coverage: 3.2.2
      semver: 7.6.2
    transitivePeerDependencies:
      - supports-color

  istanbul-lib-report@3.0.1:
    dependencies:
      istanbul-lib-coverage: 3.2.2
      make-dir: 4.0.0
      supports-color: 7.2.0

  istanbul-lib-source-maps@4.0.1:
    dependencies:
      debug: 4.3.4
      istanbul-lib-coverage: 3.2.2
      source-map: 0.6.1
    transitivePeerDependencies:
      - supports-color

  istanbul-reports@3.1.7:
    dependencies:
      html-escaper: 2.0.2
      istanbul-lib-report: 3.0.1

  jest-changed-files@29.7.0:
    dependencies:
      execa: 5.1.1
      jest-util: 29.7.0
      p-limit: 3.1.0

  jest-circus@29.7.0:
    dependencies:
      '@jest/environment': 29.7.0
      '@jest/expect': 29.7.0
      '@jest/test-result': 29.7.0
      '@jest/types': 29.6.3
      '@types/node': 20.12.12
      chalk: 4.1.2
      co: 4.6.0
      dedent: 1.5.3
      is-generator-fn: 2.1.0
      jest-each: 29.7.0
      jest-matcher-utils: 29.7.0
      jest-message-util: 29.7.0
      jest-runtime: 29.7.0
      jest-snapshot: 29.7.0
      jest-util: 29.7.0
      p-limit: 3.1.0
      pretty-format: 29.7.0
      pure-rand: 6.1.0
      slash: 3.0.0
      stack-utils: 2.0.6
    transitivePeerDependencies:
      - babel-plugin-macros
      - supports-color

  jest-cli@29.7.0(@types/node@20.12.12):
    dependencies:
      '@jest/core': 29.7.0
      '@jest/test-result': 29.7.0
      '@jest/types': 29.6.3
      chalk: 4.1.2
      create-jest: 29.7.0(@types/node@20.12.12)
      exit: 0.1.2
      import-local: 3.1.0
      jest-config: 29.7.0(@types/node@20.12.12)
      jest-util: 29.7.0
      jest-validate: 29.7.0
      yargs: 17.7.2
    transitivePeerDependencies:
      - '@types/node'
      - babel-plugin-macros
      - supports-color
      - ts-node

  jest-config@29.7.0(@types/node@20.12.12):
    dependencies:
      '@babel/core': 7.24.5
      '@jest/test-sequencer': 29.7.0
      '@jest/types': 29.6.3
      babel-jest: 29.7.0(@babel/core@7.24.5)
      chalk: 4.1.2
      ci-info: 3.9.0
      deepmerge: 4.3.1
      glob: 7.2.3
      graceful-fs: 4.2.11
      jest-circus: 29.7.0
      jest-environment-node: 29.7.0
      jest-get-type: 29.6.3
      jest-regex-util: 29.6.3
      jest-resolve: 29.7.0
      jest-runner: 29.7.0
      jest-util: 29.7.0
      jest-validate: 29.7.0
      micromatch: 4.0.6
      parse-json: 5.2.0
      pretty-format: 29.7.0
      slash: 3.0.0
      strip-json-comments: 3.1.1
    optionalDependencies:
      '@types/node': 20.12.12
    transitivePeerDependencies:
      - babel-plugin-macros
      - supports-color

  jest-diff@29.7.0:
    dependencies:
      chalk: 4.1.2
      diff-sequences: 29.6.3
      jest-get-type: 29.6.3
      pretty-format: 29.7.0

  jest-docblock@29.7.0:
    dependencies:
      detect-newline: 3.1.0

  jest-each@29.7.0:
    dependencies:
      '@jest/types': 29.6.3
      chalk: 4.1.2
      jest-get-type: 29.6.3
      jest-util: 29.7.0
      pretty-format: 29.7.0

  jest-environment-node@29.7.0:
    dependencies:
      '@jest/environment': 29.7.0
      '@jest/fake-timers': 29.7.0
      '@jest/types': 29.6.3
      '@types/node': 20.12.12
      jest-mock: 29.7.0
      jest-util: 29.7.0

  jest-get-type@29.6.3: {}

  jest-haste-map@29.7.0:
    dependencies:
      '@jest/types': 29.6.3
      '@types/graceful-fs': 4.1.9
      '@types/node': 20.12.12
      anymatch: 3.1.3
      fb-watchman: 2.0.2
      graceful-fs: 4.2.11
      jest-regex-util: 29.6.3
      jest-util: 29.7.0
      jest-worker: 29.7.0
      micromatch: 4.0.6
      walker: 1.0.8
    optionalDependencies:
      fsevents: 2.3.3

  jest-leak-detector@29.7.0:
    dependencies:
      jest-get-type: 29.6.3
      pretty-format: 29.7.0

  jest-matcher-utils@29.7.0:
    dependencies:
      chalk: 4.1.2
      jest-diff: 29.7.0
      jest-get-type: 29.6.3
      pretty-format: 29.7.0

  jest-message-util@29.7.0:
    dependencies:
      '@babel/code-frame': 7.24.2
      '@jest/types': 29.6.3
      '@types/stack-utils': 2.0.3
      chalk: 4.1.2
      graceful-fs: 4.2.11
      micromatch: 4.0.6
      pretty-format: 29.7.0
      slash: 3.0.0
      stack-utils: 2.0.6

  jest-mock@29.7.0:
    dependencies:
      '@jest/types': 29.6.3
      '@types/node': 20.12.12
      jest-util: 29.7.0

  jest-pnp-resolver@1.2.3(jest-resolve@29.7.0):
    optionalDependencies:
      jest-resolve: 29.7.0

  jest-regex-util@29.6.3: {}

  jest-resolve-dependencies@29.7.0:
    dependencies:
      jest-regex-util: 29.6.3
      jest-snapshot: 29.7.0
    transitivePeerDependencies:
      - supports-color

  jest-resolve@29.7.0:
    dependencies:
      chalk: 4.1.2
      graceful-fs: 4.2.11
      jest-haste-map: 29.7.0
      jest-pnp-resolver: 1.2.3(jest-resolve@29.7.0)
      jest-util: 29.7.0
      jest-validate: 29.7.0
      resolve: 1.22.8
      resolve.exports: 2.0.2
      slash: 3.0.0

  jest-runner@29.7.0:
    dependencies:
      '@jest/console': 29.7.0
      '@jest/environment': 29.7.0
      '@jest/test-result': 29.7.0
      '@jest/transform': 29.7.0
      '@jest/types': 29.6.3
      '@types/node': 20.12.12
      chalk: 4.1.2
      emittery: 0.13.1
      graceful-fs: 4.2.11
      jest-docblock: 29.7.0
      jest-environment-node: 29.7.0
      jest-haste-map: 29.7.0
      jest-leak-detector: 29.7.0
      jest-message-util: 29.7.0
      jest-resolve: 29.7.0
      jest-runtime: 29.7.0
      jest-util: 29.7.0
      jest-watcher: 29.7.0
      jest-worker: 29.7.0
      p-limit: 3.1.0
      source-map-support: 0.5.13
    transitivePeerDependencies:
      - supports-color

  jest-runtime@29.7.0:
    dependencies:
      '@jest/environment': 29.7.0
      '@jest/fake-timers': 29.7.0
      '@jest/globals': 29.7.0
      '@jest/source-map': 29.6.3
      '@jest/test-result': 29.7.0
      '@jest/transform': 29.7.0
      '@jest/types': 29.6.3
      '@types/node': 20.12.12
      chalk: 4.1.2
      cjs-module-lexer: 1.3.1
      collect-v8-coverage: 1.0.2
      glob: 7.2.3
      graceful-fs: 4.2.11
      jest-haste-map: 29.7.0
      jest-message-util: 29.7.0
      jest-mock: 29.7.0
      jest-regex-util: 29.6.3
      jest-resolve: 29.7.0
      jest-snapshot: 29.7.0
      jest-util: 29.7.0
      slash: 3.0.0
      strip-bom: 4.0.0
    transitivePeerDependencies:
      - supports-color

  jest-snapshot@29.7.0:
    dependencies:
      '@babel/core': 7.24.5
      '@babel/generator': 7.24.5
      '@babel/plugin-syntax-jsx': 7.24.1(@babel/core@7.24.5)
      '@babel/plugin-syntax-typescript': 7.24.1(@babel/core@7.24.5)
      '@babel/types': 7.24.5
      '@jest/expect-utils': 29.7.0
      '@jest/transform': 29.7.0
      '@jest/types': 29.6.3
      babel-preset-current-node-syntax: 1.0.1(@babel/core@7.24.5)
      chalk: 4.1.2
      expect: 29.7.0
      graceful-fs: 4.2.11
      jest-diff: 29.7.0
      jest-get-type: 29.6.3
      jest-matcher-utils: 29.7.0
      jest-message-util: 29.7.0
      jest-util: 29.7.0
      natural-compare: 1.4.0
      pretty-format: 29.7.0
      semver: 7.6.2
    transitivePeerDependencies:
      - supports-color

  jest-util@29.7.0:
    dependencies:
      '@jest/types': 29.6.3
      '@types/node': 20.12.12
      chalk: 4.1.2
      ci-info: 3.9.0
      graceful-fs: 4.2.11
      picomatch: 2.3.1

  jest-validate@29.7.0:
    dependencies:
      '@jest/types': 29.6.3
      camelcase: 6.3.0
      chalk: 4.1.2
      jest-get-type: 29.6.3
      leven: 3.1.0
      pretty-format: 29.7.0

  jest-watcher@29.7.0:
    dependencies:
      '@jest/test-result': 29.7.0
      '@jest/types': 29.6.3
      '@types/node': 20.12.12
      ansi-escapes: 4.3.2
      chalk: 4.1.2
      emittery: 0.13.1
      jest-util: 29.7.0
      string-length: 4.0.2

  jest-worker@29.7.0:
    dependencies:
      '@types/node': 20.12.12
      jest-util: 29.7.0
      merge-stream: 2.0.0
      supports-color: 8.1.1

  jest@29.7.0(@types/node@20.12.12):
    dependencies:
      '@jest/core': 29.7.0
      '@jest/types': 29.6.3
      import-local: 3.1.0
      jest-cli: 29.7.0(@types/node@20.12.12)
    transitivePeerDependencies:
      - '@types/node'
      - babel-plugin-macros
      - supports-color
      - ts-node

  js-tokens@4.0.0: {}

  js-yaml@3.14.1:
    dependencies:
      argparse: 1.0.10
      esprima: 4.0.1

  js-yaml@4.1.0:
    dependencies:
      argparse: 2.0.1

  jsesc@2.5.2: {}

  json-buffer@3.0.1: {}

  json-parse-even-better-errors@2.3.1: {}

  json-schema-traverse@0.4.1: {}

  json-stable-stringify-without-jsonify@1.0.1: {}

  json5@2.2.3: {}

  keyv@4.5.4:
    dependencies:
      json-buffer: 3.0.1

  kleur@3.0.3: {}

  leven@3.1.0: {}

  levn@0.4.1:
    dependencies:
      prelude-ls: 1.2.1
      type-check: 0.4.0

  lichess-pgn-viewer@2.1.0:
    dependencies:
<<<<<<< HEAD
      '@types/node': 20.12.12
=======
      '@types/node': 20.12.2
>>>>>>> dc0078ad
      chessground: 9.1.1
      chessops: 0.12.7
      snabbdom: 3.5.1

  lilconfig@3.0.0: {}

  lines-and-columns@1.2.4: {}

  lint-staged@15.2.2:
    dependencies:
      chalk: 5.3.0
      commander: 11.1.0
      debug: 4.3.4
      execa: 8.0.1
      lilconfig: 3.0.0
      listr2: 8.0.1
      micromatch: 4.0.5
      pidtree: 0.6.0
      string-argv: 0.3.2
      yaml: 2.3.4
    transitivePeerDependencies:
      - supports-color

  listr2@8.0.1:
    dependencies:
      cli-truncate: 4.0.0
      colorette: 2.0.20
      eventemitter3: 5.0.1
      log-update: 6.0.0
      rfdc: 1.3.1
      wrap-ansi: 9.0.0

  locate-path@5.0.0:
    dependencies:
      p-locate: 4.1.0

  locate-path@6.0.0:
    dependencies:
      p-locate: 5.0.0

  lodash.merge@4.6.2: {}

  log-update@6.0.0:
    dependencies:
      ansi-escapes: 6.2.1
      cli-cursor: 4.0.0
      slice-ansi: 7.1.0
      strip-ansi: 7.1.0
      wrap-ansi: 9.0.0

  loose-envify@1.4.0:
    dependencies:
      js-tokens: 4.0.0

  lru-cache@5.1.1:
    dependencies:
      yallist: 3.1.1

  make-dir@4.0.0:
    dependencies:
      semver: 7.6.2

  makeerror@1.0.12:
    dependencies:
      tmpl: 1.0.5

  merge-stream@2.0.0: {}

  merge2@1.4.1: {}

  micromatch@4.0.5:
    dependencies:
      braces: 3.0.3
      picomatch: 2.3.1

  micromatch@4.0.6:
    dependencies:
      braces: 3.0.3
      picomatch: 4.0.2

  mimic-fn@2.1.0: {}

  mimic-fn@4.0.0: {}

  minimatch@3.1.2:
    dependencies:
      brace-expansion: 1.1.11

  minimatch@9.0.4:
    dependencies:
      brace-expansion: 2.0.1

  ms@2.1.2: {}

  natural-compare@1.4.0: {}

  node-int64@0.4.0: {}

  node-releases@2.0.14: {}

  normalize-path@3.0.0: {}

  nouislider@15.7.2: {}

  npm-run-path@4.0.1:
    dependencies:
      path-key: 3.1.1

  npm-run-path@5.3.0:
    dependencies:
      path-key: 4.0.0

  object-assign@4.1.1: {}

  once@1.4.0:
    dependencies:
      wrappy: 1.0.2

  onchange@7.1.0:
    dependencies:
      '@blakeembrey/deque': 1.0.5
      '@blakeembrey/template': 1.1.0
      arg: 4.1.3
      chokidar: 3.6.0
      cross-spawn: 7.0.3
      ignore: 5.3.1
      tree-kill: 1.2.2

  onetime@5.1.2:
    dependencies:
      mimic-fn: 2.1.0

  onetime@6.0.0:
    dependencies:
      mimic-fn: 4.0.0

  optionator@0.9.4:
    dependencies:
      deep-is: 0.1.4
      fast-levenshtein: 2.0.6
      levn: 0.4.1
      prelude-ls: 1.2.1
      type-check: 0.4.0
      word-wrap: 1.2.5

  orderedmap@2.1.1: {}

  p-limit@2.3.0:
    dependencies:
      p-try: 2.2.0

  p-limit@3.1.0:
    dependencies:
      yocto-queue: 0.1.0

  p-locate@4.1.0:
    dependencies:
      p-limit: 2.3.0

  p-locate@5.0.0:
    dependencies:
      p-limit: 3.1.0

  p-try@2.2.0: {}

  parent-module@1.0.1:
    dependencies:
      callsites: 3.1.0

  parse-json@5.2.0:
    dependencies:
      '@babel/code-frame': 7.24.2
      error-ex: 1.3.2
      json-parse-even-better-errors: 2.3.1
      lines-and-columns: 1.2.4

  path-exists@4.0.0: {}

  path-is-absolute@1.0.1: {}

  path-key@3.1.1: {}

  path-key@4.0.0: {}

  path-parse@1.0.7: {}

  path-type@4.0.0: {}

  peerjs-js-binarypack@2.1.0: {}

  peerjs@1.5.4:
    dependencies:
      '@msgpack/msgpack': 2.8.0
      eventemitter3: 4.0.7
      peerjs-js-binarypack: 2.1.0
      webrtc-adapter: 9.0.1

  picocolors@1.0.1: {}

  picomatch@2.3.1: {}

  picomatch@4.0.2: {}

  pidtree@0.6.0: {}

  pirates@4.0.6: {}

  pkg-dir@4.2.0:
    dependencies:
      find-up: 4.1.0

  pngjs@5.0.0: {}

  prelude-ls@1.2.1: {}

  prettier@3.0.2: {}

  pretty-format@29.7.0:
    dependencies:
      '@jest/schemas': 29.6.3
      ansi-styles: 5.2.0
      react-is: 18.3.1

  prompts@2.4.2:
    dependencies:
      kleur: 3.0.3
      sisteransi: 1.0.5

  prop-types@15.8.1:
    dependencies:
      loose-envify: 1.4.0
      object-assign: 4.1.1
      react-is: 16.13.1

  prosemirror-commands@1.5.2:
    dependencies:
      prosemirror-model: 1.21.0
      prosemirror-state: 1.4.3
      prosemirror-transform: 1.9.0

  prosemirror-history@1.4.0:
    dependencies:
      prosemirror-state: 1.4.3
      prosemirror-transform: 1.9.0
      prosemirror-view: 1.33.6
      rope-sequence: 1.3.4

  prosemirror-inputrules@1.4.0:
    dependencies:
      prosemirror-state: 1.4.3
      prosemirror-transform: 1.9.0

  prosemirror-keymap@1.2.2:
    dependencies:
      prosemirror-state: 1.4.3
      w3c-keyname: 2.2.8

  prosemirror-model@1.21.0:
    dependencies:
      orderedmap: 2.1.1

  prosemirror-state@1.4.3:
    dependencies:
      prosemirror-model: 1.21.0
      prosemirror-transform: 1.9.0
      prosemirror-view: 1.33.6

  prosemirror-transform@1.9.0:
    dependencies:
      prosemirror-model: 1.21.0

  prosemirror-view@1.33.6:
    dependencies:
      prosemirror-model: 1.21.0
      prosemirror-state: 1.4.3
      prosemirror-transform: 1.9.0

  punycode@2.3.1: {}

  pure-rand@6.1.0: {}

  qrcode@1.5.3:
    dependencies:
      dijkstrajs: 1.0.3
      encode-utf8: 1.0.3
      pngjs: 5.0.0
      yargs: 15.4.1

  queue-microtask@1.2.3: {}

  react-is@16.13.1: {}

  react-is@18.3.1: {}

  readdirp@3.6.0:
    dependencies:
      picomatch: 2.3.1

  require-directory@2.1.1: {}

  require-main-filename@2.0.0: {}

  resolve-cwd@3.0.0:
    dependencies:
      resolve-from: 5.0.0

  resolve-from@4.0.0: {}

  resolve-from@5.0.0: {}

  resolve.exports@2.0.2: {}

  resolve@1.22.8:
    dependencies:
      is-core-module: 2.13.1
      path-parse: 1.0.7
      supports-preserve-symlinks-flag: 1.0.0

  restore-cursor@4.0.0:
    dependencies:
      onetime: 5.1.2
      signal-exit: 3.0.7

  reusify@1.0.4: {}

  rfdc@1.3.1: {}

  rimraf@3.0.2:
    dependencies:
      glob: 7.2.3

  rope-sequence@1.3.4: {}

  run-parallel@1.2.0:
    dependencies:
      queue-microtask: 1.2.3

  sax@1.3.0: {}

  sdp@3.2.0: {}

  semver@6.3.1: {}

  semver@7.6.2: {}

  set-blocking@2.0.0: {}

  shebang-command@2.0.0:
    dependencies:
      shebang-regex: 3.0.0

  shebang-regex@3.0.0: {}

  shepherd.js@11.2.0:
    dependencies:
      '@floating-ui/dom': 1.6.5
      deepmerge: 4.3.1

  signal-exit@3.0.7: {}

  signal-exit@4.1.0: {}

  sisteransi@1.0.5: {}

  slash@3.0.0: {}

  slice-ansi@5.0.0:
    dependencies:
      ansi-styles: 6.2.1
      is-fullwidth-code-point: 4.0.0

  slice-ansi@7.1.0:
    dependencies:
      ansi-styles: 6.2.1
      is-fullwidth-code-point: 5.0.0

  snabbdom@3.5.1: {}

  sortablejs@1.15.2: {}

  source-map-support@0.5.13:
    dependencies:
      buffer-from: 1.1.2
      source-map: 0.6.1

  source-map@0.6.1: {}

  sprintf-js@1.0.3: {}

  stack-utils@2.0.6:
    dependencies:
      escape-string-regexp: 2.0.0

  stockfish-mv.wasm@0.6.1: {}

  stockfish-nnue.wasm@1.0.0-1946a675.smolnet: {}

  stockfish.js@10.0.2: {}

  stockfish.wasm@0.10.0: {}

  string-argv@0.3.2: {}

  string-length@4.0.2:
    dependencies:
      char-regex: 1.0.2
      strip-ansi: 6.0.1

  string-width@4.2.3:
    dependencies:
      emoji-regex: 8.0.0
      is-fullwidth-code-point: 3.0.0
      strip-ansi: 6.0.1

  string-width@7.1.0:
    dependencies:
      emoji-regex: 10.3.0
      get-east-asian-width: 1.2.0
      strip-ansi: 7.1.0

  strip-ansi@6.0.1:
    dependencies:
      ansi-regex: 5.0.1

  strip-ansi@7.1.0:
    dependencies:
      ansi-regex: 6.0.1

  strip-bom@4.0.0: {}

  strip-final-newline@2.0.0: {}

  strip-final-newline@3.0.0: {}

  strip-json-comments@3.1.1: {}

  supports-color@5.5.0:
    dependencies:
      has-flag: 3.0.0

  supports-color@7.2.0:
    dependencies:
      has-flag: 4.0.0

  supports-color@8.1.1:
    dependencies:
      has-flag: 4.0.0

  supports-preserve-symlinks-flag@1.0.0: {}

  svg.draggable.js@2.2.2:
    dependencies:
      svg.js: 2.7.1

  svg.easing.js@2.0.0:
    dependencies:
      svg.js: 2.7.1

  svg.filter.js@2.0.2:
    dependencies:
      svg.js: 2.7.1

  svg.js@2.7.1: {}

  svg.pathmorphing.js@0.1.3:
    dependencies:
      svg.js: 2.7.1

  svg.resize.js@1.4.3:
    dependencies:
      svg.js: 2.7.1
      svg.select.js: 2.1.2

  svg.select.js@2.1.2:
    dependencies:
      svg.js: 2.7.1

  svg.select.js@3.0.1:
    dependencies:
      svg.js: 2.7.1

  tablesort@5.3.0: {}

  test-exclude@6.0.0:
    dependencies:
      '@istanbuljs/schema': 0.1.3
      glob: 7.2.3
      minimatch: 3.1.2

  text-table@0.2.0: {}

  textarea-caret@3.1.0: {}

  tmpl@1.0.5: {}

  to-fast-properties@2.0.0: {}

  to-regex-range@5.0.1:
    dependencies:
      is-number: 7.0.0

  tree-kill@1.2.2: {}

  ts-api-utils@1.3.0(typescript@5.4.5):
    dependencies:
      typescript: 5.4.5

  type-check@0.4.0:
    dependencies:
      prelude-ls: 1.2.1

  type-detect@4.0.8: {}

  type-fest@0.20.2: {}

  type-fest@0.21.3: {}

  types-serviceworker@0.0.1: {}

  typescript@5.4.5: {}

  undate@0.3.0: {}

  undici-types@5.26.5: {}

  update-browserslist-db@1.0.16(browserslist@4.23.0):
    dependencies:
      browserslist: 4.23.0
      escalade: 3.1.2
      picocolors: 1.0.1

  uri-js@4.4.1:
    dependencies:
      punycode: 2.3.1

  uuid@9.0.0: {}

  v8-to-istanbul@9.2.0:
    dependencies:
      '@jridgewell/trace-mapping': 0.3.25
      '@types/istanbul-lib-coverage': 2.0.6
      convert-source-map: 2.0.0

  vosk-browser@0.0.8:
    dependencies:
      uuid: 9.0.0

  w3c-keyname@2.2.8: {}

  walker@1.0.8:
    dependencies:
      makeerror: 1.0.12

  webrtc-adapter@9.0.1:
    dependencies:
      sdp: 3.2.0

  which-module@2.0.1: {}

  which@2.0.2:
    dependencies:
      isexe: 2.0.0

  word-wrap@1.2.5: {}

  wrap-ansi@6.2.0:
    dependencies:
      ansi-styles: 4.3.0
      string-width: 4.2.3
      strip-ansi: 6.0.1

  wrap-ansi@7.0.0:
    dependencies:
      ansi-styles: 4.3.0
      string-width: 4.2.3
      strip-ansi: 6.0.1

  wrap-ansi@9.0.0:
    dependencies:
      ansi-styles: 6.2.1
      string-width: 7.1.0
      strip-ansi: 7.1.0

  wrappy@1.0.2: {}

  write-file-atomic@4.0.2:
    dependencies:
      imurmurhash: 0.1.4
      signal-exit: 3.0.7

  xml2js@0.5.0:
    dependencies:
      sax: 1.3.0
      xmlbuilder: 11.0.1

  xmlbuilder@11.0.1: {}

  y18n@4.0.3: {}

  y18n@5.0.8: {}

  yallist@3.1.1: {}

  yaml@2.3.4: {}

  yargs-parser@18.1.3:
    dependencies:
      camelcase: 5.3.1
      decamelize: 1.2.0

  yargs-parser@21.1.1: {}

  yargs@15.4.1:
    dependencies:
      cliui: 6.0.0
      decamelize: 1.2.0
      find-up: 4.1.0
      get-caller-file: 2.0.5
      require-directory: 2.1.1
      require-main-filename: 2.0.0
      set-blocking: 2.0.0
      string-width: 4.2.3
      which-module: 2.0.1
      y18n: 4.0.3
      yargs-parser: 18.1.3

  yargs@17.7.2:
    dependencies:
      cliui: 8.0.1
      escalade: 3.1.2
      get-caller-file: 2.0.5
      require-directory: 2.1.1
      string-width: 4.2.3
      y18n: 5.0.8
      yargs-parser: 21.1.1

  yocto-queue@0.1.0: {}

  zxcvbn@4.4.2: {}<|MERGE_RESOLUTION|>--- conflicted
+++ resolved
@@ -27,11 +27,7 @@
         specifier: github:lichess-org/ab-stub
         version: https://codeload.github.com/lichess-org/ab-stub/tar.gz/94236bf34dbc9c05daf50f4c9842d859b9142be0
       chessground:
-<<<<<<< HEAD
-        specifier: ^9.0.5
-=======
         specifier: ^9.1.1
->>>>>>> dc0078ad
         version: 9.1.1
       eslint:
         specifier: ^8.57.0
@@ -1520,12 +1516,6 @@
     resolution: {tarball: https://codeload.github.com/ornicar/chess.js/tar.gz/ad0709c0b07773d9d0da8e4605a9a2a28f00d249}
     version: 0.10.2
 
-<<<<<<< HEAD
-  chessground@4.4.2:
-    resolution: {integrity: sha512-cCAaTjsnE30hkWSPQRBOr2vlWSmxHS1hzz2kBM+b1VwLjvZRj5bohWtfZsznIgegfZUxZMOvtHsyde8/hhazLg==}
-
-=======
->>>>>>> dc0078ad
   chessground@9.1.1:
     resolution: {integrity: sha512-X4xrBICrixaLATCn+jGEzk58UXcas+9QqJnwVq9nT7AaX2M1CJLMA0vC7noG0s6Tr2zoAHZ1FOviE5b05MgduQ==}
 
@@ -3729,14 +3719,6 @@
 
   chess.js@https://codeload.github.com/ornicar/chess.js/tar.gz/ad0709c0b07773d9d0da8e4605a9a2a28f00d249: {}
 
-<<<<<<< HEAD
-  chessground@4.4.2:
-    dependencies:
-      merge: 1.2.0
-      mithril: https://codeload.github.com/ornicar/mithril.js/tar.gz/d99d36d445fad1b22f4b285963ea065291d99ad4
-
-=======
->>>>>>> dc0078ad
   chessground@9.1.1: {}
 
   chessops@0.12.7:
@@ -4570,11 +4552,7 @@
 
   lichess-pgn-viewer@2.1.0:
     dependencies:
-<<<<<<< HEAD
       '@types/node': 20.12.12
-=======
-      '@types/node': 20.12.2
->>>>>>> dc0078ad
       chessground: 9.1.1
       chessops: 0.12.7
       snabbdom: 3.5.1
