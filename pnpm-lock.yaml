--- conflicted
+++ resolved
@@ -39,13 +39,8 @@
         specifier: ^15.1.0
         version: 15.1.0
       prettier:
-<<<<<<< HEAD
-        specifier: ^3.0.2
-        version: 3.1.0
-=======
         specifier: 3.0.2
         version: 3.0.2
->>>>>>> 48f311b8
       typescript:
         specifier: ^5.2.2
         version: 5.2.2
@@ -376,11 +371,7 @@
         specifier: workspace:*
         version: link:../chess
       chessops:
-<<<<<<< HEAD
-        specifier: ^0.12.7
-=======
         specifier: ^0.12.8
->>>>>>> 48f311b8
         version: 0.12.8
       common:
         specifier: workspace:*
@@ -389,13 +380,8 @@
         specifier: workspace:*
         version: link:../tree
       zerofish:
-<<<<<<< HEAD
-        specifier: ^0.0.17
-        version: 0.0.17
-=======
-        specifier: ^0.0.16
-        version: 0.0.16
->>>>>>> 48f311b8
+        specifier: link:/home/gamblej/ws/lichess/zerofish
+        version: link:../../../zerofish
 
   ui/lobby:
     dependencies:
@@ -1374,7 +1360,6 @@
       jest-message-util: 29.7.0
       jest-mock: 29.7.0
       jest-util: 29.7.0
-<<<<<<< HEAD
     dev: false
 
   /@jest/globals@29.7.0:
@@ -1389,22 +1374,6 @@
       - supports-color
     dev: false
 
-=======
-    dev: false
-
-  /@jest/globals@29.7.0:
-    resolution: {integrity: sha512-mpiz3dutLbkW2MNFubUGUEVLkTGiqW6yLVTA+JbP6fI6J5iL9Y0Nlg8k95pcF8ctKwCS7WVxteBs29hhfAotzQ==}
-    engines: {node: ^14.15.0 || ^16.10.0 || >=18.0.0}
-    dependencies:
-      '@jest/environment': 29.7.0
-      '@jest/expect': 29.7.0
-      '@jest/types': 29.6.3
-      jest-mock: 29.7.0
-    transitivePeerDependencies:
-      - supports-color
-    dev: false
-
->>>>>>> 48f311b8
   /@jest/reporters@29.7.0:
     resolution: {integrity: sha512-DApq0KJbJOEzAFYjHADNNxAE3KbhxQB1y5Kplb5Waqw6zVbuWatSnMjE5gs8FUgEPmNsnZA3NCWl9NG0ia04Pg==}
     engines: {node: ^14.15.0 || ^16.10.0 || >=18.0.0}
@@ -1645,10 +1614,6 @@
 
   /@types/dragscroll@0.0.0:
     resolution: {integrity: sha512-rWr/ryzOUi9r/zUA2GK2qLWGBIBmDeIojBQXuvR76pulHUoEGMJ2A7NWShUaA5AE90ha+l9tlsyGz2UioQE9cg==}
-    dev: false
-
-  /@types/emscripten@1.39.10:
-    resolution: {integrity: sha512-TB/6hBkYQJxsZHSqyeuO1Jt0AB/bW6G7rHt9g7lML7SOF6lbgcHvw/Lr+69iqN0qxgXLhWKScAon73JNnptuDw==}
     dev: false
 
   /@types/fnando__sparkline@0.3.7:
@@ -4080,21 +4045,12 @@
     engines: {node: '>= 0.8.0'}
     dev: false
 
-  /prettier@3.1.0:
-    resolution: {integrity: sha512-TQLvXjq5IAibjh8EpBIkNKxO749UEWABoiIZehEPiY4GNpVdhaFKqSTu+QrlU6D2dPAfubRmtJTi4K4YkQ5eXw==}
+  /prettier@3.0.2:
+    resolution: {integrity: sha512-o2YR9qtniXvwEZlOKbveKfDQVyqxbEIWn48Z8m3ZJjBjcCmUy3xZGIv+7AkaeuaTr6yPXJjwv07ZWlsWbEy1rQ==}
     engines: {node: '>=14'}
     hasBin: true
     dev: false
 
-<<<<<<< HEAD
-=======
-  /prettier@3.1.0:
-    resolution: {integrity: sha512-TQLvXjq5IAibjh8EpBIkNKxO749UEWABoiIZehEPiY4GNpVdhaFKqSTu+QrlU6D2dPAfubRmtJTi4K4YkQ5eXw==}
-    engines: {node: '>=14'}
-    hasBin: true
-    dev: false
-
->>>>>>> 48f311b8
   /pretty-format@29.7.0:
     resolution: {integrity: sha512-Pdlw/oPxN+aXdmM9R00JVC9WVFoCLTKJvDVLgmJ+qAffBMxsV85l/Lu7sNx4zSzPyoL2euImuEwHhOXdEgNFZQ==}
     engines: {node: ^14.15.0 || ^16.10.0 || >=18.0.0}
@@ -4872,21 +4828,6 @@
     engines: {node: '>=10'}
     dev: false
 
-<<<<<<< HEAD
-  /zerofish@0.0.17:
-    resolution: {integrity: sha512-r9u4dOJVI8Yxq16zxiFjKz7xZ/Tv5V2jPA5W3sbMQhc0fauCvWz4g8fNswbYY0sybIbbC90JtHXomwRzBm/MRw==}
-=======
-  /zerofish@0.0.16:
-    resolution: {integrity: sha512-4Xgbic2zijBYIeCapuyBeSmahG4wb4Bv4gJEa2B9qjdczx/1gjm5aOGu8yLSs8Q2R9wmBs9MJ6cPSLGSwDbTCA==}
->>>>>>> 48f311b8
-    dependencies:
-      '@types/emscripten': 1.39.10
-      '@types/node': 20.9.1
-      '@types/web': 0.0.119
-      prettier: 3.1.0
-      typescript: 5.2.2
-    dev: false
-
   /zxcvbn@4.4.2:
     resolution: {integrity: sha512-Bq0B+ixT/DMyG8kgX2xWcI5jUvCwqrMxSFam7m0lAf78nf04hv6lNCsyLYdyYTrCVMqNDY/206K7eExYCeSyUQ==}
     dev: false
