--- conflicted
+++ resolved
@@ -2851,13 +2851,10 @@
     dependencies:
       undici-types: 6.20.0
 
-<<<<<<< HEAD
   '@types/node@22.10.6':
     dependencies:
       undici-types: 6.20.0
 
-=======
->>>>>>> 11d7d264
   '@types/node@22.9.1':
     dependencies:
       undici-types: 6.19.8
