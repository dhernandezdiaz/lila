--- conflicted
+++ resolved
@@ -1114,13 +1114,11 @@
   '@types/node@22.10.1':
     resolution: {integrity: sha512-qKgsUwfHZV2WCWLAnVP1JqnpE6Im6h3Y0+fYgMTasNQ7V++CBX5OT1as0g0f+OyubbFqhf6XVNIsmN4IIhEgGQ==}
 
-<<<<<<< HEAD
+  '@types/node@22.10.2':
+    resolution: {integrity: sha512-Xxr6BBRCAOQixvonOye19wnzyDiUtTeqldOOmj3CkeblonbccA12PFwlufvRdrpjXxqnmUaeiU5EOA+7s5diUQ==}
+
   '@types/node@22.9.0':
     resolution: {integrity: sha512-vuyHg81vvWA1Z1ELfvLko2c8f34gyA0zaic0+Rllc5lbCnbSyuvb2Oxpm6TAUAC/2xZN3QGqxBNggD1nNR2AfQ==}
-=======
-  '@types/node@22.10.2':
-    resolution: {integrity: sha512-Xxr6BBRCAOQixvonOye19wnzyDiUtTeqldOOmj3CkeblonbccA12PFwlufvRdrpjXxqnmUaeiU5EOA+7s5diUQ==}
->>>>>>> 50a387fd
 
   '@types/node@22.9.1':
     resolution: {integrity: sha512-p8Yy/8sw1caA8CdRIQBG5tiLHmxtQKObCijiAa9Ez+d4+PRffM4054xbju0msf+cvhJpnFEeNjxmVT/0ipktrg==}
@@ -1140,16 +1138,11 @@
   '@types/sortablejs@1.15.8':
     resolution: {integrity: sha512-b79830lW+RZfwaztgs1aVPgbasJ8e7AXtZYHTELNXZPsERt4ymJdjV4OccDbHQAvHrCcFpbF78jkm0R6h/pZVg==}
 
-<<<<<<< HEAD
   '@types/web@0.0.154':
     resolution: {integrity: sha512-Tc10Nkpbb8AgM3iGnrvpKVb6x8pzrZpMCPqMJe8htXoEdNDKojEevNAkCjxkjCLZF2p1ZB+gknAwdbkypxwxKg==}
 
-  '@types/web@0.0.180':
-    resolution: {integrity: sha512-G4sAw9smNoDTMBQtNupDd+2v9SWlqJfdOSRXbMg/KFLmYYhq+RI5oK98kXubfLB/49LKMN7eEzBaGtLMSEAy9A==}
-=======
   '@types/web@0.0.187':
     resolution: {integrity: sha512-PNvOlIo9AkUA8dvdqJHrvvIZG40Qi37QHNyl1qOD1m/4Lj+2thAtwJM2N9UmtGBtkhb3x9mP/6JlXYtQcZ3uFg==}
->>>>>>> 50a387fd
 
   '@types/webrtc@0.0.44':
     resolution: {integrity: sha512-4BJZdzrApNFeuXgucyqs24k69f7oti3wUcGEbFbaV08QBh7yEe3tnRRuYXlyXJNXiumpZujiZqUZZ2/gMSeO0g==}
@@ -1994,18 +1987,13 @@
     resolution: {integrity: sha512-vkcDPrRZo1QZLbn5RLGPpg/WmIQ65qoWWhcGKf/b5eplkkarX0m9z8ppCat4mlOqUsWpyNuYgO3VRyrYHSzX5g==}
     engines: {node: '>= 0.8.0'}
 
-<<<<<<< HEAD
   prettier@3.0.2:
     resolution: {integrity: sha512-o2YR9qtniXvwEZlOKbveKfDQVyqxbEIWn48Z8m3ZJjBjcCmUy3xZGIv+7AkaeuaTr6yPXJjwv07ZWlsWbEy1rQ==}
     engines: {node: '>=14'}
     hasBin: true
 
-  prettier@3.4.1:
-    resolution: {integrity: sha512-G+YdqtITVZmOJje6QkXQWzl3fSfMxFwm1tjTyo9exhkmWSqC4Yhd1+lug++IlR2mvRVAxEDDWYkQdeSztajqgg==}
-=======
   prettier@3.4.2:
     resolution: {integrity: sha512-e9MewbtFo+Fevyuxn/4rrcDAaq0IYxPGLvObpQjiZBMAzB9IGmzlnG9RZy3FFas+eBMu2vA0CszMeduow5dIuQ==}
->>>>>>> 50a387fd
     engines: {node: '>=14'}
     hasBin: true
 
@@ -2744,15 +2732,13 @@
     dependencies:
       undici-types: 6.20.0
 
-<<<<<<< HEAD
+  '@types/node@22.10.2':
+    dependencies:
+      undici-types: 6.20.0
+
   '@types/node@22.9.0':
     dependencies:
       undici-types: 6.19.8
-=======
-  '@types/node@22.10.2':
-    dependencies:
-      undici-types: 6.20.0
->>>>>>> 50a387fd
 
   '@types/node@22.9.1':
     dependencies:
@@ -2773,13 +2759,9 @@
 
   '@types/sortablejs@1.15.8': {}
 
-<<<<<<< HEAD
   '@types/web@0.0.154': {}
 
-  '@types/web@0.0.180': {}
-=======
   '@types/web@0.0.187': {}
->>>>>>> 50a387fd
 
   '@types/webrtc@0.0.44': {}
 
@@ -3659,13 +3641,9 @@
 
   prelude-ls@1.2.1: {}
 
-<<<<<<< HEAD
   prettier@3.0.2: {}
 
-  prettier@3.4.1: {}
-=======
   prettier@3.4.2: {}
->>>>>>> 50a387fd
 
   prop-types@15.8.1:
     dependencies:
