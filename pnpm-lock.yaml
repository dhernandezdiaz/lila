lockfileVersion: '6.0'

settings:
  autoInstallPeers: true
  excludeLinksFromLockfile: false

importers:

  .:
    dependencies:
      '@types/node':
        specifier: ^20.5.0
        version: 20.5.0
      '@types/web':
        specifier: ^0.0.113
        version: 0.0.113
      '@typescript-eslint/eslint-plugin':
<<<<<<< HEAD
        specifier: ^5.60.1
        version: 5.60.1(@typescript-eslint/parser@5.60.1)(eslint@8.47.0)(typescript@5.1.5)
      '@typescript-eslint/parser':
        specifier: ^5.60.1
        version: 5.60.1(eslint@8.47.0)(typescript@5.1.5)
=======
        specifier: ^6.4.0
        version: 6.4.0(@typescript-eslint/parser@6.4.0)(eslint@8.47.0)(typescript@5.1.6)
      '@typescript-eslint/parser':
        specifier: ^6.4.0
        version: 6.4.0(eslint@8.47.0)(typescript@5.1.6)
>>>>>>> 864960b0
      ab:
        specifier: github:lichess-org/ab-stub
        version: github.com/lichess-org/ab-stub/94236bf34dbc9c05daf50f4c9842d859b9142be0
      chessground:
<<<<<<< HEAD
        specifier: link:../chessground
        version: link:../chessground
      eslint:
        specifier: ^8.43.0
        version: 8.47.0
      eslint-config-prettier:
        specifier: ^8.8.0
        version: 8.8.0(eslint@8.47.0)
=======
        specifier: ^9.0.0
        version: 9.0.0
      eslint:
        specifier: ^8.47.0
        version: 8.47.0
      lint-staged:
        specifier: ^14.0.0
        version: 14.0.0
>>>>>>> 864960b0
      prettier:
        specifier: ^3.0.2
        version: 3.0.2
      typescript:
        specifier: ^5.1.6
        version: 5.1.6

  bin:
    dependencies:
      xml2js:
        specifier: ^0.5.0
        version: 0.5.0

  ui:
    dependencies:
      '@babel/core':
        specifier: ^7.17.10
        version: 7.20.5
      '@babel/preset-env':
        specifier: ^7.17.10
        version: 7.20.2(@babel/core@7.20.5)
      '@types/jest':
        specifier: ^28.1.6
        version: 28.1.8
      breakpoint-sass:
        specifier: ^2.7.1
        version: 2.7.1
      jest:
        specifier: ^28.1.3
        version: 28.1.3(@types/node@20.5.0)
      jest-environment-jsdom:
        specifier: ^28.1.3
        version: 28.1.3
      ts-jest:
        specifier: ^28.0.7
        version: 28.0.8(@babel/core@7.20.5)(jest@28.1.3)(typescript@5.1.6)

  ui/@build:
    dependencies:
      esbuild:
        specifier: ^0.19.2
        version: 0.19.2
      fast-glob:
        specifier: ^3.3.1
        version: 3.3.1

  ui/@types/cash: {}

  ui/@types/lichess:
    dependencies:
      '@types/cash':
        specifier: 8.0.0
        version: link:../cash

  ui/analyse:
    dependencies:
      '@badrap/result':
        specifier: ^0.2.13
        version: 0.2.13
      '@types/cash':
        specifier: workspace:*
        version: link:../@types/cash
      '@types/debounce-promise':
        specifier: ^3.1.6
        version: 3.1.6
      '@types/highcharts':
        specifier: '=4.2.57'
        version: 4.2.57
      '@types/lichess':
        specifier: workspace:*
        version: link:../@types/lichess
      '@types/yaireo__tagify':
        specifier: ^4.16.0
        version: 4.16.0
      '@yaireo/tagify':
        specifier: ^4.17.6
        version: 4.17.6(prop-types@15.8.1)
      ceval:
        specifier: workspace:*
        version: link:../ceval
      chart:
        specifier: workspace:*
        version: link:../chart
      chat:
        specifier: workspace:*
        version: link:../chat
      chess:
        specifier: workspace:*
        version: link:../chess
      chessops:
        specifier: ^0.12.7
        version: 0.12.7
      common:
        specifier: workspace:*
        version: link:../common
      debounce-promise:
        specifier: ^3.1.2
        version: 3.1.2
      game:
        specifier: workspace:*
        version: link:../game
      nvui:
        specifier: workspace:*
        version: link:../nvui
      prop-types:
        specifier: ^15.8.1
        version: 15.8.1
      snabbdom:
        specifier: ^3.5.1
        version: 3.5.1
      tree:
        specifier: workspace:*
        version: link:../tree

  ui/board:
    dependencies:
      '@types/cash':
        specifier: workspace:*
        version: link:../@types/cash
      '@types/lichess':
        specifier: workspace:*
        version: link:../@types/lichess
      common:
        specifier: workspace:*
        version: link:../common
      snabbdom:
        specifier: ^3.5.1
        version: 3.5.1

  ui/ceval:
    dependencies:
      '@badrap/result':
        specifier: ^0.2.13
        version: 0.2.13
      '@types/cash':
        specifier: workspace:*
        version: link:../@types/cash
      '@types/lichess':
        specifier: workspace:*
        version: link:../@types/lichess
      chessops:
        specifier: ^0.12.7
        version: 0.12.7
      common:
        specifier: workspace:*
        version: link:../common
      idb-keyval:
        specifier: ^6.2.0
        version: 6.2.0
      snabbdom:
        specifier: ^3.5.1
        version: 3.5.1

  ui/challenge:
    dependencies:
      '@types/cash':
        specifier: workspace:*
        version: link:../@types/cash
      '@types/lichess':
        specifier: workspace:*
        version: link:../@types/lichess
      common:
        specifier: workspace:*
        version: link:../common
      snabbdom:
        specifier: ^3.5.1
        version: 3.5.1

  ui/chart:
    dependencies:
      '@types/cash':
        specifier: workspace:*
        version: link:../@types/cash
      '@types/highcharts':
        specifier: '=4.2.57'
        version: 4.2.57
      '@types/lichess':
        specifier: workspace:*
        version: link:../@types/lichess
      common:
        specifier: workspace:*
        version: link:../common

  ui/chat:
    dependencies:
      '@types/cash':
        specifier: workspace:*
        version: link:../@types/cash
      '@types/lichess':
        specifier: workspace:*
        version: link:../@types/lichess
      common:
        specifier: workspace:*
        version: link:../common
      palantir:
        specifier: workspace:*
        version: link:../palantir
      snabbdom:
        specifier: ^3.5.1
        version: 3.5.1

  ui/chess:
    dependencies:
      '@types/cash':
        specifier: workspace:*
        version: link:../@types/cash
      '@types/lichess':
        specifier: workspace:*
        version: link:../@types/lichess
      common:
        specifier: workspace:*
        version: link:../common
      snabbdom:
        specifier: ^3.5.1
        version: 3.5.1

  ui/cli:
    dependencies:
      '@types/cash':
        specifier: workspace:*
        version: link:../@types/cash
      '@types/lichess':
        specifier: workspace:*
        version: link:../@types/lichess
      common:
        specifier: workspace:*
        version: link:../common
      dasher:
        specifier: workspace:*
        version: link:../dasher

  ui/common:
    dependencies:
      '@types/cash':
        specifier: workspace:*
        version: link:../@types/cash
      '@types/lichess':
        specifier: workspace:*
        version: link:../@types/lichess
      lichess-pgn-viewer:
        specifier: '>1.6.0'
        version: 1.6.1
      snabbdom:
        specifier: ^3.5.1
        version: 3.5.1
      tablesort:
        specifier: ^5.3.0
        version: 5.3.0

  ui/coordinateTrainer:
    dependencies:
      '@fnando/sparkline':
        specifier: ^0.3.10
        version: 0.3.10
      '@types/cash':
        specifier: workspace:*
        version: link:../@types/cash
      '@types/fnando__sparkline':
        specifier: ^0.3.4
        version: 0.3.4
      '@types/lichess':
        specifier: workspace:*
        version: link:../@types/lichess
      common:
        specifier: workspace:*
        version: link:../common
      snabbdom:
        specifier: ^3.5.1
        version: 3.5.1
      voice:
        specifier: workspace:*
        version: link:../voice

  ui/dasher:
    dependencies:
      '@types/cash':
        specifier: workspace:*
        version: link:../@types/cash
      '@types/lichess':
        specifier: workspace:*
        version: link:../@types/lichess
      common:
        specifier: workspace:*
        version: link:../common
      snabbdom:
        specifier: ^3.5.1
        version: 3.5.1

  ui/dgt:
    dependencies:
      '@types/cash':
        specifier: workspace:*
        version: link:../@types/cash
      '@types/lichess':
        specifier: workspace:*
        version: link:../@types/lichess
      chessops:
        specifier: ^0.12.7
        version: 0.12.7

  ui/editor:
    dependencies:
      '@types/cash':
        specifier: workspace:*
        version: link:../@types/cash
      '@types/lichess':
        specifier: workspace:*
        version: link:../@types/lichess
      chessops:
        specifier: ^0.12.7
        version: 0.12.7
      common:
        specifier: workspace:*
        version: link:../common
      snabbdom:
        specifier: ^3.5.1
        version: 3.5.1

  ui/game:
    dependencies:
      '@types/cash':
        specifier: workspace:*
        version: link:../@types/cash
      '@types/lichess':
        specifier: workspace:*
        version: link:../@types/lichess
      common:
        specifier: workspace:*
        version: link:../common
      snabbdom:
        specifier: ^3.5.1
        version: 3.5.1

  ui/insight:
    dependencies:
      '@types/cash':
        specifier: workspace:*
        version: link:../@types/cash
      '@types/highcharts':
        specifier: '=4.2.57'
        version: 4.2.57
      '@types/lichess':
        specifier: workspace:*
        version: link:../@types/lichess
      common:
        specifier: workspace:*
        version: link:../common
      numeral:
        specifier: ^2.0.6
        version: 2.0.6
      snabbdom:
        specifier: ^3.5.1
        version: 3.5.1

  ui/keyboardMove:
    dependencies:
      '@jest/globals':
        specifier: ^29.3.1
        version: 29.3.1
      '@types/cash':
        specifier: workspace:*
        version: link:../@types/cash
      '@types/lichess':
        specifier: workspace:*
        version: link:../@types/lichess
      chess:
        specifier: workspace:*
        version: link:../chess
      common:
        specifier: workspace:*
        version: link:../common
      snabbdom:
        specifier: ^3.5.1
        version: 3.5.1

  ui/learn:
    dependencies:
      '@types/cash':
        specifier: workspace:*
        version: link:../@types/cash
      '@types/chess.js':
        specifier: '=0.10.1'
        version: 0.10.1
      '@types/lichess':
        specifier: workspace:*
        version: link:../@types/lichess
      chess.js:
        specifier: github:ornicar/chess.js#learn
        version: github.com/ornicar/chess.js/ad0709c0b07773d9d0da8e4605a9a2a28f00d249
      chessground:
        specifier: '=4.4.2'
        version: 4.4.2
      common:
        specifier: workspace:*
        version: link:../common
      mithril:
        specifier: github:ornicar/mithril.js#lila-1
        version: github.com/ornicar/mithril.js/dd92827aec63f921149ca9a3460ccd981e7025bb

  ui/lobby:
    dependencies:
      '@types/cash':
        specifier: workspace:*
        version: link:../@types/cash
      '@types/debounce-promise':
        specifier: ^3.1.6
        version: 3.1.6
      '@types/lichess':
        specifier: workspace:*
        version: link:../@types/lichess
      common:
        specifier: workspace:*
        version: link:../common
      dasher:
        specifier: workspace:*
        version: link:../dasher
      debounce-promise:
        specifier: ^3.1.2
        version: 3.1.2
      snabbdom:
        specifier: ^3.5.1
        version: 3.5.1

  ui/mod:
    dependencies:
      '@types/cash':
        specifier: workspace:*
        version: link:../@types/cash
      '@types/debounce-promise':
        specifier: ^3.1.6
        version: 3.1.6
      '@types/lichess':
        specifier: workspace:*
        version: link:../@types/lichess
      '@types/yaireo__tagify':
        specifier: ^4.16.0
        version: 4.16.0
      '@yaireo/tagify':
        specifier: ^4.17.6
        version: 4.17.6(prop-types@15.8.1)
      apexcharts:
        specifier: ^3.36.3
        version: 3.36.3
      common:
        specifier: workspace:*
        version: link:../common
      debounce-promise:
        specifier: ^3.1.2
        version: 3.1.2
      prop-types:
        specifier: ^15.8.1
        version: 15.8.1
      tablesort:
        specifier: ^5.3.0
        version: 5.3.0

  ui/msg:
    dependencies:
      '@types/cash':
        specifier: workspace:*
        version: link:../@types/cash
      '@types/lichess':
        specifier: workspace:*
        version: link:../@types/lichess
      common:
        specifier: workspace:*
        version: link:../common
      snabbdom:
        specifier: ^3.5.1
        version: 3.5.1

  ui/notify:
    dependencies:
      '@types/cash':
        specifier: workspace:*
        version: link:../@types/cash
      '@types/lichess':
        specifier: workspace:*
        version: link:../@types/lichess
      common:
        specifier: workspace:*
        version: link:../common
      snabbdom:
        specifier: ^3.5.1
        version: 3.5.1

  ui/nvui:
    dependencies:
      '@types/cash':
        specifier: workspace:*
        version: link:../@types/cash
      '@types/lichess':
        specifier: workspace:*
        version: link:../@types/lichess
      chess:
        specifier: workspace:*
        version: link:../chess
      chessops:
        specifier: ^0.12.7
        version: 0.12.7
      snabbdom:
        specifier: ^3.5.1
        version: 3.5.1

  ui/opening:
    dependencies:
      '@types/cash':
        specifier: workspace:*
        version: link:../@types/cash
      '@types/debounce-promise':
        specifier: ^3.1.6
        version: 3.1.6
      '@types/lichess':
        specifier: workspace:*
        version: link:../@types/lichess
      chart.js:
        specifier: '=3.9.1'
        version: 3.9.1
      chartjs-adapter-date-fns:
        specifier: '=2.0.1'
        version: 2.0.1(chart.js@3.9.1)
      common:
        specifier: workspace:*
        version: link:../common
      date-fns:
        specifier: ^2.29.3
        version: 2.29.3
      debounce-promise:
        specifier: ^3.1.2
        version: 3.1.2
      lichess-pgn-viewer:
        specifier: '>1.6.0'
        version: 1.6.1

  ui/palantir:
    dependencies:
      '@types/cash':
        specifier: workspace:*
        version: link:../@types/cash
      '@types/lichess':
        specifier: workspace:*
        version: link:../@types/lichess
      '@types/webrtc':
        specifier: ^0.0.33
        version: 0.0.33
      common:
        specifier: workspace:*
        version: link:../common
      snabbdom:
        specifier: ^3.5.1
        version: 3.5.1

  ui/puz:
    dependencies:
      '@types/cash':
        specifier: workspace:*
        version: link:../@types/cash
      '@types/lichess':
        specifier: workspace:*
        version: link:../@types/lichess
      chessops:
        specifier: ^0.12.7
        version: 0.12.7
      common:
        specifier: workspace:*
        version: link:../common
      snabbdom:
        specifier: ^3.5.1
        version: 3.5.1

  ui/puzzle:
    dependencies:
      '@types/cash':
        specifier: workspace:*
        version: link:../@types/cash
      '@types/lichess':
        specifier: workspace:*
        version: link:../@types/lichess
      board:
        specifier: workspace:*
        version: link:../board
      ceval:
        specifier: workspace:*
        version: link:../ceval
      chart.js:
        specifier: '=3.9.1'
        version: 3.9.1
      chess:
        specifier: workspace:*
        version: link:../chess
      chessops:
        specifier: ^0.12.7
        version: 0.12.7
      common:
        specifier: workspace:*
        version: link:../common
      keyboardMove:
        specifier: workspace:*
        version: link:../keyboardMove
      nvui:
        specifier: workspace:*
        version: link:../nvui
      snabbdom:
        specifier: ^3.5.1
        version: 3.5.1
      tree:
        specifier: workspace:*
        version: link:../tree
      voice:
        specifier: workspace:*
        version: link:../voice

  ui/racer:
    dependencies:
      '@types/cash':
        specifier: workspace:*
        version: link:../@types/cash
      '@types/lichess':
        specifier: workspace:*
        version: link:../@types/lichess
      chess:
        specifier: workspace:*
        version: link:../chess
      chessops:
        specifier: ^0.12.7
        version: 0.12.7
      common:
        specifier: workspace:*
        version: link:../common
      puz:
        specifier: workspace:*
        version: link:../puz
      snabbdom:
        specifier: ^3.5.1
        version: 3.5.1

  ui/round:
    dependencies:
      '@types/cash':
        specifier: workspace:*
        version: link:../@types/cash
      '@types/lichess':
        specifier: workspace:*
        version: link:../@types/lichess
      board:
        specifier: workspace:*
        version: link:../board
      chat:
        specifier: workspace:*
        version: link:../chat
      chess:
        specifier: workspace:*
        version: link:../chess
      common:
        specifier: workspace:*
        version: link:../common
      game:
        specifier: workspace:*
        version: link:../game
      keyboardMove:
        specifier: workspace:*
        version: link:../keyboardMove
      nvui:
        specifier: workspace:*
        version: link:../nvui
      snabbdom:
        specifier: ^3.5.1
        version: 3.5.1
      voice:
        specifier: workspace:*
        version: link:../voice

  ui/serviceWorker:
    dependencies:
      '@types/cash':
        specifier: workspace:*
        version: link:../@types/cash
      '@types/lichess':
        specifier: workspace:*
        version: link:../@types/lichess
      types-serviceworker:
        specifier: ^0.0.1
        version: 0.0.1

  ui/simul:
    dependencies:
      '@types/cash':
        specifier: workspace:*
        version: link:../@types/cash
      '@types/lichess':
        specifier: workspace:*
        version: link:../@types/lichess
      chat:
        specifier: workspace:*
        version: link:../chat
      common:
        specifier: workspace:*
        version: link:../common
      game:
        specifier: workspace:*
        version: link:../game
      snabbdom:
        specifier: ^3.5.1
        version: 3.5.1

  ui/site:
    dependencies:
      '@fnando/sparkline':
        specifier: ^0.3.10
        version: 0.3.10
      '@toast-ui/editor':
        specifier: '=3.1.7'
        version: 3.1.7
      '@types/cash':
        specifier: workspace:*
        version: link:../@types/cash
      '@types/debounce-promise':
        specifier: ^3.1.6
        version: 3.1.6
      '@types/fnando__sparkline':
        specifier: ^0.3.4
        version: 0.3.4
      '@types/highcharts':
        specifier: '=4.2.57'
        version: 4.2.57
      '@types/lichess':
        specifier: workspace:*
        version: link:../@types/lichess
      '@types/yaireo__tagify':
        specifier: ^4.17.0
        version: 4.17.0
      '@types/zxcvbn':
        specifier: ^4.4.1
        version: 4.4.1
      '@yaireo/tagify':
        specifier: ^4.17.6
        version: 4.17.6(prop-types@15.8.1)
      chat:
        specifier: workspace:*
        version: link:../chat
      chess:
        specifier: workspace:*
        version: link:../chess
      common:
        specifier: workspace:*
        version: link:../common
      debounce-promise:
        specifier: ^3.1.2
        version: 3.1.2
      flatpickr:
        specifier: ^4.6.13
        version: 4.6.13
      highcharts:
        specifier: '=4.2.5'
        version: 4.2.5
      hopscotch:
        specifier: ^0.3.1
        version: 0.3.1
      lichess-pgn-viewer:
        specifier: '>1.6.0'
        version: 1.6.1
      prop-types:
        specifier: ^15.8.1
        version: 15.8.1
      stockfish-mv.wasm:
        specifier: ^0.6.1
        version: 0.6.1
      stockfish-nnue.wasm:
        specifier: 1.0.0-1946a675.smolnet
        version: 1.0.0-1946a675.smolnet
      stockfish.js:
        specifier: ^10.0.2
        version: 10.0.2
      stockfish.wasm:
        specifier: ^0.10.0
        version: 0.10.0
      tablesort:
        specifier: ^5.3.0
        version: 5.3.0
      voice:
        specifier: workspace:*
        version: link:../voice
      zxcvbn:
        specifier: ^4.4.2
        version: 4.4.2

  ui/storm:
    dependencies:
      '@types/cash':
        specifier: workspace:*
        version: link:../@types/cash
      '@types/lichess':
        specifier: workspace:*
        version: link:../@types/lichess
      chess:
        specifier: workspace:*
        version: link:../chess
      chessops:
        specifier: ^0.12.7
        version: 0.12.7
      common:
        specifier: workspace:*
        version: link:../common
      puz:
        specifier: workspace:*
        version: link:../puz
      snabbdom:
        specifier: ^3.5.1
        version: 3.5.1

  ui/swiss:
    dependencies:
      '@types/cash':
        specifier: workspace:*
        version: link:../@types/cash
      '@types/lichess':
        specifier: workspace:*
        version: link:../@types/lichess
      chat:
        specifier: workspace:*
        version: link:../chat
      common:
        specifier: workspace:*
        version: link:../common
      flatpickr:
        specifier: ^4.6.13
        version: 4.6.13
      game:
        specifier: workspace:*
        version: link:../game
      snabbdom:
        specifier: ^3.5.1
        version: 3.5.1

  ui/tournament:
    dependencies:
      '@types/cash':
        specifier: workspace:*
        version: link:../@types/cash
      '@types/lichess':
        specifier: workspace:*
        version: link:../@types/lichess
      chat:
        specifier: workspace:*
        version: link:../chat
      common:
        specifier: workspace:*
        version: link:../common
      game:
        specifier: workspace:*
        version: link:../game
      snabbdom:
        specifier: ^3.5.1
        version: 3.5.1

  ui/tournamentCalendar:
    dependencies:
      '@types/cash':
        specifier: workspace:*
        version: link:../@types/cash
      '@types/lichess':
        specifier: workspace:*
        version: link:../@types/lichess
      common:
        specifier: workspace:*
        version: link:../common
      date-fns:
        specifier: ^2.29.3
        version: 2.29.3
      snabbdom:
        specifier: ^3.5.1
        version: 3.5.1

  ui/tournamentSchedule:
    dependencies:
      '@types/cash':
        specifier: workspace:*
        version: link:../@types/cash
      '@types/dragscroll':
        specifier: 0.0.0
        version: 0.0.0
      '@types/lichess':
        specifier: workspace:*
        version: link:../@types/lichess
      common:
        specifier: workspace:*
        version: link:../common
      dragscroll:
        specifier: ^0.0.8
        version: 0.0.8
      snabbdom:
        specifier: ^3.5.1
        version: 3.5.1

  ui/tree:
    dependencies:
      '@types/cash':
        specifier: workspace:*
        version: link:../@types/cash
      '@types/lichess':
        specifier: workspace:*
        version: link:../@types/lichess
      common:
        specifier: workspace:*
        version: link:../common

  ui/tutor:
    dependencies:
      '@types/cash':
        specifier: workspace:*
        version: link:../@types/cash
      '@types/lichess':
        specifier: workspace:*
        version: link:../@types/lichess
      common:
        specifier: workspace:*
        version: link:../common
      lichess-pgn-viewer:
        specifier: '>1.6.0'
        version: 1.6.1

  ui/voice:
    dependencies:
      '@jest/globals':
        specifier: ^29.3.1
        version: 29.3.1
      '@types/audioworklet':
        specifier: ^0.0.36
        version: 0.0.36
      '@types/cash':
        specifier: workspace:*
        version: link:../@types/cash
      '@types/lichess':
        specifier: workspace:*
        version: link:../@types/lichess
      chess:
        specifier: workspace:*
        version: link:../chess
      common:
        specifier: workspace:*
        version: link:../common
      snabbdom:
        specifier: ^3.5.1
        version: 3.5.1
      vosk-browser:
        specifier: ^0.0.8
        version: 0.0.8

packages:

  /@aashutoshrathi/word-wrap@1.2.6:
    resolution: {integrity: sha512-1Yjs2SvM8TflER/OD3cOjhWWOZb58A2t7wpE2S9XfBYTiIl+XFhQG2bjy4Pu1I+EAlCNUzRDYDdFwFYUKvXcIA==}
    engines: {node: '>=0.10.0'}
    dev: false

  /@ampproject/remapping@2.2.0:
    resolution: {integrity: sha512-qRmjj8nj9qmLTQXXmaR1cck3UXSRMPrbsLJAasZpF+t3riI71BXed5ebIOYwQntykeZuhjsdweEc9BxH5Jc26w==}
    engines: {node: '>=6.0.0'}
    dependencies:
      '@jridgewell/gen-mapping': 0.1.1
      '@jridgewell/trace-mapping': 0.3.17
    dev: false

  /@babel/code-frame@7.18.6:
    resolution: {integrity: sha512-TDCmlK5eOvH+eH7cdAFlNXeVJqWIQ7gW9tY1GJIpUtFb6CmjVyq2VM3u71bOyR8CRihcCgMUYoDNyLXao3+70Q==}
    engines: {node: '>=6.9.0'}
    dependencies:
      '@babel/highlight': 7.18.6
    dev: false

  /@babel/compat-data@7.20.5:
    resolution: {integrity: sha512-KZXo2t10+/jxmkhNXc7pZTqRvSOIvVv/+lJwHS+B2rErwOyjuVRh60yVpb7liQ1U5t7lLJ1bz+t8tSypUZdm0g==}
    engines: {node: '>=6.9.0'}
    dev: false

  /@babel/core@7.20.5:
    resolution: {integrity: sha512-UdOWmk4pNWTm/4DlPUl/Pt4Gz4rcEMb7CY0Y3eJl5Yz1vI8ZJGmHWaVE55LoxRjdpx0z259GE9U5STA9atUinQ==}
    engines: {node: '>=6.9.0'}
    dependencies:
      '@ampproject/remapping': 2.2.0
      '@babel/code-frame': 7.18.6
      '@babel/generator': 7.20.5
      '@babel/helper-compilation-targets': 7.20.0(@babel/core@7.20.5)
      '@babel/helper-module-transforms': 7.20.2
      '@babel/helpers': 7.20.6
      '@babel/parser': 7.20.5
      '@babel/template': 7.18.10
      '@babel/traverse': 7.20.5
      '@babel/types': 7.20.5
      convert-source-map: 1.9.0
      debug: 4.3.4
      gensync: 1.0.0-beta.2
      json5: 2.2.2
      semver: 6.3.0
    transitivePeerDependencies:
      - supports-color
    dev: false

  /@babel/generator@7.20.5:
    resolution: {integrity: sha512-jl7JY2Ykn9S0yj4DQP82sYvPU+T3g0HFcWTqDLqiuA9tGRNIj9VfbtXGAYTTkyNEnQk1jkMGOdYka8aG/lulCA==}
    engines: {node: '>=6.9.0'}
    dependencies:
      '@babel/types': 7.20.5
      '@jridgewell/gen-mapping': 0.3.2
      jsesc: 2.5.2
    dev: false

  /@babel/helper-annotate-as-pure@7.18.6:
    resolution: {integrity: sha512-duORpUiYrEpzKIop6iNbjnwKLAKnJ47csTyRACyEmWj0QdUrm5aqNJGHSSEQSUAvNW0ojX0dOmK9dZduvkfeXA==}
    engines: {node: '>=6.9.0'}
    dependencies:
      '@babel/types': 7.20.5
    dev: false

  /@babel/helper-builder-binary-assignment-operator-visitor@7.18.9:
    resolution: {integrity: sha512-yFQ0YCHoIqarl8BCRwBL8ulYUaZpz3bNsA7oFepAzee+8/+ImtADXNOmO5vJvsPff3qi+hvpkY/NYBTrBQgdNw==}
    engines: {node: '>=6.9.0'}
    dependencies:
      '@babel/helper-explode-assignable-expression': 7.18.6
      '@babel/types': 7.20.5
    dev: false

  /@babel/helper-compilation-targets@7.20.0(@babel/core@7.20.5):
    resolution: {integrity: sha512-0jp//vDGp9e8hZzBc6N/KwA5ZK3Wsm/pfm4CrY7vzegkVxc65SgSn6wYOnwHe9Js9HRQ1YTCKLGPzDtaS3RoLQ==}
    engines: {node: '>=6.9.0'}
    peerDependencies:
      '@babel/core': ^7.0.0
    dependencies:
      '@babel/compat-data': 7.20.5
      '@babel/core': 7.20.5
      '@babel/helper-validator-option': 7.18.6
      browserslist: 4.21.4
      semver: 6.3.0
    dev: false

  /@babel/helper-create-class-features-plugin@7.20.5(@babel/core@7.20.5):
    resolution: {integrity: sha512-3RCdA/EmEaikrhayahwToF0fpweU/8o2p8vhc1c/1kftHOdTKuC65kik/TLc+qfbS8JKw4qqJbne4ovICDhmww==}
    engines: {node: '>=6.9.0'}
    peerDependencies:
      '@babel/core': ^7.0.0
    dependencies:
      '@babel/core': 7.20.5
      '@babel/helper-annotate-as-pure': 7.18.6
      '@babel/helper-environment-visitor': 7.18.9
      '@babel/helper-function-name': 7.19.0
      '@babel/helper-member-expression-to-functions': 7.18.9
      '@babel/helper-optimise-call-expression': 7.18.6
      '@babel/helper-replace-supers': 7.19.1
      '@babel/helper-split-export-declaration': 7.18.6
    transitivePeerDependencies:
      - supports-color
    dev: false

  /@babel/helper-create-regexp-features-plugin@7.20.5(@babel/core@7.20.5):
    resolution: {integrity: sha512-m68B1lkg3XDGX5yCvGO0kPx3v9WIYLnzjKfPcQiwntEQa5ZeRkPmo2X/ISJc8qxWGfwUr+kvZAeEzAwLec2r2w==}
    engines: {node: '>=6.9.0'}
    peerDependencies:
      '@babel/core': ^7.0.0
    dependencies:
      '@babel/core': 7.20.5
      '@babel/helper-annotate-as-pure': 7.18.6
      regexpu-core: 5.2.2
    dev: false

  /@babel/helper-define-polyfill-provider@0.3.3(@babel/core@7.20.5):
    resolution: {integrity: sha512-z5aQKU4IzbqCC1XH0nAqfsFLMVSo22SBKUc0BxGrLkolTdPTructy0ToNnlO2zA4j9Q/7pjMZf0DSY+DSTYzww==}
    peerDependencies:
      '@babel/core': ^7.4.0-0
    dependencies:
      '@babel/core': 7.20.5
      '@babel/helper-compilation-targets': 7.20.0(@babel/core@7.20.5)
      '@babel/helper-plugin-utils': 7.20.2
      debug: 4.3.4
      lodash.debounce: 4.0.8
      resolve: 1.22.1
      semver: 6.3.0
    transitivePeerDependencies:
      - supports-color
    dev: false

  /@babel/helper-environment-visitor@7.18.9:
    resolution: {integrity: sha512-3r/aACDJ3fhQ/EVgFy0hpj8oHyHpQc+LPtJoY9SzTThAsStm4Ptegq92vqKoE3vD706ZVFWITnMnxucw+S9Ipg==}
    engines: {node: '>=6.9.0'}
    dev: false

  /@babel/helper-explode-assignable-expression@7.18.6:
    resolution: {integrity: sha512-eyAYAsQmB80jNfg4baAtLeWAQHfHFiR483rzFK+BhETlGZaQC9bsfrugfXDCbRHLQbIA7U5NxhhOxN7p/dWIcg==}
    engines: {node: '>=6.9.0'}
    dependencies:
      '@babel/types': 7.20.5
    dev: false

  /@babel/helper-function-name@7.19.0:
    resolution: {integrity: sha512-WAwHBINyrpqywkUH0nTnNgI5ina5TFn85HKS0pbPDfxFfhyR/aNQEn4hGi1P1JyT//I0t4OgXUlofzWILRvS5w==}
    engines: {node: '>=6.9.0'}
    dependencies:
      '@babel/template': 7.18.10
      '@babel/types': 7.20.5
    dev: false

  /@babel/helper-hoist-variables@7.18.6:
    resolution: {integrity: sha512-UlJQPkFqFULIcyW5sbzgbkxn2FKRgwWiRexcuaR8RNJRy8+LLveqPjwZV/bwrLZCN0eUHD/x8D0heK1ozuoo6Q==}
    engines: {node: '>=6.9.0'}
    dependencies:
      '@babel/types': 7.20.5
    dev: false

  /@babel/helper-member-expression-to-functions@7.18.9:
    resolution: {integrity: sha512-RxifAh2ZoVU67PyKIO4AMi1wTenGfMR/O/ae0CCRqwgBAt5v7xjdtRw7UoSbsreKrQn5t7r89eruK/9JjYHuDg==}
    engines: {node: '>=6.9.0'}
    dependencies:
      '@babel/types': 7.20.5
    dev: false

  /@babel/helper-module-imports@7.18.6:
    resolution: {integrity: sha512-0NFvs3VkuSYbFi1x2Vd6tKrywq+z/cLeYC/RJNFrIX/30Bf5aiGYbtvGXolEktzJH8o5E5KJ3tT+nkxuuZFVlA==}
    engines: {node: '>=6.9.0'}
    dependencies:
      '@babel/types': 7.20.5
    dev: false

  /@babel/helper-module-transforms@7.20.2:
    resolution: {integrity: sha512-zvBKyJXRbmK07XhMuujYoJ48B5yvvmM6+wcpv6Ivj4Yg6qO7NOZOSnvZN9CRl1zz1Z4cKf8YejmCMh8clOoOeA==}
    engines: {node: '>=6.9.0'}
    dependencies:
      '@babel/helper-environment-visitor': 7.18.9
      '@babel/helper-module-imports': 7.18.6
      '@babel/helper-simple-access': 7.20.2
      '@babel/helper-split-export-declaration': 7.18.6
      '@babel/helper-validator-identifier': 7.19.1
      '@babel/template': 7.18.10
      '@babel/traverse': 7.20.5
      '@babel/types': 7.20.5
    transitivePeerDependencies:
      - supports-color
    dev: false

  /@babel/helper-optimise-call-expression@7.18.6:
    resolution: {integrity: sha512-HP59oD9/fEHQkdcbgFCnbmgH5vIQTJbxh2yf+CdM89/glUNnuzr87Q8GIjGEnOktTROemO0Pe0iPAYbqZuOUiA==}
    engines: {node: '>=6.9.0'}
    dependencies:
      '@babel/types': 7.20.5
    dev: false

  /@babel/helper-plugin-utils@7.20.2:
    resolution: {integrity: sha512-8RvlJG2mj4huQ4pZ+rU9lqKi9ZKiRmuvGuM2HlWmkmgOhbs6zEAw6IEiJ5cQqGbDzGZOhwuOQNtZMi/ENLjZoQ==}
    engines: {node: '>=6.9.0'}
    dev: false

  /@babel/helper-remap-async-to-generator@7.18.9(@babel/core@7.20.5):
    resolution: {integrity: sha512-dI7q50YKd8BAv3VEfgg7PS7yD3Rtbi2J1XMXaalXO0W0164hYLnh8zpjRS0mte9MfVp/tltvr/cfdXPvJr1opA==}
    engines: {node: '>=6.9.0'}
    peerDependencies:
      '@babel/core': ^7.0.0
    dependencies:
      '@babel/core': 7.20.5
      '@babel/helper-annotate-as-pure': 7.18.6
      '@babel/helper-environment-visitor': 7.18.9
      '@babel/helper-wrap-function': 7.20.5
      '@babel/types': 7.20.5
    transitivePeerDependencies:
      - supports-color
    dev: false

  /@babel/helper-replace-supers@7.19.1:
    resolution: {integrity: sha512-T7ahH7wV0Hfs46SFh5Jz3s0B6+o8g3c+7TMxu7xKfmHikg7EAZ3I2Qk9LFhjxXq8sL7UkP5JflezNwoZa8WvWw==}
    engines: {node: '>=6.9.0'}
    dependencies:
      '@babel/helper-environment-visitor': 7.18.9
      '@babel/helper-member-expression-to-functions': 7.18.9
      '@babel/helper-optimise-call-expression': 7.18.6
      '@babel/traverse': 7.20.5
      '@babel/types': 7.20.5
    transitivePeerDependencies:
      - supports-color
    dev: false

  /@babel/helper-simple-access@7.20.2:
    resolution: {integrity: sha512-+0woI/WPq59IrqDYbVGfshjT5Dmk/nnbdpcF8SnMhhXObpTq2KNBdLFRFrkVdbDOyUmHBCxzm5FHV1rACIkIbA==}
    engines: {node: '>=6.9.0'}
    dependencies:
      '@babel/types': 7.20.5
    dev: false

  /@babel/helper-skip-transparent-expression-wrappers@7.20.0:
    resolution: {integrity: sha512-5y1JYeNKfvnT8sZcK9DVRtpTbGiomYIHviSP3OQWmDPU3DeH4a1ZlT/N2lyQ5P8egjcRaT/Y9aNqUxK0WsnIIg==}
    engines: {node: '>=6.9.0'}
    dependencies:
      '@babel/types': 7.20.5
    dev: false

  /@babel/helper-split-export-declaration@7.18.6:
    resolution: {integrity: sha512-bde1etTx6ZyTmobl9LLMMQsaizFVZrquTEHOqKeQESMKo4PlObf+8+JA25ZsIpZhT/WEd39+vOdLXAFG/nELpA==}
    engines: {node: '>=6.9.0'}
    dependencies:
      '@babel/types': 7.20.5
    dev: false

  /@babel/helper-string-parser@7.19.4:
    resolution: {integrity: sha512-nHtDoQcuqFmwYNYPz3Rah5ph2p8PFeFCsZk9A/48dPc/rGocJ5J3hAAZ7pb76VWX3fZKu+uEr/FhH5jLx7umrw==}
    engines: {node: '>=6.9.0'}
    dev: false

  /@babel/helper-validator-identifier@7.19.1:
    resolution: {integrity: sha512-awrNfaMtnHUr653GgGEs++LlAvW6w+DcPrOliSMXWCKo597CwL5Acf/wWdNkf/tfEQE3mjkeD1YOVZOUV/od1w==}
    engines: {node: '>=6.9.0'}
    dev: false

  /@babel/helper-validator-option@7.18.6:
    resolution: {integrity: sha512-XO7gESt5ouv/LRJdrVjkShckw6STTaB7l9BrpBaAHDeF5YZT+01PCwmR0SJHnkW6i8OwW/EVWRShfi4j2x+KQw==}
    engines: {node: '>=6.9.0'}
    dev: false

  /@babel/helper-wrap-function@7.20.5:
    resolution: {integrity: sha512-bYMxIWK5mh+TgXGVqAtnu5Yn1un+v8DDZtqyzKRLUzrh70Eal2O3aZ7aPYiMADO4uKlkzOiRiZ6GX5q3qxvW9Q==}
    engines: {node: '>=6.9.0'}
    dependencies:
      '@babel/helper-function-name': 7.19.0
      '@babel/template': 7.18.10
      '@babel/traverse': 7.20.5
      '@babel/types': 7.20.5
    transitivePeerDependencies:
      - supports-color
    dev: false

  /@babel/helpers@7.20.6:
    resolution: {integrity: sha512-Pf/OjgfgFRW5bApskEz5pvidpim7tEDPlFtKcNRXWmfHGn9IEI2W2flqRQXTFb7gIPTyK++N6rVHuwKut4XK6w==}
    engines: {node: '>=6.9.0'}
    dependencies:
      '@babel/template': 7.18.10
      '@babel/traverse': 7.20.5
      '@babel/types': 7.20.5
    transitivePeerDependencies:
      - supports-color
    dev: false

  /@babel/highlight@7.18.6:
    resolution: {integrity: sha512-u7stbOuYjaPezCuLj29hNW1v64M2Md2qupEKP1fHc7WdOA3DgLh37suiSrZYY7haUB7iBeQZ9P1uiRF359do3g==}
    engines: {node: '>=6.9.0'}
    dependencies:
      '@babel/helper-validator-identifier': 7.19.1
      chalk: 2.4.2
      js-tokens: 4.0.0
    dev: false

  /@babel/parser@7.20.5:
    resolution: {integrity: sha512-r27t/cy/m9uKLXQNWWebeCUHgnAZq0CpG1OwKRxzJMP1vpSU4bSIK2hq+/cp0bQxetkXx38n09rNu8jVkcK/zA==}
    engines: {node: '>=6.0.0'}
    hasBin: true
    dependencies:
      '@babel/types': 7.20.5
    dev: false

  /@babel/plugin-bugfix-safari-id-destructuring-collision-in-function-expression@7.18.6(@babel/core@7.20.5):
    resolution: {integrity: sha512-Dgxsyg54Fx1d4Nge8UnvTrED63vrwOdPmyvPzlNN/boaliRP54pm3pGzZD1SJUwrBA+Cs/xdG8kXX6Mn/RfISQ==}
    engines: {node: '>=6.9.0'}
    peerDependencies:
      '@babel/core': ^7.0.0
    dependencies:
      '@babel/core': 7.20.5
      '@babel/helper-plugin-utils': 7.20.2
    dev: false

  /@babel/plugin-bugfix-v8-spread-parameters-in-optional-chaining@7.18.9(@babel/core@7.20.5):
    resolution: {integrity: sha512-AHrP9jadvH7qlOj6PINbgSuphjQUAK7AOT7DPjBo9EHoLhQTnnK5u45e1Hd4DbSQEO9nqPWtQ89r+XEOWFScKg==}
    engines: {node: '>=6.9.0'}
    peerDependencies:
      '@babel/core': ^7.13.0
    dependencies:
      '@babel/core': 7.20.5
      '@babel/helper-plugin-utils': 7.20.2
      '@babel/helper-skip-transparent-expression-wrappers': 7.20.0
      '@babel/plugin-proposal-optional-chaining': 7.18.9(@babel/core@7.20.5)
    dev: false

  /@babel/plugin-proposal-async-generator-functions@7.20.1(@babel/core@7.20.5):
    resolution: {integrity: sha512-Gh5rchzSwE4kC+o/6T8waD0WHEQIsDmjltY8WnWRXHUdH8axZhuH86Ov9M72YhJfDrZseQwuuWaaIT/TmePp3g==}
    engines: {node: '>=6.9.0'}
    peerDependencies:
      '@babel/core': ^7.0.0-0
    dependencies:
      '@babel/core': 7.20.5
      '@babel/helper-environment-visitor': 7.18.9
      '@babel/helper-plugin-utils': 7.20.2
      '@babel/helper-remap-async-to-generator': 7.18.9(@babel/core@7.20.5)
      '@babel/plugin-syntax-async-generators': 7.8.4(@babel/core@7.20.5)
    transitivePeerDependencies:
      - supports-color
    dev: false

  /@babel/plugin-proposal-class-properties@7.18.6(@babel/core@7.20.5):
    resolution: {integrity: sha512-cumfXOF0+nzZrrN8Rf0t7M+tF6sZc7vhQwYQck9q1/5w2OExlD+b4v4RpMJFaV1Z7WcDRgO6FqvxqxGlwo+RHQ==}
    engines: {node: '>=6.9.0'}
    peerDependencies:
      '@babel/core': ^7.0.0-0
    dependencies:
      '@babel/core': 7.20.5
      '@babel/helper-create-class-features-plugin': 7.20.5(@babel/core@7.20.5)
      '@babel/helper-plugin-utils': 7.20.2
    transitivePeerDependencies:
      - supports-color
    dev: false

  /@babel/plugin-proposal-class-static-block@7.18.6(@babel/core@7.20.5):
    resolution: {integrity: sha512-+I3oIiNxrCpup3Gi8n5IGMwj0gOCAjcJUSQEcotNnCCPMEnixawOQ+KeJPlgfjzx+FKQ1QSyZOWe7wmoJp7vhw==}
    engines: {node: '>=6.9.0'}
    peerDependencies:
      '@babel/core': ^7.12.0
    dependencies:
      '@babel/core': 7.20.5
      '@babel/helper-create-class-features-plugin': 7.20.5(@babel/core@7.20.5)
      '@babel/helper-plugin-utils': 7.20.2
      '@babel/plugin-syntax-class-static-block': 7.14.5(@babel/core@7.20.5)
    transitivePeerDependencies:
      - supports-color
    dev: false

  /@babel/plugin-proposal-dynamic-import@7.18.6(@babel/core@7.20.5):
    resolution: {integrity: sha512-1auuwmK+Rz13SJj36R+jqFPMJWyKEDd7lLSdOj4oJK0UTgGueSAtkrCvz9ewmgyU/P941Rv2fQwZJN8s6QruXw==}
    engines: {node: '>=6.9.0'}
    peerDependencies:
      '@babel/core': ^7.0.0-0
    dependencies:
      '@babel/core': 7.20.5
      '@babel/helper-plugin-utils': 7.20.2
      '@babel/plugin-syntax-dynamic-import': 7.8.3(@babel/core@7.20.5)
    dev: false

  /@babel/plugin-proposal-export-namespace-from@7.18.9(@babel/core@7.20.5):
    resolution: {integrity: sha512-k1NtHyOMvlDDFeb9G5PhUXuGj8m/wiwojgQVEhJ/fsVsMCpLyOP4h0uGEjYJKrRI+EVPlb5Jk+Gt9P97lOGwtA==}
    engines: {node: '>=6.9.0'}
    peerDependencies:
      '@babel/core': ^7.0.0-0
    dependencies:
      '@babel/core': 7.20.5
      '@babel/helper-plugin-utils': 7.20.2
      '@babel/plugin-syntax-export-namespace-from': 7.8.3(@babel/core@7.20.5)
    dev: false

  /@babel/plugin-proposal-json-strings@7.18.6(@babel/core@7.20.5):
    resolution: {integrity: sha512-lr1peyn9kOdbYc0xr0OdHTZ5FMqS6Di+H0Fz2I/JwMzGmzJETNeOFq2pBySw6X/KFL5EWDjlJuMsUGRFb8fQgQ==}
    engines: {node: '>=6.9.0'}
    peerDependencies:
      '@babel/core': ^7.0.0-0
    dependencies:
      '@babel/core': 7.20.5
      '@babel/helper-plugin-utils': 7.20.2
      '@babel/plugin-syntax-json-strings': 7.8.3(@babel/core@7.20.5)
    dev: false

  /@babel/plugin-proposal-logical-assignment-operators@7.18.9(@babel/core@7.20.5):
    resolution: {integrity: sha512-128YbMpjCrP35IOExw2Fq+x55LMP42DzhOhX2aNNIdI9avSWl2PI0yuBWarr3RYpZBSPtabfadkH2yeRiMD61Q==}
    engines: {node: '>=6.9.0'}
    peerDependencies:
      '@babel/core': ^7.0.0-0
    dependencies:
      '@babel/core': 7.20.5
      '@babel/helper-plugin-utils': 7.20.2
      '@babel/plugin-syntax-logical-assignment-operators': 7.10.4(@babel/core@7.20.5)
    dev: false

  /@babel/plugin-proposal-nullish-coalescing-operator@7.18.6(@babel/core@7.20.5):
    resolution: {integrity: sha512-wQxQzxYeJqHcfppzBDnm1yAY0jSRkUXR2z8RePZYrKwMKgMlE8+Z6LUno+bd6LvbGh8Gltvy74+9pIYkr+XkKA==}
    engines: {node: '>=6.9.0'}
    peerDependencies:
      '@babel/core': ^7.0.0-0
    dependencies:
      '@babel/core': 7.20.5
      '@babel/helper-plugin-utils': 7.20.2
      '@babel/plugin-syntax-nullish-coalescing-operator': 7.8.3(@babel/core@7.20.5)
    dev: false

  /@babel/plugin-proposal-numeric-separator@7.18.6(@babel/core@7.20.5):
    resolution: {integrity: sha512-ozlZFogPqoLm8WBr5Z8UckIoE4YQ5KESVcNudyXOR8uqIkliTEgJ3RoketfG6pmzLdeZF0H/wjE9/cCEitBl7Q==}
    engines: {node: '>=6.9.0'}
    peerDependencies:
      '@babel/core': ^7.0.0-0
    dependencies:
      '@babel/core': 7.20.5
      '@babel/helper-plugin-utils': 7.20.2
      '@babel/plugin-syntax-numeric-separator': 7.10.4(@babel/core@7.20.5)
    dev: false

  /@babel/plugin-proposal-object-rest-spread@7.20.2(@babel/core@7.20.5):
    resolution: {integrity: sha512-Ks6uej9WFK+fvIMesSqbAto5dD8Dz4VuuFvGJFKgIGSkJuRGcrwGECPA1fDgQK3/DbExBJpEkTeYeB8geIFCSQ==}
    engines: {node: '>=6.9.0'}
    peerDependencies:
      '@babel/core': ^7.0.0-0
    dependencies:
      '@babel/compat-data': 7.20.5
      '@babel/core': 7.20.5
      '@babel/helper-compilation-targets': 7.20.0(@babel/core@7.20.5)
      '@babel/helper-plugin-utils': 7.20.2
      '@babel/plugin-syntax-object-rest-spread': 7.8.3(@babel/core@7.20.5)
      '@babel/plugin-transform-parameters': 7.20.5(@babel/core@7.20.5)
    dev: false

  /@babel/plugin-proposal-optional-catch-binding@7.18.6(@babel/core@7.20.5):
    resolution: {integrity: sha512-Q40HEhs9DJQyaZfUjjn6vE8Cv4GmMHCYuMGIWUnlxH6400VGxOuwWsPt4FxXxJkC/5eOzgn0z21M9gMT4MOhbw==}
    engines: {node: '>=6.9.0'}
    peerDependencies:
      '@babel/core': ^7.0.0-0
    dependencies:
      '@babel/core': 7.20.5
      '@babel/helper-plugin-utils': 7.20.2
      '@babel/plugin-syntax-optional-catch-binding': 7.8.3(@babel/core@7.20.5)
    dev: false

  /@babel/plugin-proposal-optional-chaining@7.18.9(@babel/core@7.20.5):
    resolution: {integrity: sha512-v5nwt4IqBXihxGsW2QmCWMDS3B3bzGIk/EQVZz2ei7f3NJl8NzAJVvUmpDW5q1CRNY+Beb/k58UAH1Km1N411w==}
    engines: {node: '>=6.9.0'}
    peerDependencies:
      '@babel/core': ^7.0.0-0
    dependencies:
      '@babel/core': 7.20.5
      '@babel/helper-plugin-utils': 7.20.2
      '@babel/helper-skip-transparent-expression-wrappers': 7.20.0
      '@babel/plugin-syntax-optional-chaining': 7.8.3(@babel/core@7.20.5)
    dev: false

  /@babel/plugin-proposal-private-methods@7.18.6(@babel/core@7.20.5):
    resolution: {integrity: sha512-nutsvktDItsNn4rpGItSNV2sz1XwS+nfU0Rg8aCx3W3NOKVzdMjJRu0O5OkgDp3ZGICSTbgRpxZoWsxoKRvbeA==}
    engines: {node: '>=6.9.0'}
    peerDependencies:
      '@babel/core': ^7.0.0-0
    dependencies:
      '@babel/core': 7.20.5
      '@babel/helper-create-class-features-plugin': 7.20.5(@babel/core@7.20.5)
      '@babel/helper-plugin-utils': 7.20.2
    transitivePeerDependencies:
      - supports-color
    dev: false

  /@babel/plugin-proposal-private-property-in-object@7.20.5(@babel/core@7.20.5):
    resolution: {integrity: sha512-Vq7b9dUA12ByzB4EjQTPo25sFhY+08pQDBSZRtUAkj7lb7jahaHR5igera16QZ+3my1nYR4dKsNdYj5IjPHilQ==}
    engines: {node: '>=6.9.0'}
    peerDependencies:
      '@babel/core': ^7.0.0-0
    dependencies:
      '@babel/core': 7.20.5
      '@babel/helper-annotate-as-pure': 7.18.6
      '@babel/helper-create-class-features-plugin': 7.20.5(@babel/core@7.20.5)
      '@babel/helper-plugin-utils': 7.20.2
      '@babel/plugin-syntax-private-property-in-object': 7.14.5(@babel/core@7.20.5)
    transitivePeerDependencies:
      - supports-color
    dev: false

  /@babel/plugin-proposal-unicode-property-regex@7.18.6(@babel/core@7.20.5):
    resolution: {integrity: sha512-2BShG/d5yoZyXZfVePH91urL5wTG6ASZU9M4o03lKK8u8UW1y08OMttBSOADTcJrnPMpvDXRG3G8fyLh4ovs8w==}
    engines: {node: '>=4'}
    peerDependencies:
      '@babel/core': ^7.0.0-0
    dependencies:
      '@babel/core': 7.20.5
      '@babel/helper-create-regexp-features-plugin': 7.20.5(@babel/core@7.20.5)
      '@babel/helper-plugin-utils': 7.20.2
    dev: false

  /@babel/plugin-syntax-async-generators@7.8.4(@babel/core@7.20.5):
    resolution: {integrity: sha512-tycmZxkGfZaxhMRbXlPXuVFpdWlXpir2W4AMhSJgRKzk/eDlIXOhb2LHWoLpDF7TEHylV5zNhykX6KAgHJmTNw==}
    peerDependencies:
      '@babel/core': ^7.0.0-0
    dependencies:
      '@babel/core': 7.20.5
      '@babel/helper-plugin-utils': 7.20.2
    dev: false

  /@babel/plugin-syntax-bigint@7.8.3(@babel/core@7.20.5):
    resolution: {integrity: sha512-wnTnFlG+YxQm3vDxpGE57Pj0srRU4sHE/mDkt1qv2YJJSeUAec2ma4WLUnUPeKjyrfntVwe/N6dCXpU+zL3Npg==}
    peerDependencies:
      '@babel/core': ^7.0.0-0
    dependencies:
      '@babel/core': 7.20.5
      '@babel/helper-plugin-utils': 7.20.2
    dev: false

  /@babel/plugin-syntax-class-properties@7.12.13(@babel/core@7.20.5):
    resolution: {integrity: sha512-fm4idjKla0YahUNgFNLCB0qySdsoPiZP3iQE3rky0mBUtMZ23yDJ9SJdg6dXTSDnulOVqiF3Hgr9nbXvXTQZYA==}
    peerDependencies:
      '@babel/core': ^7.0.0-0
    dependencies:
      '@babel/core': 7.20.5
      '@babel/helper-plugin-utils': 7.20.2
    dev: false

  /@babel/plugin-syntax-class-static-block@7.14.5(@babel/core@7.20.5):
    resolution: {integrity: sha512-b+YyPmr6ldyNnM6sqYeMWE+bgJcJpO6yS4QD7ymxgH34GBPNDM/THBh8iunyvKIZztiwLH4CJZ0RxTk9emgpjw==}
    engines: {node: '>=6.9.0'}
    peerDependencies:
      '@babel/core': ^7.0.0-0
    dependencies:
      '@babel/core': 7.20.5
      '@babel/helper-plugin-utils': 7.20.2
    dev: false

  /@babel/plugin-syntax-dynamic-import@7.8.3(@babel/core@7.20.5):
    resolution: {integrity: sha512-5gdGbFon+PszYzqs83S3E5mpi7/y/8M9eC90MRTZfduQOYW76ig6SOSPNe41IG5LoP3FGBn2N0RjVDSQiS94kQ==}
    peerDependencies:
      '@babel/core': ^7.0.0-0
    dependencies:
      '@babel/core': 7.20.5
      '@babel/helper-plugin-utils': 7.20.2
    dev: false

  /@babel/plugin-syntax-export-namespace-from@7.8.3(@babel/core@7.20.5):
    resolution: {integrity: sha512-MXf5laXo6c1IbEbegDmzGPwGNTsHZmEy6QGznu5Sh2UCWvueywb2ee+CCE4zQiZstxU9BMoQO9i6zUFSY0Kj0Q==}
    peerDependencies:
      '@babel/core': ^7.0.0-0
    dependencies:
      '@babel/core': 7.20.5
      '@babel/helper-plugin-utils': 7.20.2
    dev: false

  /@babel/plugin-syntax-import-assertions@7.20.0(@babel/core@7.20.5):
    resolution: {integrity: sha512-IUh1vakzNoWalR8ch/areW7qFopR2AEw03JlG7BbrDqmQ4X3q9uuipQwSGrUn7oGiemKjtSLDhNtQHzMHr1JdQ==}
    engines: {node: '>=6.9.0'}
    peerDependencies:
      '@babel/core': ^7.0.0-0
    dependencies:
      '@babel/core': 7.20.5
      '@babel/helper-plugin-utils': 7.20.2
    dev: false

  /@babel/plugin-syntax-import-meta@7.10.4(@babel/core@7.20.5):
    resolution: {integrity: sha512-Yqfm+XDx0+Prh3VSeEQCPU81yC+JWZ2pDPFSS4ZdpfZhp4MkFMaDC1UqseovEKwSUpnIL7+vK+Clp7bfh0iD7g==}
    peerDependencies:
      '@babel/core': ^7.0.0-0
    dependencies:
      '@babel/core': 7.20.5
      '@babel/helper-plugin-utils': 7.20.2
    dev: false

  /@babel/plugin-syntax-json-strings@7.8.3(@babel/core@7.20.5):
    resolution: {integrity: sha512-lY6kdGpWHvjoe2vk4WrAapEuBR69EMxZl+RoGRhrFGNYVK8mOPAW8VfbT/ZgrFbXlDNiiaxQnAtgVCZ6jv30EA==}
    peerDependencies:
      '@babel/core': ^7.0.0-0
    dependencies:
      '@babel/core': 7.20.5
      '@babel/helper-plugin-utils': 7.20.2
    dev: false

  /@babel/plugin-syntax-jsx@7.18.6(@babel/core@7.20.5):
    resolution: {integrity: sha512-6mmljtAedFGTWu2p/8WIORGwy+61PLgOMPOdazc7YoJ9ZCWUyFy3A6CpPkRKLKD1ToAesxX8KGEViAiLo9N+7Q==}
    engines: {node: '>=6.9.0'}
    peerDependencies:
      '@babel/core': ^7.0.0-0
    dependencies:
      '@babel/core': 7.20.5
      '@babel/helper-plugin-utils': 7.20.2
    dev: false

  /@babel/plugin-syntax-logical-assignment-operators@7.10.4(@babel/core@7.20.5):
    resolution: {integrity: sha512-d8waShlpFDinQ5MtvGU9xDAOzKH47+FFoney2baFIoMr952hKOLp1HR7VszoZvOsV/4+RRszNY7D17ba0te0ig==}
    peerDependencies:
      '@babel/core': ^7.0.0-0
    dependencies:
      '@babel/core': 7.20.5
      '@babel/helper-plugin-utils': 7.20.2
    dev: false

  /@babel/plugin-syntax-nullish-coalescing-operator@7.8.3(@babel/core@7.20.5):
    resolution: {integrity: sha512-aSff4zPII1u2QD7y+F8oDsz19ew4IGEJg9SVW+bqwpwtfFleiQDMdzA/R+UlWDzfnHFCxxleFT0PMIrR36XLNQ==}
    peerDependencies:
      '@babel/core': ^7.0.0-0
    dependencies:
      '@babel/core': 7.20.5
      '@babel/helper-plugin-utils': 7.20.2
    dev: false

  /@babel/plugin-syntax-numeric-separator@7.10.4(@babel/core@7.20.5):
    resolution: {integrity: sha512-9H6YdfkcK/uOnY/K7/aA2xpzaAgkQn37yzWUMRK7OaPOqOpGS1+n0H5hxT9AUw9EsSjPW8SVyMJwYRtWs3X3ug==}
    peerDependencies:
      '@babel/core': ^7.0.0-0
    dependencies:
      '@babel/core': 7.20.5
      '@babel/helper-plugin-utils': 7.20.2
    dev: false

  /@babel/plugin-syntax-object-rest-spread@7.8.3(@babel/core@7.20.5):
    resolution: {integrity: sha512-XoqMijGZb9y3y2XskN+P1wUGiVwWZ5JmoDRwx5+3GmEplNyVM2s2Dg8ILFQm8rWM48orGy5YpI5Bl8U1y7ydlA==}
    peerDependencies:
      '@babel/core': ^7.0.0-0
    dependencies:
      '@babel/core': 7.20.5
      '@babel/helper-plugin-utils': 7.20.2
    dev: false

  /@babel/plugin-syntax-optional-catch-binding@7.8.3(@babel/core@7.20.5):
    resolution: {integrity: sha512-6VPD0Pc1lpTqw0aKoeRTMiB+kWhAoT24PA+ksWSBrFtl5SIRVpZlwN3NNPQjehA2E/91FV3RjLWoVTglWcSV3Q==}
    peerDependencies:
      '@babel/core': ^7.0.0-0
    dependencies:
      '@babel/core': 7.20.5
      '@babel/helper-plugin-utils': 7.20.2
    dev: false

  /@babel/plugin-syntax-optional-chaining@7.8.3(@babel/core@7.20.5):
    resolution: {integrity: sha512-KoK9ErH1MBlCPxV0VANkXW2/dw4vlbGDrFgz8bmUsBGYkFRcbRwMh6cIJubdPrkxRwuGdtCk0v/wPTKbQgBjkg==}
    peerDependencies:
      '@babel/core': ^7.0.0-0
    dependencies:
      '@babel/core': 7.20.5
      '@babel/helper-plugin-utils': 7.20.2
    dev: false

  /@babel/plugin-syntax-private-property-in-object@7.14.5(@babel/core@7.20.5):
    resolution: {integrity: sha512-0wVnp9dxJ72ZUJDV27ZfbSj6iHLoytYZmh3rFcxNnvsJF3ktkzLDZPy/mA17HGsaQT3/DQsWYX1f1QGWkCoVUg==}
    engines: {node: '>=6.9.0'}
    peerDependencies:
      '@babel/core': ^7.0.0-0
    dependencies:
      '@babel/core': 7.20.5
      '@babel/helper-plugin-utils': 7.20.2
    dev: false

  /@babel/plugin-syntax-top-level-await@7.14.5(@babel/core@7.20.5):
    resolution: {integrity: sha512-hx++upLv5U1rgYfwe1xBQUhRmU41NEvpUvrp8jkrSCdvGSnM5/qdRMtylJ6PG5OFkBaHkbTAKTnd3/YyESRHFw==}
    engines: {node: '>=6.9.0'}
    peerDependencies:
      '@babel/core': ^7.0.0-0
    dependencies:
      '@babel/core': 7.20.5
      '@babel/helper-plugin-utils': 7.20.2
    dev: false

  /@babel/plugin-syntax-typescript@7.20.0(@babel/core@7.20.5):
    resolution: {integrity: sha512-rd9TkG+u1CExzS4SM1BlMEhMXwFLKVjOAFFCDx9PbX5ycJWDoWMcwdJH9RhkPu1dOgn5TrxLot/Gx6lWFuAUNQ==}
    engines: {node: '>=6.9.0'}
    peerDependencies:
      '@babel/core': ^7.0.0-0
    dependencies:
      '@babel/core': 7.20.5
      '@babel/helper-plugin-utils': 7.20.2
    dev: false

  /@babel/plugin-transform-arrow-functions@7.18.6(@babel/core@7.20.5):
    resolution: {integrity: sha512-9S9X9RUefzrsHZmKMbDXxweEH+YlE8JJEuat9FdvW9Qh1cw7W64jELCtWNkPBPX5En45uy28KGvA/AySqUh8CQ==}
    engines: {node: '>=6.9.0'}
    peerDependencies:
      '@babel/core': ^7.0.0-0
    dependencies:
      '@babel/core': 7.20.5
      '@babel/helper-plugin-utils': 7.20.2
    dev: false

  /@babel/plugin-transform-async-to-generator@7.18.6(@babel/core@7.20.5):
    resolution: {integrity: sha512-ARE5wZLKnTgPW7/1ftQmSi1CmkqqHo2DNmtztFhvgtOWSDfq0Cq9/9L+KnZNYSNrydBekhW3rwShduf59RoXag==}
    engines: {node: '>=6.9.0'}
    peerDependencies:
      '@babel/core': ^7.0.0-0
    dependencies:
      '@babel/core': 7.20.5
      '@babel/helper-module-imports': 7.18.6
      '@babel/helper-plugin-utils': 7.20.2
      '@babel/helper-remap-async-to-generator': 7.18.9(@babel/core@7.20.5)
    transitivePeerDependencies:
      - supports-color
    dev: false

  /@babel/plugin-transform-block-scoped-functions@7.18.6(@babel/core@7.20.5):
    resolution: {integrity: sha512-ExUcOqpPWnliRcPqves5HJcJOvHvIIWfuS4sroBUenPuMdmW+SMHDakmtS7qOo13sVppmUijqeTv7qqGsvURpQ==}
    engines: {node: '>=6.9.0'}
    peerDependencies:
      '@babel/core': ^7.0.0-0
    dependencies:
      '@babel/core': 7.20.5
      '@babel/helper-plugin-utils': 7.20.2
    dev: false

  /@babel/plugin-transform-block-scoping@7.20.5(@babel/core@7.20.5):
    resolution: {integrity: sha512-WvpEIW9Cbj9ApF3yJCjIEEf1EiNJLtXagOrL5LNWEZOo3jv8pmPoYTSNJQvqej8OavVlgOoOPw6/htGZro6IkA==}
    engines: {node: '>=6.9.0'}
    peerDependencies:
      '@babel/core': ^7.0.0-0
    dependencies:
      '@babel/core': 7.20.5
      '@babel/helper-plugin-utils': 7.20.2
    dev: false

  /@babel/plugin-transform-classes@7.20.2(@babel/core@7.20.5):
    resolution: {integrity: sha512-9rbPp0lCVVoagvtEyQKSo5L8oo0nQS/iif+lwlAz29MccX2642vWDlSZK+2T2buxbopotId2ld7zZAzRfz9j1g==}
    engines: {node: '>=6.9.0'}
    peerDependencies:
      '@babel/core': ^7.0.0-0
    dependencies:
      '@babel/core': 7.20.5
      '@babel/helper-annotate-as-pure': 7.18.6
      '@babel/helper-compilation-targets': 7.20.0(@babel/core@7.20.5)
      '@babel/helper-environment-visitor': 7.18.9
      '@babel/helper-function-name': 7.19.0
      '@babel/helper-optimise-call-expression': 7.18.6
      '@babel/helper-plugin-utils': 7.20.2
      '@babel/helper-replace-supers': 7.19.1
      '@babel/helper-split-export-declaration': 7.18.6
      globals: 11.12.0
    transitivePeerDependencies:
      - supports-color
    dev: false

  /@babel/plugin-transform-computed-properties@7.18.9(@babel/core@7.20.5):
    resolution: {integrity: sha512-+i0ZU1bCDymKakLxn5srGHrsAPRELC2WIbzwjLhHW9SIE1cPYkLCL0NlnXMZaM1vhfgA2+M7hySk42VBvrkBRw==}
    engines: {node: '>=6.9.0'}
    peerDependencies:
      '@babel/core': ^7.0.0-0
    dependencies:
      '@babel/core': 7.20.5
      '@babel/helper-plugin-utils': 7.20.2
    dev: false

  /@babel/plugin-transform-destructuring@7.20.2(@babel/core@7.20.5):
    resolution: {integrity: sha512-mENM+ZHrvEgxLTBXUiQ621rRXZes3KWUv6NdQlrnr1TkWVw+hUjQBZuP2X32qKlrlG2BzgR95gkuCRSkJl8vIw==}
    engines: {node: '>=6.9.0'}
    peerDependencies:
      '@babel/core': ^7.0.0-0
    dependencies:
      '@babel/core': 7.20.5
      '@babel/helper-plugin-utils': 7.20.2
    dev: false

  /@babel/plugin-transform-dotall-regex@7.18.6(@babel/core@7.20.5):
    resolution: {integrity: sha512-6S3jpun1eEbAxq7TdjLotAsl4WpQI9DxfkycRcKrjhQYzU87qpXdknpBg/e+TdcMehqGnLFi7tnFUBR02Vq6wg==}
    engines: {node: '>=6.9.0'}
    peerDependencies:
      '@babel/core': ^7.0.0-0
    dependencies:
      '@babel/core': 7.20.5
      '@babel/helper-create-regexp-features-plugin': 7.20.5(@babel/core@7.20.5)
      '@babel/helper-plugin-utils': 7.20.2
    dev: false

  /@babel/plugin-transform-duplicate-keys@7.18.9(@babel/core@7.20.5):
    resolution: {integrity: sha512-d2bmXCtZXYc59/0SanQKbiWINadaJXqtvIQIzd4+hNwkWBgyCd5F/2t1kXoUdvPMrxzPvhK6EMQRROxsue+mfw==}
    engines: {node: '>=6.9.0'}
    peerDependencies:
      '@babel/core': ^7.0.0-0
    dependencies:
      '@babel/core': 7.20.5
      '@babel/helper-plugin-utils': 7.20.2
    dev: false

  /@babel/plugin-transform-exponentiation-operator@7.18.6(@babel/core@7.20.5):
    resolution: {integrity: sha512-wzEtc0+2c88FVR34aQmiz56dxEkxr2g8DQb/KfaFa1JYXOFVsbhvAonFN6PwVWj++fKmku8NP80plJ5Et4wqHw==}
    engines: {node: '>=6.9.0'}
    peerDependencies:
      '@babel/core': ^7.0.0-0
    dependencies:
      '@babel/core': 7.20.5
      '@babel/helper-builder-binary-assignment-operator-visitor': 7.18.9
      '@babel/helper-plugin-utils': 7.20.2
    dev: false

  /@babel/plugin-transform-for-of@7.18.8(@babel/core@7.20.5):
    resolution: {integrity: sha512-yEfTRnjuskWYo0k1mHUqrVWaZwrdq8AYbfrpqULOJOaucGSp4mNMVps+YtA8byoevxS/urwU75vyhQIxcCgiBQ==}
    engines: {node: '>=6.9.0'}
    peerDependencies:
      '@babel/core': ^7.0.0-0
    dependencies:
      '@babel/core': 7.20.5
      '@babel/helper-plugin-utils': 7.20.2
    dev: false

  /@babel/plugin-transform-function-name@7.18.9(@babel/core@7.20.5):
    resolution: {integrity: sha512-WvIBoRPaJQ5yVHzcnJFor7oS5Ls0PYixlTYE63lCj2RtdQEl15M68FXQlxnG6wdraJIXRdR7KI+hQ7q/9QjrCQ==}
    engines: {node: '>=6.9.0'}
    peerDependencies:
      '@babel/core': ^7.0.0-0
    dependencies:
      '@babel/core': 7.20.5
      '@babel/helper-compilation-targets': 7.20.0(@babel/core@7.20.5)
      '@babel/helper-function-name': 7.19.0
      '@babel/helper-plugin-utils': 7.20.2
    dev: false

  /@babel/plugin-transform-literals@7.18.9(@babel/core@7.20.5):
    resolution: {integrity: sha512-IFQDSRoTPnrAIrI5zoZv73IFeZu2dhu6irxQjY9rNjTT53VmKg9fenjvoiOWOkJ6mm4jKVPtdMzBY98Fp4Z4cg==}
    engines: {node: '>=6.9.0'}
    peerDependencies:
      '@babel/core': ^7.0.0-0
    dependencies:
      '@babel/core': 7.20.5
      '@babel/helper-plugin-utils': 7.20.2
    dev: false

  /@babel/plugin-transform-member-expression-literals@7.18.6(@babel/core@7.20.5):
    resolution: {integrity: sha512-qSF1ihLGO3q+/g48k85tUjD033C29TNTVB2paCwZPVmOsjn9pClvYYrM2VeJpBY2bcNkuny0YUyTNRyRxJ54KA==}
    engines: {node: '>=6.9.0'}
    peerDependencies:
      '@babel/core': ^7.0.0-0
    dependencies:
      '@babel/core': 7.20.5
      '@babel/helper-plugin-utils': 7.20.2
    dev: false

  /@babel/plugin-transform-modules-amd@7.19.6(@babel/core@7.20.5):
    resolution: {integrity: sha512-uG3od2mXvAtIFQIh0xrpLH6r5fpSQN04gIVovl+ODLdUMANokxQLZnPBHcjmv3GxRjnqwLuHvppjjcelqUFZvg==}
    engines: {node: '>=6.9.0'}
    peerDependencies:
      '@babel/core': ^7.0.0-0
    dependencies:
      '@babel/core': 7.20.5
      '@babel/helper-module-transforms': 7.20.2
      '@babel/helper-plugin-utils': 7.20.2
    transitivePeerDependencies:
      - supports-color
    dev: false

  /@babel/plugin-transform-modules-commonjs@7.19.6(@babel/core@7.20.5):
    resolution: {integrity: sha512-8PIa1ym4XRTKuSsOUXqDG0YaOlEuTVvHMe5JCfgBMOtHvJKw/4NGovEGN33viISshG/rZNVrACiBmPQLvWN8xQ==}
    engines: {node: '>=6.9.0'}
    peerDependencies:
      '@babel/core': ^7.0.0-0
    dependencies:
      '@babel/core': 7.20.5
      '@babel/helper-module-transforms': 7.20.2
      '@babel/helper-plugin-utils': 7.20.2
      '@babel/helper-simple-access': 7.20.2
    transitivePeerDependencies:
      - supports-color
    dev: false

  /@babel/plugin-transform-modules-systemjs@7.19.6(@babel/core@7.20.5):
    resolution: {integrity: sha512-fqGLBepcc3kErfR9R3DnVpURmckXP7gj7bAlrTQyBxrigFqszZCkFkcoxzCp2v32XmwXLvbw+8Yq9/b+QqksjQ==}
    engines: {node: '>=6.9.0'}
    peerDependencies:
      '@babel/core': ^7.0.0-0
    dependencies:
      '@babel/core': 7.20.5
      '@babel/helper-hoist-variables': 7.18.6
      '@babel/helper-module-transforms': 7.20.2
      '@babel/helper-plugin-utils': 7.20.2
      '@babel/helper-validator-identifier': 7.19.1
    transitivePeerDependencies:
      - supports-color
    dev: false

  /@babel/plugin-transform-modules-umd@7.18.6(@babel/core@7.20.5):
    resolution: {integrity: sha512-dcegErExVeXcRqNtkRU/z8WlBLnvD4MRnHgNs3MytRO1Mn1sHRyhbcpYbVMGclAqOjdW+9cfkdZno9dFdfKLfQ==}
    engines: {node: '>=6.9.0'}
    peerDependencies:
      '@babel/core': ^7.0.0-0
    dependencies:
      '@babel/core': 7.20.5
      '@babel/helper-module-transforms': 7.20.2
      '@babel/helper-plugin-utils': 7.20.2
    transitivePeerDependencies:
      - supports-color
    dev: false

  /@babel/plugin-transform-named-capturing-groups-regex@7.20.5(@babel/core@7.20.5):
    resolution: {integrity: sha512-mOW4tTzi5iTLnw+78iEq3gr8Aoq4WNRGpmSlrogqaiCBoR1HFhpU4JkpQFOHfeYx3ReVIFWOQJS4aZBRvuZ6mA==}
    engines: {node: '>=6.9.0'}
    peerDependencies:
      '@babel/core': ^7.0.0
    dependencies:
      '@babel/core': 7.20.5
      '@babel/helper-create-regexp-features-plugin': 7.20.5(@babel/core@7.20.5)
      '@babel/helper-plugin-utils': 7.20.2
    dev: false

  /@babel/plugin-transform-new-target@7.18.6(@babel/core@7.20.5):
    resolution: {integrity: sha512-DjwFA/9Iu3Z+vrAn+8pBUGcjhxKguSMlsFqeCKbhb9BAV756v0krzVK04CRDi/4aqmk8BsHb4a/gFcaA5joXRw==}
    engines: {node: '>=6.9.0'}
    peerDependencies:
      '@babel/core': ^7.0.0-0
    dependencies:
      '@babel/core': 7.20.5
      '@babel/helper-plugin-utils': 7.20.2
    dev: false

  /@babel/plugin-transform-object-super@7.18.6(@babel/core@7.20.5):
    resolution: {integrity: sha512-uvGz6zk+pZoS1aTZrOvrbj6Pp/kK2mp45t2B+bTDre2UgsZZ8EZLSJtUg7m/no0zOJUWgFONpB7Zv9W2tSaFlA==}
    engines: {node: '>=6.9.0'}
    peerDependencies:
      '@babel/core': ^7.0.0-0
    dependencies:
      '@babel/core': 7.20.5
      '@babel/helper-plugin-utils': 7.20.2
      '@babel/helper-replace-supers': 7.19.1
    transitivePeerDependencies:
      - supports-color
    dev: false

  /@babel/plugin-transform-parameters@7.20.5(@babel/core@7.20.5):
    resolution: {integrity: sha512-h7plkOmcndIUWXZFLgpbrh2+fXAi47zcUX7IrOQuZdLD0I0KvjJ6cvo3BEcAOsDOcZhVKGJqv07mkSqK0y2isQ==}
    engines: {node: '>=6.9.0'}
    peerDependencies:
      '@babel/core': ^7.0.0-0
    dependencies:
      '@babel/core': 7.20.5
      '@babel/helper-plugin-utils': 7.20.2
    dev: false

  /@babel/plugin-transform-property-literals@7.18.6(@babel/core@7.20.5):
    resolution: {integrity: sha512-cYcs6qlgafTud3PAzrrRNbQtfpQ8+y/+M5tKmksS9+M1ckbH6kzY8MrexEM9mcA6JDsukE19iIRvAyYl463sMg==}
    engines: {node: '>=6.9.0'}
    peerDependencies:
      '@babel/core': ^7.0.0-0
    dependencies:
      '@babel/core': 7.20.5
      '@babel/helper-plugin-utils': 7.20.2
    dev: false

  /@babel/plugin-transform-regenerator@7.20.5(@babel/core@7.20.5):
    resolution: {integrity: sha512-kW/oO7HPBtntbsahzQ0qSE3tFvkFwnbozz3NWFhLGqH75vLEg+sCGngLlhVkePlCs3Jv0dBBHDzCHxNiFAQKCQ==}
    engines: {node: '>=6.9.0'}
    peerDependencies:
      '@babel/core': ^7.0.0-0
    dependencies:
      '@babel/core': 7.20.5
      '@babel/helper-plugin-utils': 7.20.2
      regenerator-transform: 0.15.1
    dev: false

  /@babel/plugin-transform-reserved-words@7.18.6(@babel/core@7.20.5):
    resolution: {integrity: sha512-oX/4MyMoypzHjFrT1CdivfKZ+XvIPMFXwwxHp/r0Ddy2Vuomt4HDFGmft1TAY2yiTKiNSsh3kjBAzcM8kSdsjA==}
    engines: {node: '>=6.9.0'}
    peerDependencies:
      '@babel/core': ^7.0.0-0
    dependencies:
      '@babel/core': 7.20.5
      '@babel/helper-plugin-utils': 7.20.2
    dev: false

  /@babel/plugin-transform-shorthand-properties@7.18.6(@babel/core@7.20.5):
    resolution: {integrity: sha512-eCLXXJqv8okzg86ywZJbRn19YJHU4XUa55oz2wbHhaQVn/MM+XhukiT7SYqp/7o00dg52Rj51Ny+Ecw4oyoygw==}
    engines: {node: '>=6.9.0'}
    peerDependencies:
      '@babel/core': ^7.0.0-0
    dependencies:
      '@babel/core': 7.20.5
      '@babel/helper-plugin-utils': 7.20.2
    dev: false

  /@babel/plugin-transform-spread@7.19.0(@babel/core@7.20.5):
    resolution: {integrity: sha512-RsuMk7j6n+r752EtzyScnWkQyuJdli6LdO5Klv8Yx0OfPVTcQkIUfS8clx5e9yHXzlnhOZF3CbQ8C2uP5j074w==}
    engines: {node: '>=6.9.0'}
    peerDependencies:
      '@babel/core': ^7.0.0-0
    dependencies:
      '@babel/core': 7.20.5
      '@babel/helper-plugin-utils': 7.20.2
      '@babel/helper-skip-transparent-expression-wrappers': 7.20.0
    dev: false

  /@babel/plugin-transform-sticky-regex@7.18.6(@babel/core@7.20.5):
    resolution: {integrity: sha512-kfiDrDQ+PBsQDO85yj1icueWMfGfJFKN1KCkndygtu/C9+XUfydLC8Iv5UYJqRwy4zk8EcplRxEOeLyjq1gm6Q==}
    engines: {node: '>=6.9.0'}
    peerDependencies:
      '@babel/core': ^7.0.0-0
    dependencies:
      '@babel/core': 7.20.5
      '@babel/helper-plugin-utils': 7.20.2
    dev: false

  /@babel/plugin-transform-template-literals@7.18.9(@babel/core@7.20.5):
    resolution: {integrity: sha512-S8cOWfT82gTezpYOiVaGHrCbhlHgKhQt8XH5ES46P2XWmX92yisoZywf5km75wv5sYcXDUCLMmMxOLCtthDgMA==}
    engines: {node: '>=6.9.0'}
    peerDependencies:
      '@babel/core': ^7.0.0-0
    dependencies:
      '@babel/core': 7.20.5
      '@babel/helper-plugin-utils': 7.20.2
    dev: false

  /@babel/plugin-transform-typeof-symbol@7.18.9(@babel/core@7.20.5):
    resolution: {integrity: sha512-SRfwTtF11G2aemAZWivL7PD+C9z52v9EvMqH9BuYbabyPuKUvSWks3oCg6041pT925L4zVFqaVBeECwsmlguEw==}
    engines: {node: '>=6.9.0'}
    peerDependencies:
      '@babel/core': ^7.0.0-0
    dependencies:
      '@babel/core': 7.20.5
      '@babel/helper-plugin-utils': 7.20.2
    dev: false

  /@babel/plugin-transform-unicode-escapes@7.18.10(@babel/core@7.20.5):
    resolution: {integrity: sha512-kKAdAI+YzPgGY/ftStBFXTI1LZFju38rYThnfMykS+IXy8BVx+res7s2fxf1l8I35DV2T97ezo6+SGrXz6B3iQ==}
    engines: {node: '>=6.9.0'}
    peerDependencies:
      '@babel/core': ^7.0.0-0
    dependencies:
      '@babel/core': 7.20.5
      '@babel/helper-plugin-utils': 7.20.2
    dev: false

  /@babel/plugin-transform-unicode-regex@7.18.6(@babel/core@7.20.5):
    resolution: {integrity: sha512-gE7A6Lt7YLnNOL3Pb9BNeZvi+d8l7tcRrG4+pwJjK9hD2xX4mEvjlQW60G9EEmfXVYRPv9VRQcyegIVHCql/AA==}
    engines: {node: '>=6.9.0'}
    peerDependencies:
      '@babel/core': ^7.0.0-0
    dependencies:
      '@babel/core': 7.20.5
      '@babel/helper-create-regexp-features-plugin': 7.20.5(@babel/core@7.20.5)
      '@babel/helper-plugin-utils': 7.20.2
    dev: false

  /@babel/preset-env@7.20.2(@babel/core@7.20.5):
    resolution: {integrity: sha512-1G0efQEWR1EHkKvKHqbG+IN/QdgwfByUpM5V5QroDzGV2t3S/WXNQd693cHiHTlCFMpr9B6FkPFXDA2lQcKoDg==}
    engines: {node: '>=6.9.0'}
    peerDependencies:
      '@babel/core': ^7.0.0-0
    dependencies:
      '@babel/compat-data': 7.20.5
      '@babel/core': 7.20.5
      '@babel/helper-compilation-targets': 7.20.0(@babel/core@7.20.5)
      '@babel/helper-plugin-utils': 7.20.2
      '@babel/helper-validator-option': 7.18.6
      '@babel/plugin-bugfix-safari-id-destructuring-collision-in-function-expression': 7.18.6(@babel/core@7.20.5)
      '@babel/plugin-bugfix-v8-spread-parameters-in-optional-chaining': 7.18.9(@babel/core@7.20.5)
      '@babel/plugin-proposal-async-generator-functions': 7.20.1(@babel/core@7.20.5)
      '@babel/plugin-proposal-class-properties': 7.18.6(@babel/core@7.20.5)
      '@babel/plugin-proposal-class-static-block': 7.18.6(@babel/core@7.20.5)
      '@babel/plugin-proposal-dynamic-import': 7.18.6(@babel/core@7.20.5)
      '@babel/plugin-proposal-export-namespace-from': 7.18.9(@babel/core@7.20.5)
      '@babel/plugin-proposal-json-strings': 7.18.6(@babel/core@7.20.5)
      '@babel/plugin-proposal-logical-assignment-operators': 7.18.9(@babel/core@7.20.5)
      '@babel/plugin-proposal-nullish-coalescing-operator': 7.18.6(@babel/core@7.20.5)
      '@babel/plugin-proposal-numeric-separator': 7.18.6(@babel/core@7.20.5)
      '@babel/plugin-proposal-object-rest-spread': 7.20.2(@babel/core@7.20.5)
      '@babel/plugin-proposal-optional-catch-binding': 7.18.6(@babel/core@7.20.5)
      '@babel/plugin-proposal-optional-chaining': 7.18.9(@babel/core@7.20.5)
      '@babel/plugin-proposal-private-methods': 7.18.6(@babel/core@7.20.5)
      '@babel/plugin-proposal-private-property-in-object': 7.20.5(@babel/core@7.20.5)
      '@babel/plugin-proposal-unicode-property-regex': 7.18.6(@babel/core@7.20.5)
      '@babel/plugin-syntax-async-generators': 7.8.4(@babel/core@7.20.5)
      '@babel/plugin-syntax-class-properties': 7.12.13(@babel/core@7.20.5)
      '@babel/plugin-syntax-class-static-block': 7.14.5(@babel/core@7.20.5)
      '@babel/plugin-syntax-dynamic-import': 7.8.3(@babel/core@7.20.5)
      '@babel/plugin-syntax-export-namespace-from': 7.8.3(@babel/core@7.20.5)
      '@babel/plugin-syntax-import-assertions': 7.20.0(@babel/core@7.20.5)
      '@babel/plugin-syntax-json-strings': 7.8.3(@babel/core@7.20.5)
      '@babel/plugin-syntax-logical-assignment-operators': 7.10.4(@babel/core@7.20.5)
      '@babel/plugin-syntax-nullish-coalescing-operator': 7.8.3(@babel/core@7.20.5)
      '@babel/plugin-syntax-numeric-separator': 7.10.4(@babel/core@7.20.5)
      '@babel/plugin-syntax-object-rest-spread': 7.8.3(@babel/core@7.20.5)
      '@babel/plugin-syntax-optional-catch-binding': 7.8.3(@babel/core@7.20.5)
      '@babel/plugin-syntax-optional-chaining': 7.8.3(@babel/core@7.20.5)
      '@babel/plugin-syntax-private-property-in-object': 7.14.5(@babel/core@7.20.5)
      '@babel/plugin-syntax-top-level-await': 7.14.5(@babel/core@7.20.5)
      '@babel/plugin-transform-arrow-functions': 7.18.6(@babel/core@7.20.5)
      '@babel/plugin-transform-async-to-generator': 7.18.6(@babel/core@7.20.5)
      '@babel/plugin-transform-block-scoped-functions': 7.18.6(@babel/core@7.20.5)
      '@babel/plugin-transform-block-scoping': 7.20.5(@babel/core@7.20.5)
      '@babel/plugin-transform-classes': 7.20.2(@babel/core@7.20.5)
      '@babel/plugin-transform-computed-properties': 7.18.9(@babel/core@7.20.5)
      '@babel/plugin-transform-destructuring': 7.20.2(@babel/core@7.20.5)
      '@babel/plugin-transform-dotall-regex': 7.18.6(@babel/core@7.20.5)
      '@babel/plugin-transform-duplicate-keys': 7.18.9(@babel/core@7.20.5)
      '@babel/plugin-transform-exponentiation-operator': 7.18.6(@babel/core@7.20.5)
      '@babel/plugin-transform-for-of': 7.18.8(@babel/core@7.20.5)
      '@babel/plugin-transform-function-name': 7.18.9(@babel/core@7.20.5)
      '@babel/plugin-transform-literals': 7.18.9(@babel/core@7.20.5)
      '@babel/plugin-transform-member-expression-literals': 7.18.6(@babel/core@7.20.5)
      '@babel/plugin-transform-modules-amd': 7.19.6(@babel/core@7.20.5)
      '@babel/plugin-transform-modules-commonjs': 7.19.6(@babel/core@7.20.5)
      '@babel/plugin-transform-modules-systemjs': 7.19.6(@babel/core@7.20.5)
      '@babel/plugin-transform-modules-umd': 7.18.6(@babel/core@7.20.5)
      '@babel/plugin-transform-named-capturing-groups-regex': 7.20.5(@babel/core@7.20.5)
      '@babel/plugin-transform-new-target': 7.18.6(@babel/core@7.20.5)
      '@babel/plugin-transform-object-super': 7.18.6(@babel/core@7.20.5)
      '@babel/plugin-transform-parameters': 7.20.5(@babel/core@7.20.5)
      '@babel/plugin-transform-property-literals': 7.18.6(@babel/core@7.20.5)
      '@babel/plugin-transform-regenerator': 7.20.5(@babel/core@7.20.5)
      '@babel/plugin-transform-reserved-words': 7.18.6(@babel/core@7.20.5)
      '@babel/plugin-transform-shorthand-properties': 7.18.6(@babel/core@7.20.5)
      '@babel/plugin-transform-spread': 7.19.0(@babel/core@7.20.5)
      '@babel/plugin-transform-sticky-regex': 7.18.6(@babel/core@7.20.5)
      '@babel/plugin-transform-template-literals': 7.18.9(@babel/core@7.20.5)
      '@babel/plugin-transform-typeof-symbol': 7.18.9(@babel/core@7.20.5)
      '@babel/plugin-transform-unicode-escapes': 7.18.10(@babel/core@7.20.5)
      '@babel/plugin-transform-unicode-regex': 7.18.6(@babel/core@7.20.5)
      '@babel/preset-modules': 0.1.5(@babel/core@7.20.5)
      '@babel/types': 7.20.5
      babel-plugin-polyfill-corejs2: 0.3.3(@babel/core@7.20.5)
      babel-plugin-polyfill-corejs3: 0.6.0(@babel/core@7.20.5)
      babel-plugin-polyfill-regenerator: 0.4.1(@babel/core@7.20.5)
      core-js-compat: 3.26.1
      semver: 6.3.0
    transitivePeerDependencies:
      - supports-color
    dev: false

  /@babel/preset-modules@0.1.5(@babel/core@7.20.5):
    resolution: {integrity: sha512-A57th6YRG7oR3cq/yt/Y84MvGgE0eJG2F1JLhKuyG+jFxEgrd/HAMJatiFtmOiZurz+0DkrvbheCLaV5f2JfjA==}
    peerDependencies:
      '@babel/core': ^7.0.0-0
    dependencies:
      '@babel/core': 7.20.5
      '@babel/helper-plugin-utils': 7.20.2
      '@babel/plugin-proposal-unicode-property-regex': 7.18.6(@babel/core@7.20.5)
      '@babel/plugin-transform-dotall-regex': 7.18.6(@babel/core@7.20.5)
      '@babel/types': 7.20.5
      esutils: 2.0.3
    dev: false

  /@babel/runtime@7.20.6:
    resolution: {integrity: sha512-Q+8MqP7TiHMWzSfwiJwXCjyf4GYA4Dgw3emg/7xmwsdLJOZUp+nMqcOwOzzYheuM1rhDu8FSj2l0aoMygEuXuA==}
    engines: {node: '>=6.9.0'}
    dependencies:
      regenerator-runtime: 0.13.11
    dev: false

  /@babel/template@7.18.10:
    resolution: {integrity: sha512-TI+rCtooWHr3QJ27kJxfjutghu44DLnasDMwpDqCXVTal9RLp3RSYNh4NdBrRP2cQAoG9A8juOQl6P6oZG4JxA==}
    engines: {node: '>=6.9.0'}
    dependencies:
      '@babel/code-frame': 7.18.6
      '@babel/parser': 7.20.5
      '@babel/types': 7.20.5
    dev: false

  /@babel/traverse@7.20.5:
    resolution: {integrity: sha512-WM5ZNN3JITQIq9tFZaw1ojLU3WgWdtkxnhM1AegMS+PvHjkM5IXjmYEGY7yukz5XS4sJyEf2VzWjI8uAavhxBQ==}
    engines: {node: '>=6.9.0'}
    dependencies:
      '@babel/code-frame': 7.18.6
      '@babel/generator': 7.20.5
      '@babel/helper-environment-visitor': 7.18.9
      '@babel/helper-function-name': 7.19.0
      '@babel/helper-hoist-variables': 7.18.6
      '@babel/helper-split-export-declaration': 7.18.6
      '@babel/parser': 7.20.5
      '@babel/types': 7.20.5
      debug: 4.3.4
      globals: 11.12.0
    transitivePeerDependencies:
      - supports-color
    dev: false

  /@babel/types@7.20.5:
    resolution: {integrity: sha512-c9fst/h2/dcF7H+MJKZ2T0KjEQ8hY/BNnDk/H3XY8C4Aw/eWQXWn/lWntHF9ooUBnGmEvbfGrTgLWc+um0YDUg==}
    engines: {node: '>=6.9.0'}
    dependencies:
      '@babel/helper-string-parser': 7.19.4
      '@babel/helper-validator-identifier': 7.19.1
      to-fast-properties: 2.0.0
    dev: false

  /@badrap/result@0.2.13:
    resolution: {integrity: sha512-Qvyzz0dmGY0h8pwvBFo1BznAKf5Y5NXIDiqhPALWtfU7oHbAToCtPu4FlYQ3uysskSWLx8GUiyhe0nv0nDd/7Q==}
    dev: false

  /@bcoe/v8-coverage@0.2.3:
    resolution: {integrity: sha512-0hYQ8SB4Db5zvZB4axdMHGwEaQjkZzFjQiN9LVYvIFB2nSUHW9tYpxWriPrWDASIxiaXax83REcLxuSdnGPZtw==}
    dev: false

  /@esbuild/android-arm64@0.19.2:
    resolution: {integrity: sha512-lsB65vAbe90I/Qe10OjkmrdxSX4UJDjosDgb8sZUKcg3oefEuW2OT2Vozz8ef7wrJbMcmhvCC+hciF8jY/uAkw==}
    engines: {node: '>=12'}
    cpu: [arm64]
    os: [android]
    requiresBuild: true
    dev: false
    optional: true

  /@esbuild/android-arm@0.19.2:
    resolution: {integrity: sha512-tM8yLeYVe7pRyAu9VMi/Q7aunpLwD139EY1S99xbQkT4/q2qa6eA4ige/WJQYdJ8GBL1K33pPFhPfPdJ/WzT8Q==}
    engines: {node: '>=12'}
    cpu: [arm]
    os: [android]
    requiresBuild: true
    dev: false
    optional: true

  /@esbuild/android-x64@0.19.2:
    resolution: {integrity: sha512-qK/TpmHt2M/Hg82WXHRc/W/2SGo/l1thtDHZWqFq7oi24AjZ4O/CpPSu6ZuYKFkEgmZlFoa7CooAyYmuvnaG8w==}
    engines: {node: '>=12'}
    cpu: [x64]
    os: [android]
    requiresBuild: true
    dev: false
    optional: true

  /@esbuild/darwin-arm64@0.19.2:
    resolution: {integrity: sha512-Ora8JokrvrzEPEpZO18ZYXkH4asCdc1DLdcVy8TGf5eWtPO1Ie4WroEJzwI52ZGtpODy3+m0a2yEX9l+KUn0tA==}
    engines: {node: '>=12'}
    cpu: [arm64]
    os: [darwin]
    requiresBuild: true
    dev: false
    optional: true

  /@esbuild/darwin-x64@0.19.2:
    resolution: {integrity: sha512-tP+B5UuIbbFMj2hQaUr6EALlHOIOmlLM2FK7jeFBobPy2ERdohI4Ka6ZFjZ1ZYsrHE/hZimGuU90jusRE0pwDw==}
    engines: {node: '>=12'}
    cpu: [x64]
    os: [darwin]
    requiresBuild: true
    dev: false
    optional: true

  /@esbuild/freebsd-arm64@0.19.2:
    resolution: {integrity: sha512-YbPY2kc0acfzL1VPVK6EnAlig4f+l8xmq36OZkU0jzBVHcOTyQDhnKQaLzZudNJQyymd9OqQezeaBgkTGdTGeQ==}
    engines: {node: '>=12'}
    cpu: [arm64]
    os: [freebsd]
    requiresBuild: true
    dev: false
    optional: true

  /@esbuild/freebsd-x64@0.19.2:
    resolution: {integrity: sha512-nSO5uZT2clM6hosjWHAsS15hLrwCvIWx+b2e3lZ3MwbYSaXwvfO528OF+dLjas1g3bZonciivI8qKR/Hm7IWGw==}
    engines: {node: '>=12'}
    cpu: [x64]
    os: [freebsd]
    requiresBuild: true
    dev: false
    optional: true

  /@esbuild/linux-arm64@0.19.2:
    resolution: {integrity: sha512-ig2P7GeG//zWlU0AggA3pV1h5gdix0MA3wgB+NsnBXViwiGgY77fuN9Wr5uoCrs2YzaYfogXgsWZbm+HGr09xg==}
    engines: {node: '>=12'}
    cpu: [arm64]
    os: [linux]
    requiresBuild: true
    dev: false
    optional: true

  /@esbuild/linux-arm@0.19.2:
    resolution: {integrity: sha512-Odalh8hICg7SOD7XCj0YLpYCEc+6mkoq63UnExDCiRA2wXEmGlK5JVrW50vZR9Qz4qkvqnHcpH+OFEggO3PgTg==}
    engines: {node: '>=12'}
    cpu: [arm]
    os: [linux]
    requiresBuild: true
    dev: false
    optional: true

  /@esbuild/linux-ia32@0.19.2:
    resolution: {integrity: sha512-mLfp0ziRPOLSTek0Gd9T5B8AtzKAkoZE70fneiiyPlSnUKKI4lp+mGEnQXcQEHLJAcIYDPSyBvsUbKUG2ri/XQ==}
    engines: {node: '>=12'}
    cpu: [ia32]
    os: [linux]
    requiresBuild: true
    dev: false
    optional: true

  /@esbuild/linux-loong64@0.19.2:
    resolution: {integrity: sha512-hn28+JNDTxxCpnYjdDYVMNTR3SKavyLlCHHkufHV91fkewpIyQchS1d8wSbmXhs1fiYDpNww8KTFlJ1dHsxeSw==}
    engines: {node: '>=12'}
    cpu: [loong64]
    os: [linux]
    requiresBuild: true
    dev: false
    optional: true

  /@esbuild/linux-mips64el@0.19.2:
    resolution: {integrity: sha512-KbXaC0Sejt7vD2fEgPoIKb6nxkfYW9OmFUK9XQE4//PvGIxNIfPk1NmlHmMg6f25x57rpmEFrn1OotASYIAaTg==}
    engines: {node: '>=12'}
    cpu: [mips64el]
    os: [linux]
    requiresBuild: true
    dev: false
    optional: true

  /@esbuild/linux-ppc64@0.19.2:
    resolution: {integrity: sha512-dJ0kE8KTqbiHtA3Fc/zn7lCd7pqVr4JcT0JqOnbj4LLzYnp+7h8Qi4yjfq42ZlHfhOCM42rBh0EwHYLL6LEzcw==}
    engines: {node: '>=12'}
    cpu: [ppc64]
    os: [linux]
    requiresBuild: true
    dev: false
    optional: true

  /@esbuild/linux-riscv64@0.19.2:
    resolution: {integrity: sha512-7Z/jKNFufZ/bbu4INqqCN6DDlrmOTmdw6D0gH+6Y7auok2r02Ur661qPuXidPOJ+FSgbEeQnnAGgsVynfLuOEw==}
    engines: {node: '>=12'}
    cpu: [riscv64]
    os: [linux]
    requiresBuild: true
    dev: false
    optional: true

  /@esbuild/linux-s390x@0.19.2:
    resolution: {integrity: sha512-U+RinR6aXXABFCcAY4gSlv4CL1oOVvSSCdseQmGO66H+XyuQGZIUdhG56SZaDJQcLmrSfRmx5XZOWyCJPRqS7g==}
    engines: {node: '>=12'}
    cpu: [s390x]
    os: [linux]
    requiresBuild: true
    dev: false
    optional: true

  /@esbuild/linux-x64@0.19.2:
    resolution: {integrity: sha512-oxzHTEv6VPm3XXNaHPyUTTte+3wGv7qVQtqaZCrgstI16gCuhNOtBXLEBkBREP57YTd68P0VgDgG73jSD8bwXQ==}
    engines: {node: '>=12'}
    cpu: [x64]
    os: [linux]
    requiresBuild: true
    dev: false
    optional: true

  /@esbuild/netbsd-x64@0.19.2:
    resolution: {integrity: sha512-WNa5zZk1XpTTwMDompZmvQLHszDDDN7lYjEHCUmAGB83Bgs20EMs7ICD+oKeT6xt4phV4NDdSi/8OfjPbSbZfQ==}
    engines: {node: '>=12'}
    cpu: [x64]
    os: [netbsd]
    requiresBuild: true
    dev: false
    optional: true

  /@esbuild/openbsd-x64@0.19.2:
    resolution: {integrity: sha512-S6kI1aT3S++Dedb7vxIuUOb3oAxqxk2Rh5rOXOTYnzN8JzW1VzBd+IqPiSpgitu45042SYD3HCoEyhLKQcDFDw==}
    engines: {node: '>=12'}
    cpu: [x64]
    os: [openbsd]
    requiresBuild: true
    dev: false
    optional: true

  /@esbuild/sunos-x64@0.19.2:
    resolution: {integrity: sha512-VXSSMsmb+Z8LbsQGcBMiM+fYObDNRm8p7tkUDMPG/g4fhFX5DEFmjxIEa3N8Zr96SjsJ1woAhF0DUnS3MF3ARw==}
    engines: {node: '>=12'}
    cpu: [x64]
    os: [sunos]
    requiresBuild: true
    dev: false
    optional: true

  /@esbuild/win32-arm64@0.19.2:
    resolution: {integrity: sha512-5NayUlSAyb5PQYFAU9x3bHdsqB88RC3aM9lKDAz4X1mo/EchMIT1Q+pSeBXNgkfNmRecLXA0O8xP+x8V+g/LKg==}
    engines: {node: '>=12'}
    cpu: [arm64]
    os: [win32]
    requiresBuild: true
    dev: false
    optional: true

  /@esbuild/win32-ia32@0.19.2:
    resolution: {integrity: sha512-47gL/ek1v36iN0wL9L4Q2MFdujR0poLZMJwhO2/N3gA89jgHp4MR8DKCmwYtGNksbfJb9JoTtbkoe6sDhg2QTA==}
    engines: {node: '>=12'}
    cpu: [ia32]
    os: [win32]
    requiresBuild: true
    dev: false
    optional: true

  /@esbuild/win32-x64@0.19.2:
    resolution: {integrity: sha512-tcuhV7ncXBqbt/Ybf0IyrMcwVOAPDckMK9rXNHtF17UTK18OKLpg08glminN06pt2WCoALhXdLfSPbVvK/6fxw==}
    engines: {node: '>=12'}
    cpu: [x64]
    os: [win32]
    requiresBuild: true
    dev: false
    optional: true

  /@eslint-community/eslint-utils@4.4.0(eslint@8.47.0):
    resolution: {integrity: sha512-1/sA4dwrzBAyeUoQ6oxahHKmrZvsnLCg4RfxW3ZFGGmQkSNQPFNLV9CUEFQP1x9EYXHTo5p6xdhZM1Ne9p/AfA==}
    engines: {node: ^12.22.0 || ^14.17.0 || >=16.0.0}
    peerDependencies:
      eslint: ^6.0.0 || ^7.0.0 || >=8.0.0
    dependencies:
      eslint: 8.47.0
      eslint-visitor-keys: 3.4.3
    dev: false

  /@eslint-community/regexpp@4.6.2:
    resolution: {integrity: sha512-pPTNuaAG3QMH+buKyBIGJs3g/S5y0caxw0ygM3YyE6yJFySwiGGSzA+mM3KJ8QQvzeLh3blwgSonkFjgQdxzMw==}
    engines: {node: ^12.0.0 || ^14.0.0 || >=16.0.0}
    dev: false

  /@eslint/eslintrc@2.1.2:
    resolution: {integrity: sha512-+wvgpDsrB1YqAMdEUCcnTlpfVBH7Vqn6A/NT3D8WVXFIaKMlErPIZT3oCIAVCOtarRpMtelZLqJeU3t7WY6X6g==}
    engines: {node: ^12.22.0 || ^14.17.0 || >=16.0.0}
    dependencies:
      ajv: 6.12.6
      debug: 4.3.4
      espree: 9.6.1
<<<<<<< HEAD
      globals: 13.20.0
=======
      globals: 13.21.0
>>>>>>> 864960b0
      ignore: 5.2.4
      import-fresh: 3.3.0
      js-yaml: 4.1.0
      minimatch: 3.1.2
      strip-json-comments: 3.1.1
    transitivePeerDependencies:
      - supports-color
    dev: false

  /@eslint/js@8.47.0:
    resolution: {integrity: sha512-P6omY1zv5MItm93kLM8s2vr1HICJH8v0dvddDhysbIuZ+vcjOHg5Zbkf1mTkcmi2JA9oBG2anOkRnW8WJTS8Og==}
    engines: {node: ^12.22.0 || ^14.17.0 || >=16.0.0}
    dev: false

  /@fnando/sparkline@0.3.10:
    resolution: {integrity: sha512-Rwz2swatdSU5F4sCOvYG8EOWdjtLgq5d8nmnqlZ3PXdWJI9Zq9BRUvJ/9ygjajJG8qOyNpMFX3GEVFjZIuB1Jg==}
    dev: false

  /@humanwhocodes/config-array@0.11.10:
    resolution: {integrity: sha512-KVVjQmNUepDVGXNuoRRdmmEjruj0KfiGSbS8LVc12LMsWDQzRXJ0qdhN8L8uUigKpfEHRhlaQFY0ib1tnUbNeQ==}
    engines: {node: '>=10.10.0'}
    dependencies:
      '@humanwhocodes/object-schema': 1.2.1
      debug: 4.3.4
      minimatch: 3.1.2
    transitivePeerDependencies:
      - supports-color
    dev: false

  /@humanwhocodes/module-importer@1.0.1:
    resolution: {integrity: sha512-bxveV4V8v5Yb4ncFTT3rPSgZBOpCkjfK0y4oVVVJwIuDVBRMDXrPyXRL988i5ap9m9bnyEEjWfm5WkBmtffLfA==}
    engines: {node: '>=12.22'}
    dev: false

  /@humanwhocodes/object-schema@1.2.1:
    resolution: {integrity: sha512-ZnQMnLV4e7hDlUvw8H+U8ASL02SS2Gn6+9Ac3wGGLIe7+je2AeAOxPY+izIPJDfFDb7eDjev0Us8MO1iFRN8hA==}
    dev: false

  /@istanbuljs/load-nyc-config@1.1.0:
    resolution: {integrity: sha512-VjeHSlIzpv/NyD3N0YuHfXOPDIixcA1q2ZV98wsMqcYlPmv2n3Yb2lYP9XMElnaFVXg5A7YLTeLu6V84uQDjmQ==}
    engines: {node: '>=8'}
    dependencies:
      camelcase: 5.3.1
      find-up: 4.1.0
      get-package-type: 0.1.0
      js-yaml: 3.14.1
      resolve-from: 5.0.0
    dev: false

  /@istanbuljs/schema@0.1.3:
    resolution: {integrity: sha512-ZXRY4jNvVgSVQ8DL3LTcakaAtXwTVUxE81hslsyD2AtoXW/wVob10HkOJ1X/pAlcI7D+2YoZKg5do8G/w6RYgA==}
    engines: {node: '>=8'}
    dev: false

  /@jest/console@28.1.3:
    resolution: {integrity: sha512-QPAkP5EwKdK/bxIr6C1I4Vs0rm2nHiANzj/Z5X2JQkrZo6IqvC4ldZ9K95tF0HdidhA8Bo6egxSzUFPYKcEXLw==}
    engines: {node: ^12.13.0 || ^14.15.0 || ^16.10.0 || >=17.0.0}
    dependencies:
      '@jest/types': 28.1.3
      '@types/node': 20.5.0
      chalk: 4.1.2
      jest-message-util: 28.1.3
      jest-util: 28.1.3
      slash: 3.0.0
    dev: false

  /@jest/core@28.1.3:
    resolution: {integrity: sha512-CIKBrlaKOzA7YG19BEqCw3SLIsEwjZkeJzf5bdooVnW4bH5cktqe3JX+G2YV1aK5vP8N9na1IGWFzYaTp6k6NA==}
    engines: {node: ^12.13.0 || ^14.15.0 || ^16.10.0 || >=17.0.0}
    peerDependencies:
      node-notifier: ^8.0.1 || ^9.0.0 || ^10.0.0
    peerDependenciesMeta:
      node-notifier:
        optional: true
    dependencies:
      '@jest/console': 28.1.3
      '@jest/reporters': 28.1.3
      '@jest/test-result': 28.1.3
      '@jest/transform': 28.1.3
      '@jest/types': 28.1.3
      '@types/node': 20.5.0
      ansi-escapes: 4.3.2
      chalk: 4.1.2
      ci-info: 3.7.0
      exit: 0.1.2
      graceful-fs: 4.2.10
      jest-changed-files: 28.1.3
      jest-config: 28.1.3(@types/node@20.5.0)
      jest-haste-map: 28.1.3
      jest-message-util: 28.1.3
      jest-regex-util: 28.0.2
      jest-resolve: 28.1.3
      jest-resolve-dependencies: 28.1.3
      jest-runner: 28.1.3
      jest-runtime: 28.1.3
      jest-snapshot: 28.1.3
      jest-util: 28.1.3
      jest-validate: 28.1.3
      jest-watcher: 28.1.3
      micromatch: 4.0.5
      pretty-format: 28.1.3
      rimraf: 3.0.2
      slash: 3.0.0
      strip-ansi: 6.0.1
    transitivePeerDependencies:
      - supports-color
      - ts-node
    dev: false

  /@jest/environment@28.1.3:
    resolution: {integrity: sha512-1bf40cMFTEkKyEf585R9Iz1WayDjHoHqvts0XFYEqyKM3cFWDpeMoqKKTAF9LSYQModPUlh8FKptoM2YcMWAXA==}
    engines: {node: ^12.13.0 || ^14.15.0 || ^16.10.0 || >=17.0.0}
    dependencies:
      '@jest/fake-timers': 28.1.3
      '@jest/types': 28.1.3
      '@types/node': 20.5.0
      jest-mock: 28.1.3
    dev: false

  /@jest/environment@29.3.1:
    resolution: {integrity: sha512-pMmvfOPmoa1c1QpfFW0nXYtNLpofqo4BrCIk6f2kW4JFeNlHV2t3vd+3iDLf31e2ot2Mec0uqZfmI+U0K2CFag==}
    engines: {node: ^14.15.0 || ^16.10.0 || >=18.0.0}
    dependencies:
      '@jest/fake-timers': 29.3.1
      '@jest/types': 29.3.1
      '@types/node': 20.5.0
      jest-mock: 29.3.1
    dev: false

  /@jest/expect-utils@28.1.3:
    resolution: {integrity: sha512-wvbi9LUrHJLn3NlDW6wF2hvIMtd4JUl2QNVrjq+IBSHirgfrR3o9RnVtxzdEGO2n9JyIWwHnLfby5KzqBGg2YA==}
    engines: {node: ^12.13.0 || ^14.15.0 || ^16.10.0 || >=17.0.0}
    dependencies:
      jest-get-type: 28.0.2
    dev: false

  /@jest/expect-utils@29.3.1:
    resolution: {integrity: sha512-wlrznINZI5sMjwvUoLVk617ll/UYfGIZNxmbU+Pa7wmkL4vYzhV9R2pwVqUh4NWWuLQWkI8+8mOkxs//prKQ3g==}
    engines: {node: ^14.15.0 || ^16.10.0 || >=18.0.0}
    dependencies:
      jest-get-type: 29.2.0
    dev: false

  /@jest/expect@28.1.3:
    resolution: {integrity: sha512-lzc8CpUbSoE4dqT0U+g1qODQjBRHPpCPXissXD4mS9+sWQdmmpeJ9zSH1rS1HEkrsMN0fb7nKrJ9giAR1d3wBw==}
    engines: {node: ^12.13.0 || ^14.15.0 || ^16.10.0 || >=17.0.0}
    dependencies:
      expect: 28.1.3
      jest-snapshot: 28.1.3
    transitivePeerDependencies:
      - supports-color
    dev: false

  /@jest/expect@29.3.1:
    resolution: {integrity: sha512-QivM7GlSHSsIAWzgfyP8dgeExPRZ9BIe2LsdPyEhCGkZkoyA+kGsoIzbKAfZCvvRzfZioKwPtCZIt5SaoxYCvg==}
    engines: {node: ^14.15.0 || ^16.10.0 || >=18.0.0}
    dependencies:
      expect: 29.3.1
      jest-snapshot: 29.3.1
    transitivePeerDependencies:
      - supports-color
    dev: false

  /@jest/fake-timers@28.1.3:
    resolution: {integrity: sha512-D/wOkL2POHv52h+ok5Oj/1gOG9HSywdoPtFsRCUmlCILXNn5eIWmcnd3DIiWlJnpGvQtmajqBP95Ei0EimxfLw==}
    engines: {node: ^12.13.0 || ^14.15.0 || ^16.10.0 || >=17.0.0}
    dependencies:
      '@jest/types': 28.1.3
      '@sinonjs/fake-timers': 9.1.2
      '@types/node': 20.5.0
      jest-message-util: 28.1.3
      jest-mock: 28.1.3
      jest-util: 28.1.3
    dev: false

  /@jest/fake-timers@29.3.1:
    resolution: {integrity: sha512-iHTL/XpnDlFki9Tq0Q1GGuVeQ8BHZGIYsvCO5eN/O/oJaRzofG9Xndd9HuSDBI/0ZS79pg0iwn07OMTQ7ngF2A==}
    engines: {node: ^14.15.0 || ^16.10.0 || >=18.0.0}
    dependencies:
      '@jest/types': 29.3.1
      '@sinonjs/fake-timers': 9.1.2
      '@types/node': 20.5.0
      jest-message-util: 29.3.1
      jest-mock: 29.3.1
      jest-util: 29.3.1
    dev: false

  /@jest/globals@28.1.3:
    resolution: {integrity: sha512-XFU4P4phyryCXu1pbcqMO0GSQcYe1IsalYCDzRNyhetyeyxMcIxa11qPNDpVNLeretItNqEmYYQn1UYz/5x1NA==}
    engines: {node: ^12.13.0 || ^14.15.0 || ^16.10.0 || >=17.0.0}
    dependencies:
      '@jest/environment': 28.1.3
      '@jest/expect': 28.1.3
      '@jest/types': 28.1.3
    transitivePeerDependencies:
      - supports-color
    dev: false

  /@jest/globals@29.3.1:
    resolution: {integrity: sha512-cTicd134vOcwO59OPaB6AmdHQMCtWOe+/DitpTZVxWgMJ+YvXL1HNAmPyiGbSHmF/mXVBkvlm8YYtQhyHPnV6Q==}
    engines: {node: ^14.15.0 || ^16.10.0 || >=18.0.0}
    dependencies:
      '@jest/environment': 29.3.1
      '@jest/expect': 29.3.1
      '@jest/types': 29.3.1
      jest-mock: 29.3.1
    transitivePeerDependencies:
      - supports-color
    dev: false

  /@jest/reporters@28.1.3:
    resolution: {integrity: sha512-JuAy7wkxQZVNU/V6g9xKzCGC5LVXx9FDcABKsSXp5MiKPEE2144a/vXTEDoyzjUpZKfVwp08Wqg5A4WfTMAzjg==}
    engines: {node: ^12.13.0 || ^14.15.0 || ^16.10.0 || >=17.0.0}
    peerDependencies:
      node-notifier: ^8.0.1 || ^9.0.0 || ^10.0.0
    peerDependenciesMeta:
      node-notifier:
        optional: true
    dependencies:
      '@bcoe/v8-coverage': 0.2.3
      '@jest/console': 28.1.3
      '@jest/test-result': 28.1.3
      '@jest/transform': 28.1.3
      '@jest/types': 28.1.3
      '@jridgewell/trace-mapping': 0.3.17
      '@types/node': 20.5.0
      chalk: 4.1.2
      collect-v8-coverage: 1.0.1
      exit: 0.1.2
      glob: 7.2.3
      graceful-fs: 4.2.10
      istanbul-lib-coverage: 3.2.0
      istanbul-lib-instrument: 5.2.1
      istanbul-lib-report: 3.0.0
      istanbul-lib-source-maps: 4.0.1
      istanbul-reports: 3.1.5
      jest-message-util: 28.1.3
      jest-util: 28.1.3
      jest-worker: 28.1.3
      slash: 3.0.0
      string-length: 4.0.2
      strip-ansi: 6.0.1
      terminal-link: 2.1.1
      v8-to-istanbul: 9.0.1
    transitivePeerDependencies:
      - supports-color
    dev: false

  /@jest/schemas@28.1.3:
    resolution: {integrity: sha512-/l/VWsdt/aBXgjshLWOFyFt3IVdYypu5y2Wn2rOO1un6nkqIn8SLXzgIMYXFyYsRWDyF5EthmKJMIdJvk08grg==}
    engines: {node: ^12.13.0 || ^14.15.0 || ^16.10.0 || >=17.0.0}
    dependencies:
      '@sinclair/typebox': 0.24.51
    dev: false

  /@jest/schemas@29.0.0:
    resolution: {integrity: sha512-3Ab5HgYIIAnS0HjqJHQYZS+zXc4tUmTmBH3z83ajI6afXp8X3ZtdLX+nXx+I7LNkJD7uN9LAVhgnjDgZa2z0kA==}
    engines: {node: ^14.15.0 || ^16.10.0 || >=18.0.0}
    dependencies:
      '@sinclair/typebox': 0.24.51
    dev: false

  /@jest/source-map@28.1.2:
    resolution: {integrity: sha512-cV8Lx3BeStJb8ipPHnqVw/IM2VCMWO3crWZzYodSIkxXnRcXJipCdx1JCK0K5MsJJouZQTH73mzf4vgxRaH9ww==}
    engines: {node: ^12.13.0 || ^14.15.0 || ^16.10.0 || >=17.0.0}
    dependencies:
      '@jridgewell/trace-mapping': 0.3.17
      callsites: 3.1.0
      graceful-fs: 4.2.10
    dev: false

  /@jest/test-result@28.1.3:
    resolution: {integrity: sha512-kZAkxnSE+FqE8YjW8gNuoVkkC9I7S1qmenl8sGcDOLropASP+BkcGKwhXoyqQuGOGeYY0y/ixjrd/iERpEXHNg==}
    engines: {node: ^12.13.0 || ^14.15.0 || ^16.10.0 || >=17.0.0}
    dependencies:
      '@jest/console': 28.1.3
      '@jest/types': 28.1.3
      '@types/istanbul-lib-coverage': 2.0.4
      collect-v8-coverage: 1.0.1
    dev: false

  /@jest/test-sequencer@28.1.3:
    resolution: {integrity: sha512-NIMPEqqa59MWnDi1kvXXpYbqsfQmSJsIbnd85mdVGkiDfQ9WQQTXOLsvISUfonmnBT+w85WEgneCigEEdHDFxw==}
    engines: {node: ^12.13.0 || ^14.15.0 || ^16.10.0 || >=17.0.0}
    dependencies:
      '@jest/test-result': 28.1.3
      graceful-fs: 4.2.10
      jest-haste-map: 28.1.3
      slash: 3.0.0
    dev: false

  /@jest/transform@28.1.3:
    resolution: {integrity: sha512-u5dT5di+oFI6hfcLOHGTAfmUxFRrjK+vnaP0kkVow9Md/M7V/MxqQMOz/VV25UZO8pzeA9PjfTpOu6BDuwSPQA==}
    engines: {node: ^12.13.0 || ^14.15.0 || ^16.10.0 || >=17.0.0}
    dependencies:
      '@babel/core': 7.20.5
      '@jest/types': 28.1.3
      '@jridgewell/trace-mapping': 0.3.17
      babel-plugin-istanbul: 6.1.1
      chalk: 4.1.2
      convert-source-map: 1.9.0
      fast-json-stable-stringify: 2.1.0
      graceful-fs: 4.2.10
      jest-haste-map: 28.1.3
      jest-regex-util: 28.0.2
      jest-util: 28.1.3
      micromatch: 4.0.5
      pirates: 4.0.5
      slash: 3.0.0
      write-file-atomic: 4.0.2
    transitivePeerDependencies:
      - supports-color
    dev: false

  /@jest/transform@29.3.1:
    resolution: {integrity: sha512-8wmCFBTVGYqFNLWfcOWoVuMuKYPUBTnTMDkdvFtAYELwDOl9RGwOsvQWGPFxDJ8AWY9xM/8xCXdqmPK3+Q5Lug==}
    engines: {node: ^14.15.0 || ^16.10.0 || >=18.0.0}
    dependencies:
      '@babel/core': 7.20.5
      '@jest/types': 29.3.1
      '@jridgewell/trace-mapping': 0.3.17
      babel-plugin-istanbul: 6.1.1
      chalk: 4.1.2
      convert-source-map: 2.0.0
      fast-json-stable-stringify: 2.1.0
      graceful-fs: 4.2.10
      jest-haste-map: 29.3.1
      jest-regex-util: 29.2.0
      jest-util: 29.3.1
      micromatch: 4.0.5
      pirates: 4.0.5
      slash: 3.0.0
      write-file-atomic: 4.0.2
    transitivePeerDependencies:
      - supports-color
    dev: false

  /@jest/types@28.1.3:
    resolution: {integrity: sha512-RyjiyMUZrKz/c+zlMFO1pm70DcIlST8AeWTkoUdZevew44wcNZQHsEVOiCVtgVnlFFD82FPaXycys58cf2muVQ==}
    engines: {node: ^12.13.0 || ^14.15.0 || ^16.10.0 || >=17.0.0}
    dependencies:
      '@jest/schemas': 28.1.3
      '@types/istanbul-lib-coverage': 2.0.4
      '@types/istanbul-reports': 3.0.1
      '@types/node': 20.5.0
      '@types/yargs': 17.0.17
      chalk: 4.1.2
    dev: false

  /@jest/types@29.3.1:
    resolution: {integrity: sha512-d0S0jmmTpjnhCmNpApgX3jrUZgZ22ivKJRvL2lli5hpCRoNnp1f85r2/wpKfXuYu8E7Jjh1hGfhPyup1NM5AmA==}
    engines: {node: ^14.15.0 || ^16.10.0 || >=18.0.0}
    dependencies:
      '@jest/schemas': 29.0.0
      '@types/istanbul-lib-coverage': 2.0.4
      '@types/istanbul-reports': 3.0.1
      '@types/node': 20.5.0
      '@types/yargs': 17.0.17
      chalk: 4.1.2
    dev: false

  /@jridgewell/gen-mapping@0.1.1:
    resolution: {integrity: sha512-sQXCasFk+U8lWYEe66WxRDOE9PjVz4vSM51fTu3Hw+ClTpUSQb718772vH3pyS5pShp6lvQM7SxgIDXXXmOX7w==}
    engines: {node: '>=6.0.0'}
    dependencies:
      '@jridgewell/set-array': 1.1.2
      '@jridgewell/sourcemap-codec': 1.4.14
    dev: false

  /@jridgewell/gen-mapping@0.3.2:
    resolution: {integrity: sha512-mh65xKQAzI6iBcFzwv28KVWSmCkdRBWoOh+bYQGW3+6OZvbbN3TqMGo5hqYxQniRcH9F2VZIoJCm4pa3BPDK/A==}
    engines: {node: '>=6.0.0'}
    dependencies:
      '@jridgewell/set-array': 1.1.2
      '@jridgewell/sourcemap-codec': 1.4.14
      '@jridgewell/trace-mapping': 0.3.17
    dev: false

  /@jridgewell/resolve-uri@3.1.0:
    resolution: {integrity: sha512-F2msla3tad+Mfht5cJq7LSXcdudKTWCVYUgw6pLFOOHSTtZlj6SWNYAp+AhuqLmWdBO2X5hPrLcu8cVP8fy28w==}
    engines: {node: '>=6.0.0'}
    dev: false

  /@jridgewell/set-array@1.1.2:
    resolution: {integrity: sha512-xnkseuNADM0gt2bs+BvhO0p78Mk762YnZdsuzFV018NoG1Sj1SCQvpSqa7XUaTam5vAGasABV9qXASMKnFMwMw==}
    engines: {node: '>=6.0.0'}
    dev: false

  /@jridgewell/sourcemap-codec@1.4.14:
    resolution: {integrity: sha512-XPSJHWmi394fuUuzDnGz1wiKqWfo1yXecHQMRf2l6hztTO+nPru658AyDngaBe7isIxEkRsPR3FZh+s7iVa4Uw==}
    dev: false

  /@jridgewell/trace-mapping@0.3.17:
    resolution: {integrity: sha512-MCNzAp77qzKca9+W/+I0+sEpaUnZoeasnghNeVc41VZCEKaCH73Vq3BZZ/SzWIgrqE4H4ceI+p+b6C0mHf9T4g==}
    dependencies:
      '@jridgewell/resolve-uri': 3.1.0
      '@jridgewell/sourcemap-codec': 1.4.14
    dev: false

  /@nodelib/fs.scandir@2.1.5:
    resolution: {integrity: sha512-vq24Bq3ym5HEQm2NKCr3yXDwjc7vTsEThRDnkp2DK9p1uqLR+DHurm/NOTo0KG7HYHU7eppKZj3MyqYuMBf62g==}
    engines: {node: '>= 8'}
    dependencies:
      '@nodelib/fs.stat': 2.0.5
      run-parallel: 1.2.0
    dev: false

  /@nodelib/fs.stat@2.0.5:
    resolution: {integrity: sha512-RkhPPp2zrqDAQA/2jNhnztcPAlv64XdhIp7a7454A5ovI7Bukxgt7MX7udwAu3zg1DcpPU0rz3VV1SeaqvY4+A==}
    engines: {node: '>= 8'}
    dev: false

  /@nodelib/fs.walk@1.2.8:
    resolution: {integrity: sha512-oGB+UxlgWcgQkgwo8GcEGwemoTFt3FIO9ababBmaGwXIoBKZ+GTy0pP185beGg7Llih/NSHSV2XAs1lnznocSg==}
    engines: {node: '>= 8'}
    dependencies:
      '@nodelib/fs.scandir': 2.1.5
      fastq: 1.15.0
    dev: false

  /@sinclair/typebox@0.24.51:
    resolution: {integrity: sha512-1P1OROm/rdubP5aFDSZQILU0vrLCJ4fvHt6EoqHEM+2D/G5MK3bIaymUKLit8Js9gbns5UyJnkP/TZROLw4tUA==}
    dev: false

  /@sinonjs/commons@1.8.6:
    resolution: {integrity: sha512-Ky+XkAkqPZSm3NLBeUng77EBQl3cmeJhITaGHdYH8kjVB+aun3S4XBRti2zt17mtt0mIUDiNxYeoJm6drVvBJQ==}
    dependencies:
      type-detect: 4.0.8
    dev: false

  /@sinonjs/fake-timers@9.1.2:
    resolution: {integrity: sha512-BPS4ynJW/o92PUR4wgriz2Ud5gpST5vz6GQfMixEDK0Z8ZCUv2M7SkBLykH56T++Xs+8ln9zTGbOvNGIe02/jw==}
    dependencies:
      '@sinonjs/commons': 1.8.6
    dev: false

  /@toast-ui/editor@3.1.7:
    resolution: {integrity: sha512-SEfahMrrphveuGhOQyYX3UwjJWjCRnnL6pVPc67uVDBS/JsOESJDG2kcfW9MHJhHnOv6m6WV1jRQW9kPatgumw==}
    dependencies:
      dompurify: 2.4.1
      prosemirror-commands: 1.1.12
      prosemirror-history: 1.1.3
      prosemirror-inputrules: 1.1.3
      prosemirror-keymap: 1.1.5
      prosemirror-model: 1.18.3
      prosemirror-state: 1.4.2
      prosemirror-view: 1.29.1
    dev: false

  /@tootallnate/once@2.0.0:
    resolution: {integrity: sha512-XCuKFP5PS55gnMVu3dty8KPatLqUoy/ZYzDzAGCQ8JNFCkLXzmI7vNHCR+XpbZaMWQK/vQubr7PkYq8g470J/A==}
    engines: {node: '>= 10'}
    dev: false

  /@types/audioworklet@0.0.36:
    resolution: {integrity: sha512-aEE9vSGLA6fF4g9zp6Y2q2UE6GWMYliksQ3VSkR+5n87GqbbbeFiFRwoIBvN5ojc5i6lkIeHfzzNhMdQVNiWMg==}
    dev: false

  /@types/babel__core@7.1.20:
    resolution: {integrity: sha512-PVb6Bg2QuscZ30FvOU7z4guG6c926D9YRvOxEaelzndpMsvP+YM74Q/dAFASpg2l6+XLalxSGxcq/lrgYWZtyQ==}
    dependencies:
      '@babel/parser': 7.20.5
      '@babel/types': 7.20.5
      '@types/babel__generator': 7.6.4
      '@types/babel__template': 7.4.1
      '@types/babel__traverse': 7.18.3
    dev: false

  /@types/babel__generator@7.6.4:
    resolution: {integrity: sha512-tFkciB9j2K755yrTALxD44McOrk+gfpIpvC3sxHjRawj6PfnQxrse4Clq5y/Rq+G3mrBurMax/lG8Qn2t9mSsg==}
    dependencies:
      '@babel/types': 7.20.5
    dev: false

  /@types/babel__template@7.4.1:
    resolution: {integrity: sha512-azBFKemX6kMg5Io+/rdGT0dkGreboUVR0Cdm3fz9QJWpaQGJRQXl7C+6hOTCZcMll7KFyEQpgbYI2lHdsS4U7g==}
    dependencies:
      '@babel/parser': 7.20.5
      '@babel/types': 7.20.5
    dev: false

  /@types/babel__traverse@7.18.3:
    resolution: {integrity: sha512-1kbcJ40lLB7MHsj39U4Sh1uTd2E7rLEa79kmDpI6cy+XiXsteB3POdQomoq4FxszMrO3ZYchkhYJw7A2862b3w==}
    dependencies:
      '@babel/types': 7.20.5
    dev: false

  /@types/chess.js@0.10.1:
    resolution: {integrity: sha512-cuFMyrUYOWpKm5PRayvk22jLV3BOuWs7iJ7Q4PZJXMWoF7uhjWEojMS4GPk441gn4Ki9BHxbKsll7mrwJ3KT3g==}
    dev: false

  /@types/debounce-promise@3.1.6:
    resolution: {integrity: sha512-DowqK95aku+OxMCeG2EQSeXeGeE8OCwLpMsUfIbP7hMF8Otj8eQXnzpwdtIKV+UqQBtkMcF6vbi4Otbh8P/wmg==}
    dev: false

  /@types/dragscroll@0.0.0:
    resolution: {integrity: sha512-rWr/ryzOUi9r/zUA2GK2qLWGBIBmDeIojBQXuvR76pulHUoEGMJ2A7NWShUaA5AE90ha+l9tlsyGz2UioQE9cg==}
    dev: false

  /@types/fnando__sparkline@0.3.4:
    resolution: {integrity: sha512-FWU1zw7CVJYVeDk77FGphTUabfPims4F/Yq+WFB0Gh647lLtiXHWn8vpfT95Fl65IsNBDOhEbxJdhmERMGubNQ==}
    dev: false

  /@types/geojson@7946.0.10:
    resolution: {integrity: sha512-Nmh0K3iWQJzniTuPRcJn5hxXkfB1T1pgB89SBig5PlJQU5yocazeu4jATJlaA0GYFKWMqDdvYemoSnF2pXgLVA==}
    dev: false

  /@types/graceful-fs@4.1.5:
    resolution: {integrity: sha512-anKkLmZZ+xm4p8JWBf4hElkM4XR+EZeA2M9BAkkTldmcyDY4mbdIJnRghDJH3Ov5ooY7/UAoENtmdMSkaAd7Cw==}
    dependencies:
      '@types/node': 20.5.0
    dev: false

  /@types/highcharts@4.2.57:
    resolution: {integrity: sha512-8/RF3I2Zy4I8ll9Ksa+wTbHA7ne/OHilmaTBQTVpQdNtOX6dL7EWFXfcfwiXQAfL+0r48LifHjYDmqug0t8mQA==}
    dependencies:
      '@types/geojson': 7946.0.10
    dev: false

  /@types/istanbul-lib-coverage@2.0.4:
    resolution: {integrity: sha512-z/QT1XN4K4KYuslS23k62yDIDLwLFkzxOuMplDtObz0+y7VqJCaO2o+SPwHCvLFZh7xazvvoor2tA/hPz9ee7g==}
    dev: false

  /@types/istanbul-lib-report@3.0.0:
    resolution: {integrity: sha512-plGgXAPfVKFoYfa9NpYDAkseG+g6Jr294RqeqcqDixSbU34MZVJRi/P+7Y8GDpzkEwLaGZZOpKIEmeVZNtKsrg==}
    dependencies:
      '@types/istanbul-lib-coverage': 2.0.4
    dev: false

  /@types/istanbul-reports@3.0.1:
    resolution: {integrity: sha512-c3mAZEuK0lvBp8tmuL74XRKn1+y2dcwOUpH7x4WrF6gk1GIgiluDRgMYQtw2OFcBvAJWlt6ASU3tSqxp0Uu0Aw==}
    dependencies:
      '@types/istanbul-lib-report': 3.0.0
    dev: false

  /@types/jest@28.1.8:
    resolution: {integrity: sha512-8TJkV++s7B6XqnDrzR1m/TT0A0h948Pnl/097veySPN67VRAgQ4gZ7n2KfJo2rVq6njQjdxU3GCCyDvAeuHoiw==}
    dependencies:
      expect: 28.1.3
      pretty-format: 28.1.3
    dev: false

  /@types/jsdom@16.2.15:
    resolution: {integrity: sha512-nwF87yjBKuX/roqGYerZZM0Nv1pZDMAT5YhOHYeM/72Fic+VEqJh4nyoqoapzJnW3pUlfxPY5FhgsJtM+dRnQQ==}
    dependencies:
      '@types/node': 20.5.0
      '@types/parse5': 6.0.3
      '@types/tough-cookie': 4.0.2
    dev: false

  /@types/json-schema@7.0.12:
    resolution: {integrity: sha512-Hr5Jfhc9eYOQNPYO5WLDq/n4jqijdHNlDXjuAQkkt+mWdQR+XJToOHrsD4cPaMXpn6KO7y2+wM8AZEs8VpBLVA==}
    dev: false

  /@types/node@18.17.5:
    resolution: {integrity: sha512-xNbS75FxH6P4UXTPUJp/zNPq6/xsfdJKussCWNOnz4aULWIRwMgP1LgaB5RiBnMX1DPCYenuqGZfnIAx5mbFLA==}
    dev: false

  /@types/node@20.3.2:
    resolution: {integrity: sha512-vOBLVQeCQfIcF/2Y7eKFTqrMnizK5lRNQ7ykML/5RuwVXVWxYkgwS7xbt4B6fKCUPgbSL5FSsjHQpaGQP/dQmw==}
    dev: false

  /@types/node@20.5.0:
    resolution: {integrity: sha512-Mgq7eCtoTjT89FqNoTzzXg2XvCi5VMhRV6+I2aYanc6kQCBImeNaAYRs/DyoVqk1YEUJK5gN9VO7HRIdz4Wo3Q==}
    dev: false

  /@types/parse5@6.0.3:
    resolution: {integrity: sha512-SuT16Q1K51EAVPz1K29DJ/sXjhSQ0zjvsypYJ6tlwVsRV9jwW5Adq2ch8Dq8kDBCkYnELS7N7VNCSB5nC56t/g==}
    dev: false

  /@types/prettier@2.7.1:
    resolution: {integrity: sha512-ri0UmynRRvZiiUJdiz38MmIblKK+oH30MztdBVR95dv/Ubw6neWSb8u1XpRb72L4qsZOhz+L+z9JD40SJmfWow==}
    dev: false

  /@types/prop-types@15.7.5:
    resolution: {integrity: sha512-JCB8C6SnDoQf0cNycqd/35A7MjcnK+ZTqE7judS6o7utxUCg6imJg3QK2qzHKszlTjcj2cn+NwMB2i96ubpj7w==}
    dev: false

  /@types/react@18.0.26:
    resolution: {integrity: sha512-hCR3PJQsAIXyxhTNSiDFY//LhnMZWpNNr5etoCqx/iUfGc5gXWtQR2Phl908jVR6uPXacojQWTg4qRpkxTuGug==}
    dependencies:
      '@types/prop-types': 15.7.5
      '@types/scheduler': 0.16.2
      csstype: 3.1.1
    dev: false

  /@types/scheduler@0.16.2:
    resolution: {integrity: sha512-hppQEBDmlwhFAXKJX2KnWLYu5yMfi91yazPb2l+lbJiwW+wdo1gNeRA+3RgNSO39WYX2euey41KEwnqesU2Jew==}
    dev: false

  /@types/semver@7.5.0:
    resolution: {integrity: sha512-G8hZ6XJiHnuhQKR7ZmysCeJWE08o8T0AXtk5darsCaTVsYZhhgUrq53jizaR2FvsoeCwJhlmwTjkXBY5Pn/ZHw==}
    dev: false

  /@types/stack-utils@2.0.1:
    resolution: {integrity: sha512-Hl219/BT5fLAaz6NDkSuhzasy49dwQS/DSdu4MdggFB8zcXv7vflBI3xp7FEmkmdDkBUI2bPUNeMttp2knYdxw==}
    dev: false

  /@types/tough-cookie@4.0.2:
    resolution: {integrity: sha512-Q5vtl1W5ue16D+nIaW8JWebSSraJVlK+EthKn7e7UcD4KWsaSJ8BqGPXNaPghgtcn/fhvrN17Tv8ksUsQpiplw==}
    dev: false

  /@types/web@0.0.113:
    resolution: {integrity: sha512-cHKZeeX0WtKTI7zHH7LSUKxi7yv4hEGWVHRJlMziRxRiUenzZ1Pg4X77VUWNyCFBce5Nlm+usLTndn7o7YvQKg==}
    dev: false

  /@types/webrtc@0.0.33:
    resolution: {integrity: sha512-xjN6BelzkY3lzXjIjXGqJVDS6XDleEsvp1bVIyNccXCcMoTH3wvUXFew4/qflwJdNqjmq98Zc5VcALV+XBKBvg==}
    dev: false

  /@types/yaireo__tagify@4.16.0:
    resolution: {integrity: sha512-seljsH9d92TqQl+dW+KxrfQR5O46SQD7IeUsArWqeq3Ji+uxcRsQQq0BL1GfCx6XprYdRQZxgWHqqrBRScP9XQ==}
    dependencies:
      '@types/react': 18.0.26
      '@types/yaireo__tagify': 4.17.0
    dev: false

  /@types/yaireo__tagify@4.17.0:
    resolution: {integrity: sha512-UT/6MhrWAKiI825mUxpDM9HgKA6cWEcW7meOkdPEmFRIl83UXAZsyhpekEgPAWJkn8WP8nHKl5v0UsDi24Ajiw==}
    dependencies:
      '@types/react': 18.0.26
    dev: false

  /@types/yargs-parser@21.0.0:
    resolution: {integrity: sha512-iO9ZQHkZxHn4mSakYV0vFHAVDyEOIJQrV2uZ06HxEPcx+mt8swXoZHIbaaJ2crJYFfErySgktuTZ3BeLz+XmFA==}
    dev: false

  /@types/yargs@17.0.17:
    resolution: {integrity: sha512-72bWxFKTK6uwWJAVT+3rF6Jo6RTojiJ27FQo8Rf60AL+VZbzoVPnMFhKsUnbjR8A3BTCYQ7Mv3hnl8T0A+CX9g==}
    dependencies:
      '@types/yargs-parser': 21.0.0
    dev: false

  /@types/zxcvbn@4.4.1:
    resolution: {integrity: sha512-3NoqvZC2W5gAC5DZbTpCeJ251vGQmgcWIHQJGq2J240HY6ErQ9aWKkwfoKJlHLx+A83WPNTZ9+3cd2ILxbvr1w==}
    dev: false

<<<<<<< HEAD
  /@typescript-eslint/eslint-plugin@5.60.1(@typescript-eslint/parser@5.60.1)(eslint@8.47.0)(typescript@5.1.5):
    resolution: {integrity: sha512-KSWsVvsJsLJv3c4e73y/Bzt7OpqMCADUO846bHcuWYSYM19bldbAeDv7dYyV0jwkbMfJ2XdlzwjhXtuD7OY6bw==}
    engines: {node: ^12.22.0 || ^14.17.0 || >=16.0.0}
=======
  /@typescript-eslint/eslint-plugin@6.4.0(@typescript-eslint/parser@6.4.0)(eslint@8.47.0)(typescript@5.1.6):
    resolution: {integrity: sha512-62o2Hmc7Gs3p8SLfbXcipjWAa6qk2wZGChXG2JbBtYpwSRmti/9KHLqfbLs9uDigOexG+3PaQ9G2g3201FWLKg==}
    engines: {node: ^16.0.0 || >=18.0.0}
>>>>>>> 864960b0
    peerDependencies:
      '@typescript-eslint/parser': ^6.0.0 || ^6.0.0-alpha
      eslint: ^7.0.0 || ^8.0.0
      typescript: '*'
    peerDependenciesMeta:
      typescript:
        optional: true
    dependencies:
      '@eslint-community/regexpp': 4.6.2
<<<<<<< HEAD
      '@typescript-eslint/parser': 5.60.1(eslint@8.47.0)(typescript@5.1.5)
      '@typescript-eslint/scope-manager': 5.60.1
      '@typescript-eslint/type-utils': 5.60.1(eslint@8.47.0)(typescript@5.1.5)
      '@typescript-eslint/utils': 5.60.1(eslint@8.47.0)(typescript@5.1.5)
      debug: 4.3.4
      eslint: 8.47.0
      grapheme-splitter: 1.0.4
      ignore: 5.2.4
      natural-compare-lite: 1.4.0
      semver: 7.5.4
      tsutils: 3.21.0(typescript@5.1.5)
      typescript: 5.1.5
=======
      '@typescript-eslint/parser': 6.4.0(eslint@8.47.0)(typescript@5.1.6)
      '@typescript-eslint/scope-manager': 6.4.0
      '@typescript-eslint/type-utils': 6.4.0(eslint@8.47.0)(typescript@5.1.6)
      '@typescript-eslint/utils': 6.4.0(eslint@8.47.0)(typescript@5.1.6)
      '@typescript-eslint/visitor-keys': 6.4.0
      debug: 4.3.4
      eslint: 8.47.0
      graphemer: 1.4.0
      ignore: 5.2.4
      natural-compare: 1.4.0
      semver: 7.5.4
      ts-api-utils: 1.0.1(typescript@5.1.6)
      typescript: 5.1.6
>>>>>>> 864960b0
    transitivePeerDependencies:
      - supports-color
    dev: false

<<<<<<< HEAD
  /@typescript-eslint/parser@5.60.1(eslint@8.47.0)(typescript@5.1.5):
    resolution: {integrity: sha512-pHWlc3alg2oSMGwsU/Is8hbm3XFbcrb6P5wIxcQW9NsYBfnrubl/GhVVD/Jm/t8HXhA2WncoIRfBtnCgRGV96Q==}
    engines: {node: ^12.22.0 || ^14.17.0 || >=16.0.0}
=======
  /@typescript-eslint/parser@6.4.0(eslint@8.47.0)(typescript@5.1.6):
    resolution: {integrity: sha512-I1Ah1irl033uxjxO9Xql7+biL3YD7w9IU8zF+xlzD/YxY6a4b7DYA08PXUUCbm2sEljwJF6ERFy2kTGAGcNilg==}
    engines: {node: ^16.0.0 || >=18.0.0}
>>>>>>> 864960b0
    peerDependencies:
      eslint: ^7.0.0 || ^8.0.0
      typescript: '*'
    peerDependenciesMeta:
      typescript:
        optional: true
    dependencies:
      '@typescript-eslint/scope-manager': 6.4.0
      '@typescript-eslint/types': 6.4.0
      '@typescript-eslint/typescript-estree': 6.4.0(typescript@5.1.6)
      '@typescript-eslint/visitor-keys': 6.4.0
      debug: 4.3.4
      eslint: 8.47.0
<<<<<<< HEAD
      typescript: 5.1.5
=======
      typescript: 5.1.6
>>>>>>> 864960b0
    transitivePeerDependencies:
      - supports-color
    dev: false

  /@typescript-eslint/scope-manager@6.4.0:
    resolution: {integrity: sha512-TUS7vaKkPWDVvl7GDNHFQMsMruD+zhkd3SdVW0d7b+7Zo+bd/hXJQ8nsiUZMi1jloWo6c9qt3B7Sqo+flC1nig==}
    engines: {node: ^16.0.0 || >=18.0.0}
    dependencies:
      '@typescript-eslint/types': 6.4.0
      '@typescript-eslint/visitor-keys': 6.4.0
    dev: false

<<<<<<< HEAD
  /@typescript-eslint/type-utils@5.60.1(eslint@8.47.0)(typescript@5.1.5):
    resolution: {integrity: sha512-vN6UztYqIu05nu7JqwQGzQKUJctzs3/Hg7E2Yx8rz9J+4LgtIDFWjjl1gm3pycH0P3mHAcEUBd23LVgfrsTR8A==}
    engines: {node: ^12.22.0 || ^14.17.0 || >=16.0.0}
=======
  /@typescript-eslint/type-utils@6.4.0(eslint@8.47.0)(typescript@5.1.6):
    resolution: {integrity: sha512-TvqrUFFyGY0cX3WgDHcdl2/mMCWCDv/0thTtx/ODMY1QhEiyFtv/OlLaNIiYLwRpAxAtOLOY9SUf1H3Q3dlwAg==}
    engines: {node: ^16.0.0 || >=18.0.0}
>>>>>>> 864960b0
    peerDependencies:
      eslint: ^7.0.0 || ^8.0.0
      typescript: '*'
    peerDependenciesMeta:
      typescript:
        optional: true
    dependencies:
<<<<<<< HEAD
      '@typescript-eslint/typescript-estree': 5.60.1(typescript@5.1.5)
      '@typescript-eslint/utils': 5.60.1(eslint@8.47.0)(typescript@5.1.5)
      debug: 4.3.4
      eslint: 8.47.0
      tsutils: 3.21.0(typescript@5.1.5)
      typescript: 5.1.5
=======
      '@typescript-eslint/typescript-estree': 6.4.0(typescript@5.1.6)
      '@typescript-eslint/utils': 6.4.0(eslint@8.47.0)(typescript@5.1.6)
      debug: 4.3.4
      eslint: 8.47.0
      ts-api-utils: 1.0.1(typescript@5.1.6)
      typescript: 5.1.6
>>>>>>> 864960b0
    transitivePeerDependencies:
      - supports-color
    dev: false

  /@typescript-eslint/types@6.4.0:
    resolution: {integrity: sha512-+FV9kVFrS7w78YtzkIsNSoYsnOtrYVnKWSTVXoL1761CsCRv5wpDOINgsXpxD67YCLZtVQekDDyaxfjVWUJmmg==}
    engines: {node: ^16.0.0 || >=18.0.0}
    dev: false

  /@typescript-eslint/typescript-estree@6.4.0(typescript@5.1.6):
    resolution: {integrity: sha512-iDPJArf/K2sxvjOR6skeUCNgHR/tCQXBsa+ee1/clRKr3olZjZ/dSkXPZjG6YkPtnW6p5D1egeEPMCW6Gn4yLA==}
    engines: {node: ^16.0.0 || >=18.0.0}
    peerDependencies:
      typescript: '*'
    peerDependenciesMeta:
      typescript:
        optional: true
    dependencies:
      '@typescript-eslint/types': 6.4.0
      '@typescript-eslint/visitor-keys': 6.4.0
      debug: 4.3.4
      globby: 11.1.0
      is-glob: 4.0.3
      semver: 7.5.4
<<<<<<< HEAD
      tsutils: 3.21.0(typescript@5.1.5)
      typescript: 5.1.5
=======
      ts-api-utils: 1.0.1(typescript@5.1.6)
      typescript: 5.1.6
>>>>>>> 864960b0
    transitivePeerDependencies:
      - supports-color
    dev: false

<<<<<<< HEAD
  /@typescript-eslint/utils@5.60.1(eslint@8.47.0)(typescript@5.1.5):
    resolution: {integrity: sha512-tiJ7FFdFQOWssFa3gqb94Ilexyw0JVxj6vBzaSpfN/8IhoKkDuSAenUKvsSHw2A/TMpJb26izIszTXaqygkvpQ==}
    engines: {node: ^12.22.0 || ^14.17.0 || >=16.0.0}
=======
  /@typescript-eslint/utils@6.4.0(eslint@8.47.0)(typescript@5.1.6):
    resolution: {integrity: sha512-BvvwryBQpECPGo8PwF/y/q+yacg8Hn/2XS+DqL/oRsOPK+RPt29h5Ui5dqOKHDlbXrAeHUTnyG3wZA0KTDxRZw==}
    engines: {node: ^16.0.0 || >=18.0.0}
>>>>>>> 864960b0
    peerDependencies:
      eslint: ^7.0.0 || ^8.0.0
    dependencies:
      '@eslint-community/eslint-utils': 4.4.0(eslint@8.47.0)
      '@types/json-schema': 7.0.12
      '@types/semver': 7.5.0
<<<<<<< HEAD
      '@typescript-eslint/scope-manager': 5.60.1
      '@typescript-eslint/types': 5.60.1
      '@typescript-eslint/typescript-estree': 5.60.1(typescript@5.1.5)
      eslint: 8.47.0
      eslint-scope: 5.1.1
=======
      '@typescript-eslint/scope-manager': 6.4.0
      '@typescript-eslint/types': 6.4.0
      '@typescript-eslint/typescript-estree': 6.4.0(typescript@5.1.6)
      eslint: 8.47.0
>>>>>>> 864960b0
      semver: 7.5.4
    transitivePeerDependencies:
      - supports-color
      - typescript
    dev: false

  /@typescript-eslint/visitor-keys@6.4.0:
    resolution: {integrity: sha512-yJSfyT+uJm+JRDWYRYdCm2i+pmvXJSMtPR9Cq5/XQs4QIgNoLcoRtDdzsLbLsFM/c6um6ohQkg/MLxWvoIndJA==}
    engines: {node: ^16.0.0 || >=18.0.0}
    dependencies:
<<<<<<< HEAD
      '@typescript-eslint/types': 5.60.1
=======
      '@typescript-eslint/types': 6.4.0
>>>>>>> 864960b0
      eslint-visitor-keys: 3.4.3
    dev: false

  /@yaireo/tagify@4.17.6(prop-types@15.8.1):
    resolution: {integrity: sha512-W3rQLGO+1lczk/8Lh0nGCu6IlFrTeq3F8ofymmM7mfZWwYqLyDZyt4hRZdU9YAKPb26z1Chjl8g1J1hZZ3nmOw==}
    peerDependencies:
      prop-types: ^15.7.2
    dependencies:
      prop-types: 15.8.1
    dev: false

  /abab@2.0.6:
    resolution: {integrity: sha512-j2afSsaIENvHZN2B8GOpF566vZ5WVk5opAiMTvWgaQT8DkbOqsTfvNAvHoRGU2zzP8cPoqys+xHTRDWW8L+/BA==}
    dev: false

  /acorn-globals@6.0.0:
    resolution: {integrity: sha512-ZQl7LOWaF5ePqqcX4hLuv/bLXYQNfNWw2c0/yX/TsPRKamzHcTGQnlCjHT3TsmkOUVEPS3crCxiPfdzE/Trlhg==}
    dependencies:
      acorn: 7.4.1
      acorn-walk: 7.2.0
    dev: false

  /acorn-jsx@5.3.2(acorn@8.10.0):
    resolution: {integrity: sha512-rq9s+JNhf0IChjtDXxllJ7g41oZk5SlXtp0LHwyA5cejwn7vKmKp4pPri6YEePv2PU65sAsegbXtIinmDFDXgQ==}
    peerDependencies:
      acorn: ^6.0.0 || ^7.0.0 || ^8.0.0
    dependencies:
      acorn: 8.10.0
    dev: false

  /acorn-walk@7.2.0:
    resolution: {integrity: sha512-OPdCF6GsMIP+Az+aWfAAOEt2/+iVDKE7oy6lJ098aoe59oAmK76qV6Gw60SbZ8jHuG2wH058GF4pLFbYamYrVA==}
    engines: {node: '>=0.4.0'}
    dev: false

  /acorn@7.4.1:
    resolution: {integrity: sha512-nQyp0o1/mNdbTO1PO6kHkwSrmgZ0MT/jCCpNiwbUjGoRN4dlBhqJtoQuCnEOKzgTVwg0ZWiCoQy6SxMebQVh8A==}
    engines: {node: '>=0.4.0'}
    hasBin: true
    dev: false

  /acorn@8.10.0:
    resolution: {integrity: sha512-F0SAmZ8iUtS//m8DmCTA0jlh6TDKkHQyK6xc6V4KDTyZKA9dnvX9/3sRTVQrWm79glUAZbnmmNcdYwUIHWVybw==}
    engines: {node: '>=0.4.0'}
    hasBin: true
    dev: false

  /acorn@8.8.1:
    resolution: {integrity: sha512-7zFpHzhnqYKrkYdUjF1HI1bzd0VygEGX8lFk4k5zVMqHEoES+P+7TKI+EvLO9WVMJ8eekdO0aDEK044xTXwPPA==}
    engines: {node: '>=0.4.0'}
    hasBin: true
    dev: false

  /agent-base@6.0.2:
    resolution: {integrity: sha512-RZNwNclF7+MS/8bDg70amg32dyeZGZxiDuQmZxKLAlQjr3jGyLx+4Kkk58UO7D2QdgFIQCovuSuZESne6RG6XQ==}
    engines: {node: '>= 6.0.0'}
    dependencies:
      debug: 4.3.4
    transitivePeerDependencies:
      - supports-color
    dev: false

  /ajv@6.12.6:
    resolution: {integrity: sha512-j3fVLgvTo527anyYyJOGTYJbG+vnnQYvE0m5mmkc1TK+nxAppkCLMIL0aZ4dblVCNoGShhm+kzE4ZUykBoMg4g==}
    dependencies:
      fast-deep-equal: 3.1.3
      fast-json-stable-stringify: 2.1.0
      json-schema-traverse: 0.4.1
      uri-js: 4.4.1
    dev: false

  /ansi-escapes@4.3.2:
    resolution: {integrity: sha512-gKXj5ALrKWQLsYG9jlTRmR/xKluxHV+Z9QEwNIgCfM1/uwPMCuzVVnh5mwTd+OuBZcwSIMbqssNWRm1lE51QaQ==}
    engines: {node: '>=8'}
    dependencies:
      type-fest: 0.21.3
    dev: false

  /ansi-escapes@5.0.0:
    resolution: {integrity: sha512-5GFMVX8HqE/TB+FuBJGuO5XG0WrsA6ptUqoODaT/n9mmUaZFkqnBueB4leqGBCmrUHnCnC4PCZTCd0E7QQ83bA==}
    engines: {node: '>=12'}
    dependencies:
      type-fest: 1.4.0
    dev: false

  /ansi-regex@5.0.1:
    resolution: {integrity: sha512-quJQXlTSUGL2LH9SUXo8VwsY4soanhgo6LNSm84E1LBcE8s3O0wpdiRzyR9z/ZZJMlMWv37qOOb9pdJlMUEKFQ==}
    engines: {node: '>=8'}
    dev: false

  /ansi-regex@6.0.1:
    resolution: {integrity: sha512-n5M855fKb2SsfMIiFFoVrABHJC8QtHwVx+mHWP3QcEqBHYienj5dHSgjbxtC0WEZXYt4wcD6zrQElDPhFuZgfA==}
    engines: {node: '>=12'}
    dev: false

  /ansi-styles@3.2.1:
    resolution: {integrity: sha512-VT0ZI6kZRdTh8YyJw3SMbYm/u+NqfsAxEpWO0Pf9sq8/e94WxxOpPKx9FR1FlyCtOVDNOQ+8ntlqFxiRc+r5qA==}
    engines: {node: '>=4'}
    dependencies:
      color-convert: 1.9.3
    dev: false

  /ansi-styles@4.3.0:
    resolution: {integrity: sha512-zbB9rCJAT1rbjiVDb2hqKFHNYLxgtk8NURxZ3IZwD3F6NtxbXZQCnnSi1Lkx+IDohdPlFp222wVALIheZJQSEg==}
    engines: {node: '>=8'}
    dependencies:
      color-convert: 2.0.1
    dev: false

  /ansi-styles@5.2.0:
    resolution: {integrity: sha512-Cxwpt2SfTzTtXcfOlzGEee8O+c+MmUgGrNiBcXnuWxuFJHe6a5Hz7qwhwe5OgaSYI0IJvkLqWX1ASG+cJOkEiA==}
    engines: {node: '>=10'}
    dev: false

  /ansi-styles@6.2.1:
    resolution: {integrity: sha512-bN798gFfQX+viw3R7yrGWRqnrN2oRkEkUjjl4JNn4E8GxxbjtG3FbrEIIY3l8/hrwUwIeCZvi4QuOTP4MErVug==}
    engines: {node: '>=12'}
    dev: false

  /anymatch@3.1.3:
    resolution: {integrity: sha512-KMReFUr0B4t+D+OBkjR3KYqvocp2XaSzO55UcB6mgQMd3KbcE+mWTyvVV7D/zsdEbNnV6acZUutkiHQXvTr1Rw==}
    engines: {node: '>= 8'}
    dependencies:
      normalize-path: 3.0.0
      picomatch: 2.3.1
    dev: false

  /apexcharts@3.36.3:
    resolution: {integrity: sha512-8/FXEs0ohXMff07Gv28XjhPwEJphIUdq2/wii/pcvi54Tw6z1mjrV8ydN8rlWi/ve8BAPBefJkLmRWv7UOBsLw==}
    dependencies:
      svg.draggable.js: 2.2.2
      svg.easing.js: 2.0.0
      svg.filter.js: 2.0.2
      svg.pathmorphing.js: 0.1.3
      svg.resize.js: 1.4.3
      svg.select.js: 3.0.1
    dev: false

  /argparse@1.0.10:
    resolution: {integrity: sha512-o5Roy6tNG4SL/FOkCAN6RzjiakZS25RLYFrcMttJqbdd8BWrnA+fGz57iN5Pb06pvBGvl5gQ0B48dJlslXvoTg==}
    dependencies:
      sprintf-js: 1.0.3
    dev: false

  /argparse@2.0.1:
    resolution: {integrity: sha512-8+9WqebbFzpX9OR+Wa6O29asIogeRMzcGtAINdpMHHyAg10f05aSFVBbcEqGf/PXw1EjAZ+q2/bEBg3DvurK3Q==}
    dev: false

  /array-union@2.1.0:
    resolution: {integrity: sha512-HGyxoOTYUyCM6stUe6EJgnd4EoewAI7zMdfqO+kGjnlZmBDz/cR5pf8r/cR4Wq60sL/p0IkcjUEEPwS3GFrIyw==}
    engines: {node: '>=8'}
    dev: false

  /asynckit@0.4.0:
    resolution: {integrity: sha512-Oei9OH4tRh0YqU3GxhX79dM/mwVgvbZJaSNaRk+bshkj0S5cfHcgYakreBjrHwatXKbz+IoIdYLxrKim2MjW0Q==}
    dev: false

  /babel-jest@28.1.3(@babel/core@7.20.5):
    resolution: {integrity: sha512-epUaPOEWMk3cWX0M/sPvCHHCe9fMFAa/9hXEgKP8nFfNl/jlGkE9ucq9NqkZGXLDduCJYS0UvSlPUwC0S+rH6Q==}
    engines: {node: ^12.13.0 || ^14.15.0 || ^16.10.0 || >=17.0.0}
    peerDependencies:
      '@babel/core': ^7.8.0
    dependencies:
      '@babel/core': 7.20.5
      '@jest/transform': 28.1.3
      '@types/babel__core': 7.1.20
      babel-plugin-istanbul: 6.1.1
      babel-preset-jest: 28.1.3(@babel/core@7.20.5)
      chalk: 4.1.2
      graceful-fs: 4.2.10
      slash: 3.0.0
    transitivePeerDependencies:
      - supports-color
    dev: false

  /babel-plugin-istanbul@6.1.1:
    resolution: {integrity: sha512-Y1IQok9821cC9onCx5otgFfRm7Lm+I+wwxOx738M/WLPZ9Q42m4IG5W0FNX8WLL2gYMZo3JkuXIH2DOpWM+qwA==}
    engines: {node: '>=8'}
    dependencies:
      '@babel/helper-plugin-utils': 7.20.2
      '@istanbuljs/load-nyc-config': 1.1.0
      '@istanbuljs/schema': 0.1.3
      istanbul-lib-instrument: 5.2.1
      test-exclude: 6.0.0
    transitivePeerDependencies:
      - supports-color
    dev: false

  /babel-plugin-jest-hoist@28.1.3:
    resolution: {integrity: sha512-Ys3tUKAmfnkRUpPdpa98eYrAR0nV+sSFUZZEGuQ2EbFd1y4SOLtD5QDNHAq+bb9a+bbXvYQC4b+ID/THIMcU6Q==}
    engines: {node: ^12.13.0 || ^14.15.0 || ^16.10.0 || >=17.0.0}
    dependencies:
      '@babel/template': 7.18.10
      '@babel/types': 7.20.5
      '@types/babel__core': 7.1.20
      '@types/babel__traverse': 7.18.3
    dev: false

  /babel-plugin-polyfill-corejs2@0.3.3(@babel/core@7.20.5):
    resolution: {integrity: sha512-8hOdmFYFSZhqg2C/JgLUQ+t52o5nirNwaWM2B9LWteozwIvM14VSwdsCAUET10qT+kmySAlseadmfeeSWFCy+Q==}
    peerDependencies:
      '@babel/core': ^7.0.0-0
    dependencies:
      '@babel/compat-data': 7.20.5
      '@babel/core': 7.20.5
      '@babel/helper-define-polyfill-provider': 0.3.3(@babel/core@7.20.5)
      semver: 6.3.0
    transitivePeerDependencies:
      - supports-color
    dev: false

  /babel-plugin-polyfill-corejs3@0.6.0(@babel/core@7.20.5):
    resolution: {integrity: sha512-+eHqR6OPcBhJOGgsIar7xoAB1GcSwVUA3XjAd7HJNzOXT4wv6/H7KIdA/Nc60cvUlDbKApmqNvD1B1bzOt4nyA==}
    peerDependencies:
      '@babel/core': ^7.0.0-0
    dependencies:
      '@babel/core': 7.20.5
      '@babel/helper-define-polyfill-provider': 0.3.3(@babel/core@7.20.5)
      core-js-compat: 3.26.1
    transitivePeerDependencies:
      - supports-color
    dev: false

  /babel-plugin-polyfill-regenerator@0.4.1(@babel/core@7.20.5):
    resolution: {integrity: sha512-NtQGmyQDXjQqQ+IzRkBVwEOz9lQ4zxAQZgoAYEtU9dJjnl1Oc98qnN7jcp+bE7O7aYzVpavXE3/VKXNzUbh7aw==}
    peerDependencies:
      '@babel/core': ^7.0.0-0
    dependencies:
      '@babel/core': 7.20.5
      '@babel/helper-define-polyfill-provider': 0.3.3(@babel/core@7.20.5)
    transitivePeerDependencies:
      - supports-color
    dev: false

  /babel-preset-current-node-syntax@1.0.1(@babel/core@7.20.5):
    resolution: {integrity: sha512-M7LQ0bxarkxQoN+vz5aJPsLBn77n8QgTFmo8WK0/44auK2xlCXrYcUxHFxgU7qW5Yzw/CjmLRK2uJzaCd7LvqQ==}
    peerDependencies:
      '@babel/core': ^7.0.0
    dependencies:
      '@babel/core': 7.20.5
      '@babel/plugin-syntax-async-generators': 7.8.4(@babel/core@7.20.5)
      '@babel/plugin-syntax-bigint': 7.8.3(@babel/core@7.20.5)
      '@babel/plugin-syntax-class-properties': 7.12.13(@babel/core@7.20.5)
      '@babel/plugin-syntax-import-meta': 7.10.4(@babel/core@7.20.5)
      '@babel/plugin-syntax-json-strings': 7.8.3(@babel/core@7.20.5)
      '@babel/plugin-syntax-logical-assignment-operators': 7.10.4(@babel/core@7.20.5)
      '@babel/plugin-syntax-nullish-coalescing-operator': 7.8.3(@babel/core@7.20.5)
      '@babel/plugin-syntax-numeric-separator': 7.10.4(@babel/core@7.20.5)
      '@babel/plugin-syntax-object-rest-spread': 7.8.3(@babel/core@7.20.5)
      '@babel/plugin-syntax-optional-catch-binding': 7.8.3(@babel/core@7.20.5)
      '@babel/plugin-syntax-optional-chaining': 7.8.3(@babel/core@7.20.5)
      '@babel/plugin-syntax-top-level-await': 7.14.5(@babel/core@7.20.5)
    dev: false

  /babel-preset-jest@28.1.3(@babel/core@7.20.5):
    resolution: {integrity: sha512-L+fupJvlWAHbQfn74coNX3zf60LXMJsezNvvx8eIh7iOR1luJ1poxYgQk1F8PYtNq/6QODDHCqsSnTFSWC491A==}
    engines: {node: ^12.13.0 || ^14.15.0 || ^16.10.0 || >=17.0.0}
    peerDependencies:
      '@babel/core': ^7.0.0
    dependencies:
      '@babel/core': 7.20.5
      babel-plugin-jest-hoist: 28.1.3
      babel-preset-current-node-syntax: 1.0.1(@babel/core@7.20.5)
    dev: false

  /balanced-match@1.0.2:
    resolution: {integrity: sha512-3oSeUO0TMV67hN1AmbXsK4yaqU7tjiHlbxRDZOpH0KW9+CeX4bRAaX0Anxt0tx2MrpRpWwQaPwIlISEJhYU5Pw==}
    dev: false

  /brace-expansion@1.1.11:
    resolution: {integrity: sha512-iCuPHDFgrHX7H2vEI/5xpz07zSHB00TpugqhmYtVmMO6518mCuRMoOYFldEBl0g187ufozdaHgWKcYFb61qGiA==}
    dependencies:
      balanced-match: 1.0.2
      concat-map: 0.0.1
    dev: false

  /braces@3.0.2:
    resolution: {integrity: sha512-b8um+L1RzM3WDSzvhm6gIz1yfTbBt6YTlcEKAvsmqCZZFw46z626lVj9j1yEPW33H5H+lBQpZMP1k8l+78Ha0A==}
    engines: {node: '>=8'}
    dependencies:
      fill-range: 7.0.1
    dev: false

  /breakpoint-sass@2.7.1:
    resolution: {integrity: sha512-99tYVacptnG6v3VnX62W07TnifrroDnWql+1wuTOfPCEGeNoMvpd0Mw+o+JZk50mAZ1CIHAr1I3GatHEZ2VZeQ==}
    dev: false

  /browser-process-hrtime@1.0.0:
    resolution: {integrity: sha512-9o5UecI3GhkpM6DrXr69PblIuWxPKk9Y0jHBRhdocZ2y7YECBFCsHm79Pr3OyR2AvjhDkabFJaDJMYRazHgsow==}
    dev: false

  /browserslist@4.21.4:
    resolution: {integrity: sha512-CBHJJdDmgjl3daYjN5Cp5kbTf1mUhZoS+beLklHIvkOWscs83YAhLlF3Wsh/lciQYAcbBJgTOD44VtG31ZM4Hw==}
    engines: {node: ^6 || ^7 || ^8 || ^9 || ^10 || ^11 || ^12 || >=13.7}
    hasBin: true
    dependencies:
      caniuse-lite: 1.0.30001439
      electron-to-chromium: 1.4.284
      node-releases: 2.0.8
      update-browserslist-db: 1.0.10(browserslist@4.21.4)
    dev: false

  /bs-logger@0.2.6:
    resolution: {integrity: sha512-pd8DCoxmbgc7hyPKOvxtqNcjYoOsABPQdcCUjGp3d42VR2CX1ORhk2A87oqqu5R1kk+76nsxZupkmyd+MVtCog==}
    engines: {node: '>= 6'}
    dependencies:
      fast-json-stable-stringify: 2.1.0
    dev: false

  /bser@2.1.1:
    resolution: {integrity: sha512-gQxTNE/GAfIIrmHLUE3oJyp5FO6HRBfhjnw4/wMmA63ZGDJnWBmgY/lyQBpnDUkGmAhbSe39tx2d/iTOAfglwQ==}
    dependencies:
      node-int64: 0.4.0
    dev: false

  /buffer-from@1.1.2:
    resolution: {integrity: sha512-E+XQCRwSbaaiChtv6k6Dwgc+bx+Bs6vuKJHHl5kox/BaKbhiXzqQOwK4cO22yElGp2OCmjwVhT3HmxgyPGnJfQ==}
    dev: false

  /callsites@3.1.0:
    resolution: {integrity: sha512-P8BjAsXvZS+VIDUI11hHCQEv74YT67YUi5JJFNWIqL235sBmjX4+qx9Muvls5ivyNENctx46xQLQ3aTuE7ssaQ==}
    engines: {node: '>=6'}
    dev: false

  /camelcase@5.3.1:
    resolution: {integrity: sha512-L28STB170nwWS63UjtlEOE3dldQApaJXZkOI1uMFfzf3rRuPegHaHesyee+YxQ+W6SvRDQV6UrdOdRiR153wJg==}
    engines: {node: '>=6'}
    dev: false

  /camelcase@6.3.0:
    resolution: {integrity: sha512-Gmy6FhYlCY7uOElZUSbxo2UCDH8owEk996gkbrpsgGtrJLM3J7jGxl9Ic7Qwwj4ivOE5AWZWRMecDdF7hqGjFA==}
    engines: {node: '>=10'}
    dev: false

  /caniuse-lite@1.0.30001439:
    resolution: {integrity: sha512-1MgUzEkoMO6gKfXflStpYgZDlFM7M/ck/bgfVCACO5vnAf0fXoNVHdWtqGU+MYca+4bL9Z5bpOVmR33cWW9G2A==}
    dev: false

  /chalk@2.4.2:
    resolution: {integrity: sha512-Mti+f9lpJNcwF4tWV8/OrTTtF1gZi+f8FqlyAdouralcFWFQWF2+NgCHShjkCb+IFBLq9buZwE1xckQU4peSuQ==}
    engines: {node: '>=4'}
    dependencies:
      ansi-styles: 3.2.1
      escape-string-regexp: 1.0.5
      supports-color: 5.5.0
    dev: false

  /chalk@4.1.2:
    resolution: {integrity: sha512-oKnbhFyRIXpUuez8iBMmyEa4nbj4IOQyuhc/wy9kY7/WVPcwIO9VA668Pu8RkO7+0G76SLROeyw9CpQ061i4mA==}
    engines: {node: '>=10'}
    dependencies:
      ansi-styles: 4.3.0
      supports-color: 7.2.0
    dev: false

  /chalk@5.3.0:
    resolution: {integrity: sha512-dLitG79d+GV1Nb/VYcCDFivJeK1hiukt9QjRNVOsUtTy1rR1YJsmpGGTZ3qJos+uw7WmWF4wUwBd9jxjocFC2w==}
    engines: {node: ^12.17.0 || ^14.13 || >=16.0.0}
    dev: false

  /char-regex@1.0.2:
    resolution: {integrity: sha512-kWWXztvZ5SBQV+eRgKFeh8q5sLuZY2+8WUIzlxWVTg+oGwY14qylx1KbKzHd8P6ZYkAg0xyIDU9JMHhyJMZ1jw==}
    engines: {node: '>=10'}
    dev: false

  /chart.js@3.9.1:
    resolution: {integrity: sha512-Ro2JbLmvg83gXF5F4sniaQ+lTbSv18E+TIf2cOeiH1Iqd2PGFOtem+DUufMZsCJwFE7ywPOpfXFBwRTGq7dh6w==}
    dev: false

  /chartjs-adapter-date-fns@2.0.1(chart.js@3.9.1):
    resolution: {integrity: sha512-v3WV9rdnQ05ce3A0ZCjzUekJCAbfm6+3HqSoeY2BIkdMYZoYr/4T+ril1tZyDl869lz6xdNVMXejUFT9YKpw4A==}
    peerDependencies:
      chart.js: '>=2.8.0'
    dependencies:
      chart.js: 3.9.1
    dev: false

  /chessground@4.4.2:
    resolution: {integrity: sha512-cCAaTjsnE30hkWSPQRBOr2vlWSmxHS1hzz2kBM+b1VwLjvZRj5bohWtfZsznIgegfZUxZMOvtHsyde8/hhazLg==}
    dependencies:
      merge: 1.2.0
      mithril: github.com/ornicar/mithril.js/d99d36d445fad1b22f4b285963ea065291d99ad4
    dev: false

<<<<<<< HEAD
  /chessground@8.3.13:
    resolution: {integrity: sha512-H063phgP0OWXNOwu24Zm+HmW8aDCjBobdbZDVM3N3exDZ3cClfttH6nr4vc8XEcNUFt8mM+2L09OZvWtIwaAlA==}
=======
  /chessground@8.4.0:
    resolution: {integrity: sha512-0LPdp2Ln/EzeH/T63fDO4Hn9KcSExoMOqkgz3fPjPiY1mSHDBqVuU3drbctHIdorl6hkyQC3qZPMmNHYgZjnsA==}
    dev: false

  /chessground@9.0.0:
    resolution: {integrity: sha512-BCpHPwwcVQM24HVFhSHWBdtqtafrOHXPxtCj+r2zYvIU8TPeahc+RsMX/okLSkajCstI0LcrXc9m63TjEf5OxQ==}
>>>>>>> 864960b0
    dev: false

  /chessops@0.12.7:
    resolution: {integrity: sha512-ylWwKOudgTNJCDq7vx/Rs9fkZwPB3CEk0AJ8NtAfEYOoA3DGRQdS/Z/oQRsnQvs92rUu0yEobn4ZIPzLh8y9/w==}
    dependencies:
      '@badrap/result': 0.2.13
    dev: false

  /ci-info@3.7.0:
    resolution: {integrity: sha512-2CpRNYmImPx+RXKLq6jko/L07phmS9I02TyqkcNU20GCF/GgaWvc58hPtjxDX8lPpkdwc9sNh72V9k00S7ezog==}
    engines: {node: '>=8'}
    dev: false

  /cjs-module-lexer@1.2.2:
    resolution: {integrity: sha512-cOU9usZw8/dXIXKtwa8pM0OTJQuJkxMN6w30csNRUerHfeQ5R6U3kkU/FtJeIf3M202OHfY2U8ccInBG7/xogA==}
    dev: false

  /cli-cursor@4.0.0:
    resolution: {integrity: sha512-VGtlMu3x/4DOtIUwEkRezxUZ2lBacNJCHash0N0WeZDBS+7Ux1dm3XWAgWYxLJFMMdOeXMHXorshEFhbMSGelg==}
    engines: {node: ^12.20.0 || ^14.13.1 || >=16.0.0}
    dependencies:
      restore-cursor: 4.0.0
    dev: false

  /cli-truncate@3.1.0:
    resolution: {integrity: sha512-wfOBkjXteqSnI59oPcJkcPl/ZmwvMMOj340qUIY1SKZCv0B9Cf4D4fAucRkIKQmsIuYK3x1rrgU7MeGRruiuiA==}
    engines: {node: ^12.20.0 || ^14.13.1 || >=16.0.0}
    dependencies:
      slice-ansi: 5.0.0
      string-width: 5.1.2
    dev: false

  /cliui@8.0.1:
    resolution: {integrity: sha512-BSeNnyus75C4//NQ9gQt1/csTXyo/8Sb+afLAkzAptFuMsod9HFokGNudZpi/oQV73hnVK+sR+5PVRMd+Dr7YQ==}
    engines: {node: '>=12'}
    dependencies:
      string-width: 4.2.3
      strip-ansi: 6.0.1
      wrap-ansi: 7.0.0
    dev: false

  /co@4.6.0:
    resolution: {integrity: sha512-QVb0dM5HvG+uaxitm8wONl7jltx8dqhfU33DcqtOZcLSVIKSDDLDi7+0LbAKiyI8hD9u42m2YxXSkMGWThaecQ==}
    engines: {iojs: '>= 1.0.0', node: '>= 0.12.0'}
    dev: false

  /collect-v8-coverage@1.0.1:
    resolution: {integrity: sha512-iBPtljfCNcTKNAto0KEtDfZ3qzjJvqE3aTGZsbhjSBlorqpXJlaWWtPO35D+ZImoC3KWejX64o+yPGxhWSTzfg==}
    dev: false

  /color-convert@1.9.3:
    resolution: {integrity: sha512-QfAUtd+vFdAtFQcC8CCyYt1fYWxSqAiK2cSD6zDB8N3cpsEBAvRxp9zOGg6G/SHHJYAT88/az/IuDGALsNVbGg==}
    dependencies:
      color-name: 1.1.3
    dev: false

  /color-convert@2.0.1:
    resolution: {integrity: sha512-RRECPsj7iu/xb5oKYcsFHSppFNnsj/52OVTRKb4zP5onXwVF3zVmmToNcOfGC+CRDpfK/U584fMg38ZHCaElKQ==}
    engines: {node: '>=7.0.0'}
    dependencies:
      color-name: 1.1.4
    dev: false

  /color-name@1.1.3:
    resolution: {integrity: sha512-72fSenhMw2HZMTVHeCA9KCmpEIbzWiQsjN+BHcBbS9vr1mtt+vJjPdksIBNUmKAW8TFUDPJK5SUU3QhE9NEXDw==}
    dev: false

  /color-name@1.1.4:
    resolution: {integrity: sha512-dOy+3AuW3a2wNbZHIuMZpTcgjGuLU/uBL/ubcZF9OXbDo8ff4O8yVp5Bf0efS8uEoYo5q4Fx7dY9OgQGXgAsQA==}
    dev: false

  /colorette@2.0.20:
    resolution: {integrity: sha512-IfEDxwoWIjkeXL1eXcDiow4UbKjhLdq6/EuSVR9GMN7KVH3r9gQ83e73hsz1Nd1T3ijd5xv1wcWRYO+D6kCI2w==}
    dev: false

  /combined-stream@1.0.8:
    resolution: {integrity: sha512-FQN4MRfuJeHf7cBbBMJFXhKSDq+2kAArBlmRBvcvFE5BB1HZKXtSFASDhdlz9zOYwxh8lDdnvmMOe/+5cdoEdg==}
    engines: {node: '>= 0.8'}
    dependencies:
      delayed-stream: 1.0.0
    dev: false

  /commander@11.0.0:
    resolution: {integrity: sha512-9HMlXtt/BNoYr8ooyjjNRdIilOTkVJXB+GhxMTtOKwk0R4j4lS4NpjuqmRxroBfnfTSHQIHQB7wryHhXarNjmQ==}
    engines: {node: '>=16'}
    dev: false

  /concat-map@0.0.1:
    resolution: {integrity: sha512-/Srv4dswyQNBfohGpz9o6Yb3Gz3SrUDqBH5rTuhGR7ahtlbYKnVxw2bCFMRljaA7EXHaXZ8wsHdodFvbkhKmqg==}
    dev: false

  /convert-source-map@1.9.0:
    resolution: {integrity: sha512-ASFBup0Mz1uyiIjANan1jzLQami9z1PoYSZCiiYW2FczPbenXc45FZdBZLzOT+r6+iciuEModtmCti+hjaAk0A==}
    dev: false

  /convert-source-map@2.0.0:
    resolution: {integrity: sha512-Kvp459HrV2FEJ1CAsi1Ku+MY3kasH19TFykTz2xWmMeq6bk2NU3XXvfJ+Q61m0xktWwt+1HSYf3JZsTms3aRJg==}
    dev: false

  /core-js-compat@3.26.1:
    resolution: {integrity: sha512-622/KzTudvXCDLRw70iHW4KKs1aGpcRcowGWyYJr2DEBfRrd6hNJybxSWJFuZYD4ma86xhrwDDHxmDaIq4EA8A==}
    dependencies:
      browserslist: 4.21.4
    dev: false

  /cross-spawn@7.0.3:
    resolution: {integrity: sha512-iRDPJKUPVEND7dHPO8rkbOnPpyDygcDFtWjpeWNCgy8WP2rXcxXL8TskReQl6OrB2G7+UJrags1q15Fudc7G6w==}
    engines: {node: '>= 8'}
    dependencies:
      path-key: 3.1.1
      shebang-command: 2.0.0
      which: 2.0.2
    dev: false

  /cssom@0.3.8:
    resolution: {integrity: sha512-b0tGHbfegbhPJpxpiBPU2sCkigAqtM9O121le6bbOlgyV+NyGyCmVfJ6QW9eRjz8CpNfWEOYBIMIGRYkLwsIYg==}
    dev: false

  /cssom@0.5.0:
    resolution: {integrity: sha512-iKuQcq+NdHqlAcwUY0o/HL69XQrUaQdMjmStJ8JFmUaiiQErlhrmuigkg/CU4E2J0IyUKUrMAgl36TvN67MqTw==}
    dev: false

  /cssstyle@2.3.0:
    resolution: {integrity: sha512-AZL67abkUzIuvcHqk7c09cezpGNcxUxU4Ioi/05xHk4DQeTkWmGYftIE6ctU6AEt+Gn4n1lDStOtj7FKycP71A==}
    engines: {node: '>=8'}
    dependencies:
      cssom: 0.3.8
    dev: false

  /csstype@3.1.1:
    resolution: {integrity: sha512-DJR/VvkAvSZW9bTouZue2sSxDwdTN92uHjqeKVm+0dAqdfNykRzQ95tay8aXMBAAPpUiq4Qcug2L7neoRh2Egw==}
    dev: false

  /data-urls@3.0.2:
    resolution: {integrity: sha512-Jy/tj3ldjZJo63sVAvg6LHt2mHvl4V6AgRAmNDtLdm7faqtsx+aJG42rsyCo9JCoRVKwPFzKlIPx3DIibwSIaQ==}
    engines: {node: '>=12'}
    dependencies:
      abab: 2.0.6
      whatwg-mimetype: 3.0.0
      whatwg-url: 11.0.0
    dev: false

  /date-fns@2.29.3:
    resolution: {integrity: sha512-dDCnyH2WnnKusqvZZ6+jA1O51Ibt8ZMRNkDZdyAyK4YfbDwa/cEmuztzG5pk6hqlp9aSBPYcjOlktquahGwGeA==}
    engines: {node: '>=0.11'}
    dev: false

  /debounce-promise@3.1.2:
    resolution: {integrity: sha512-rZHcgBkbYavBeD9ej6sP56XfG53d51CD4dnaw989YX/nZ/ZJfgRx/9ePKmTNiUiyQvh4mtrMoS3OAWW+yoYtpg==}
    dev: false

  /debug@4.3.4:
    resolution: {integrity: sha512-PRWFHuSU3eDtQJPvnNY7Jcket1j0t5OuOsFzPPzsekD52Zl8qUfFIPEiswXqIvHWGVHOgX+7G/vCNNhehwxfkQ==}
    engines: {node: '>=6.0'}
    peerDependencies:
      supports-color: '*'
    peerDependenciesMeta:
      supports-color:
        optional: true
    dependencies:
      ms: 2.1.2
    dev: false

  /decimal.js@10.4.3:
    resolution: {integrity: sha512-VBBaLc1MgL5XpzgIP7ny5Z6Nx3UrRkIViUkPUdtl9aya5amy3De1gsUUSB1g3+3sExYNjCAsAznmukyxCb1GRA==}
    dev: false

  /dedent@0.7.0:
    resolution: {integrity: sha512-Q6fKUPqnAHAyhiUgFU7BUzLiv0kd8saH9al7tnu5Q/okj6dnupxyTgFIBjVzJATdfIAm9NAsvXNzjaKa+bxVyA==}
    dev: false

  /deep-is@0.1.4:
    resolution: {integrity: sha512-oIPzksmTg4/MriiaYGO+okXDT7ztn/w3Eptv/+gSIdMdKsJo0u4CfYNFJPy+4SKMuCqGw2wxnA+URMg3t8a/bQ==}
    dev: false

  /deepmerge@4.2.2:
    resolution: {integrity: sha512-FJ3UgI4gIl+PHZm53knsuSFpE+nESMr7M4v9QcgB7S63Kj/6WqMiFQJpBBYz1Pt+66bZpP3Q7Lye0Oo9MPKEdg==}
    engines: {node: '>=0.10.0'}
    dev: false

  /delayed-stream@1.0.0:
    resolution: {integrity: sha512-ZySD7Nf91aLB0RxL4KGrKHBXl7Eds1DAmEdcoVawXnLD7SDhpNgtuII2aAkg7a7QS41jxPSZ17p4VdGnMHk3MQ==}
    engines: {node: '>=0.4.0'}
    dev: false

  /detect-newline@3.1.0:
    resolution: {integrity: sha512-TLz+x/vEXm/Y7P7wn1EJFNLxYpUD4TgMosxY6fAVJUnJMbupHBOncxyWUG9OpTaH9EBD7uFI5LfEgmMOc54DsA==}
    engines: {node: '>=8'}
    dev: false

  /diff-sequences@28.1.1:
    resolution: {integrity: sha512-FU0iFaH/E23a+a718l8Qa/19bF9p06kgE0KipMOMadwa3SjnaElKzPaUC0vnibs6/B/9ni97s61mcejk8W1fQw==}
    engines: {node: ^12.13.0 || ^14.15.0 || ^16.10.0 || >=17.0.0}
    dev: false

  /diff-sequences@29.3.1:
    resolution: {integrity: sha512-hlM3QR272NXCi4pq+N4Kok4kOp6EsgOM3ZSpJI7Da3UAs+Ttsi8MRmB6trM/lhyzUxGfOgnpkHtgqm5Q/CTcfQ==}
    engines: {node: ^14.15.0 || ^16.10.0 || >=18.0.0}
    dev: false

  /dir-glob@3.0.1:
    resolution: {integrity: sha512-WkrWp9GR4KXfKGYzOLmTuGVi1UWFfws377n9cc55/tb6DuqyF6pcQ5AbiHEshaDpY9v6oaSr2XCDidGmMwdzIA==}
    engines: {node: '>=8'}
    dependencies:
      path-type: 4.0.0
    dev: false

  /doctrine@3.0.0:
    resolution: {integrity: sha512-yS+Q5i3hBf7GBkd4KG8a7eBNNWNGLTaEwwYWUijIYM7zrlYDM0BFXHjjPWlWZ1Rg7UaddZeIDmi9jF3HmqiQ2w==}
    engines: {node: '>=6.0.0'}
    dependencies:
      esutils: 2.0.3
    dev: false

  /domexception@4.0.0:
    resolution: {integrity: sha512-A2is4PLG+eeSfoTMA95/s4pvAoSo2mKtiM5jlHkAVewmiO8ISFTFKZjH7UAM1Atli/OT/7JHOrJRJiMKUZKYBw==}
    engines: {node: '>=12'}
    dependencies:
      webidl-conversions: 7.0.0
    dev: false

  /dompurify@2.4.1:
    resolution: {integrity: sha512-ewwFzHzrrneRjxzmK6oVz/rZn9VWspGFRDb4/rRtIsM1n36t9AKma/ye8syCpcw+XJ25kOK/hOG7t1j2I2yBqA==}
    dev: false

  /dragscroll@0.0.8:
    resolution: {integrity: sha512-nMrx/KErHpEkiKZlrghcT/nLWCj8vEJgv6s6TF84gmgn6uROPx2wRvClkcnjSEyvppYY9okOI1DIv573Toql1w==}
    dev: false

  /eastasianwidth@0.2.0:
    resolution: {integrity: sha512-I88TYZWc9XiYHRQ4/3c5rjjfgkjhLyW2luGIheGERbNQ6OY7yTybanSpDXZa8y7VUP9YmDcYa+eyq4ca7iLqWA==}
    dev: false

  /electron-to-chromium@1.4.284:
    resolution: {integrity: sha512-M8WEXFuKXMYMVr45fo8mq0wUrrJHheiKZf6BArTKk9ZBYCKJEOU5H8cdWgDT+qCVZf7Na4lVUaZsA+h6uA9+PA==}
    dev: false

  /emittery@0.10.2:
    resolution: {integrity: sha512-aITqOwnLanpHLNXZJENbOgjUBeHocD+xsSJmNrjovKBW5HbSpW3d1pEls7GFQPUWXiwG9+0P4GtHfEqC/4M0Iw==}
    engines: {node: '>=12'}
    dev: false

  /emoji-regex@8.0.0:
    resolution: {integrity: sha512-MSjYzcWNOA0ewAHpz0MxpYFvwg6yjy1NG3xteoqz644VCo/RPgnr1/GGt+ic3iJTzQ8Eu3TdM14SawnVUmGE6A==}
    dev: false

  /emoji-regex@9.2.2:
    resolution: {integrity: sha512-L18DaJsXSUk2+42pv8mLs5jJT2hqFkFE4j21wOmgbUqsZ2hL72NsUU785g9RXgo3s0ZNgVl42TiHp3ZtOv/Vyg==}
    dev: false

  /error-ex@1.3.2:
    resolution: {integrity: sha512-7dFHNmqeFSEt2ZBsCriorKnn3Z2pj+fd9kmI6QoWw4//DL+icEBfc0U7qJCisqrTsKTjw4fNFy2pW9OqStD84g==}
    dependencies:
      is-arrayish: 0.2.1
    dev: false

  /esbuild@0.19.2:
    resolution: {integrity: sha512-G6hPax8UbFakEj3hWO0Vs52LQ8k3lnBhxZWomUJDxfz3rZTLqF5k/FCzuNdLx2RbpBiQQF9H9onlDDH1lZsnjg==}
    engines: {node: '>=12'}
    hasBin: true
    requiresBuild: true
    optionalDependencies:
      '@esbuild/android-arm': 0.19.2
      '@esbuild/android-arm64': 0.19.2
      '@esbuild/android-x64': 0.19.2
      '@esbuild/darwin-arm64': 0.19.2
      '@esbuild/darwin-x64': 0.19.2
      '@esbuild/freebsd-arm64': 0.19.2
      '@esbuild/freebsd-x64': 0.19.2
      '@esbuild/linux-arm': 0.19.2
      '@esbuild/linux-arm64': 0.19.2
      '@esbuild/linux-ia32': 0.19.2
      '@esbuild/linux-loong64': 0.19.2
      '@esbuild/linux-mips64el': 0.19.2
      '@esbuild/linux-ppc64': 0.19.2
      '@esbuild/linux-riscv64': 0.19.2
      '@esbuild/linux-s390x': 0.19.2
      '@esbuild/linux-x64': 0.19.2
      '@esbuild/netbsd-x64': 0.19.2
      '@esbuild/openbsd-x64': 0.19.2
      '@esbuild/sunos-x64': 0.19.2
      '@esbuild/win32-arm64': 0.19.2
      '@esbuild/win32-ia32': 0.19.2
      '@esbuild/win32-x64': 0.19.2
    dev: false

  /escalade@3.1.1:
    resolution: {integrity: sha512-k0er2gUkLf8O0zKJiAhmkTnJlTvINGv7ygDNPbeIsX/TJjGJZHuh9B2UxbsaEkmlEo9MfhrSzmhIlhRlI2GXnw==}
    engines: {node: '>=6'}
    dev: false

  /escape-string-regexp@1.0.5:
    resolution: {integrity: sha512-vbRorB5FUQWvla16U8R/qgaFIya2qGzwDrNmCZuYKrbdSUMG6I1ZCGQRefkRVhuOkIGVne7BQ35DSfo1qvJqFg==}
    engines: {node: '>=0.8.0'}
    dev: false

  /escape-string-regexp@2.0.0:
    resolution: {integrity: sha512-UpzcLCXolUWcNu5HtVMHYdXJjArjsF9C0aNnquZYY4uW/Vu0miy5YoWvbV345HauVvcAUnpRuhMMcqTcGOY2+w==}
    engines: {node: '>=8'}
    dev: false

  /escape-string-regexp@4.0.0:
    resolution: {integrity: sha512-TtpcNJ3XAzx3Gq8sWRzJaVajRs0uVxA2YAkdb1jm2YkPz4G6egUFAyA3n5vtEIZefPk5Wa4UXbKuS5fKkJWdgA==}
    engines: {node: '>=10'}
    dev: false

  /escodegen@2.0.0:
    resolution: {integrity: sha512-mmHKys/C8BFUGI+MAWNcSYoORYLMdPzjrknd2Vc+bUsjN5bXcr8EhrNB+UTqfL1y3I9c4fw2ihgtMPQLBRiQxw==}
    engines: {node: '>=6.0'}
    hasBin: true
    dependencies:
      esprima: 4.0.1
      estraverse: 5.3.0
      esutils: 2.0.3
      optionator: 0.8.3
    optionalDependencies:
      source-map: 0.6.1
    dev: false

<<<<<<< HEAD
  /eslint-config-prettier@8.8.0(eslint@8.47.0):
    resolution: {integrity: sha512-wLbQiFre3tdGgpDv67NQKnJuTlcUVYHas3k+DZCc2U2BadthoEY4B7hLPvAxaqdyOGCzuLfii2fqGph10va7oA==}
    hasBin: true
    peerDependencies:
      eslint: '>=7.0.0'
    dependencies:
      eslint: 8.47.0
    dev: false

  /eslint-scope@5.1.1:
    resolution: {integrity: sha512-2NxwbF/hZ0KpepYN0cNbo+FN6XoK7GaHlQhgx/hIZl6Va0bF45RQOOwhLIy8lQDbuCiadSLCBnH2CFYquit5bw==}
    engines: {node: '>=8.0.0'}
    dependencies:
      esrecurse: 4.3.0
      estraverse: 4.3.0
    dev: false

=======
>>>>>>> 864960b0
  /eslint-scope@7.2.2:
    resolution: {integrity: sha512-dOt21O7lTMhDM+X9mB4GX+DZrZtCUJPL/wlcTqxyrx5IvO0IYtILdtrQGQp+8n5S0gwSVmOf9NQrjMOgfQZlIg==}
    engines: {node: ^12.22.0 || ^14.17.0 || >=16.0.0}
    dependencies:
      esrecurse: 4.3.0
      estraverse: 5.3.0
    dev: false

  /eslint-visitor-keys@3.4.3:
    resolution: {integrity: sha512-wpc+LXeiyiisxPlEkUzU6svyS1frIO3Mgxj1fdy7Pm8Ygzguax2N3Fa/D/ag1WqbOprdI+uY6wMUl8/a2G+iag==}
    engines: {node: ^12.22.0 || ^14.17.0 || >=16.0.0}
    dev: false

  /eslint@8.47.0:
    resolution: {integrity: sha512-spUQWrdPt+pRVP1TTJLmfRNJJHHZryFmptzcafwSvHsceV81djHOdnEeDmkdotZyLNjDhrOasNK8nikkoG1O8Q==}
    engines: {node: ^12.22.0 || ^14.17.0 || >=16.0.0}
    hasBin: true
    dependencies:
      '@eslint-community/eslint-utils': 4.4.0(eslint@8.47.0)
      '@eslint-community/regexpp': 4.6.2
      '@eslint/eslintrc': 2.1.2
      '@eslint/js': 8.47.0
      '@humanwhocodes/config-array': 0.11.10
      '@humanwhocodes/module-importer': 1.0.1
      '@nodelib/fs.walk': 1.2.8
      ajv: 6.12.6
      chalk: 4.1.2
      cross-spawn: 7.0.3
      debug: 4.3.4
      doctrine: 3.0.0
      escape-string-regexp: 4.0.0
      eslint-scope: 7.2.2
      eslint-visitor-keys: 3.4.3
      espree: 9.6.1
      esquery: 1.5.0
      esutils: 2.0.3
      fast-deep-equal: 3.1.3
      file-entry-cache: 6.0.1
      find-up: 5.0.0
      glob-parent: 6.0.2
      globals: 13.21.0
      graphemer: 1.4.0
      ignore: 5.2.4
      imurmurhash: 0.1.4
      is-glob: 4.0.3
      is-path-inside: 3.0.3
      js-yaml: 4.1.0
      json-stable-stringify-without-jsonify: 1.0.1
      levn: 0.4.1
      lodash.merge: 4.6.2
      minimatch: 3.1.2
      natural-compare: 1.4.0
      optionator: 0.9.3
      strip-ansi: 6.0.1
      text-table: 0.2.0
    transitivePeerDependencies:
      - supports-color
    dev: false

  /espree@9.6.1:
    resolution: {integrity: sha512-oruZaFkjorTpF32kDSI5/75ViwGeZginGGy2NoOSg3Q9bnwlnmDm4HLnkl0RE3n+njDXR037aY1+x58Z/zFdwQ==}
    engines: {node: ^12.22.0 || ^14.17.0 || >=16.0.0}
    dependencies:
<<<<<<< HEAD
      acorn: 8.9.0
      acorn-jsx: 5.3.2(acorn@8.9.0)
=======
      acorn: 8.10.0
      acorn-jsx: 5.3.2(acorn@8.10.0)
>>>>>>> 864960b0
      eslint-visitor-keys: 3.4.3
    dev: false

  /esprima@4.0.1:
    resolution: {integrity: sha512-eGuFFw7Upda+g4p+QHvnW0RyTX/SVeJBDM/gCtMARO0cLuT2HcEKnTPvhjV6aGeqrCB/sbNop0Kszm0jsaWU4A==}
    engines: {node: '>=4'}
    hasBin: true
    dev: false

  /esquery@1.5.0:
    resolution: {integrity: sha512-YQLXUplAwJgCydQ78IMJywZCceoqk1oH01OERdSAJc/7U2AylwjhSCLDEtqwg811idIS/9fIU5GjG73IgjKMVg==}
    engines: {node: '>=0.10'}
    dependencies:
      estraverse: 5.3.0
    dev: false

  /esrecurse@4.3.0:
    resolution: {integrity: sha512-KmfKL3b6G+RXvP8N1vr3Tq1kL/oCFgn2NYXEtqP8/L3pKapUA4G8cFVaoF3SU323CD4XypR/ffioHmkti6/Tag==}
    engines: {node: '>=4.0'}
    dependencies:
      estraverse: 5.3.0
    dev: false

  /estraverse@5.3.0:
    resolution: {integrity: sha512-MMdARuVEQziNTeJD8DgMqmhwR11BRQ/cBP+pLtYdSTnf3MIO8fFeiINEbX36ZdNlfU/7A9f3gUw49B3oQsvwBA==}
    engines: {node: '>=4.0'}
    dev: false

  /esutils@2.0.3:
    resolution: {integrity: sha512-kVscqXk4OCp68SZ0dkgEKVi6/8ij300KBWTJq32P/dYeWTSwK41WyTxalN1eRmA5Z9UU/LX9D7FWSmV9SAYx6g==}
    engines: {node: '>=0.10.0'}
    dev: false

  /eventemitter3@5.0.1:
    resolution: {integrity: sha512-GWkBvjiSZK87ELrYOSESUYeVIc9mvLLf/nXalMOS5dYrgZq9o5OVkbZAVM06CVxYsCwH9BDZFPlQTlPA1j4ahA==}
    dev: false

  /execa@5.1.1:
    resolution: {integrity: sha512-8uSpZZocAZRBAPIEINJj3Lo9HyGitllczc27Eh5YYojjMFMn8yHMDMaUHE2Jqfq05D/wucwI4JGURyXt1vchyg==}
    engines: {node: '>=10'}
    dependencies:
      cross-spawn: 7.0.3
      get-stream: 6.0.1
      human-signals: 2.1.0
      is-stream: 2.0.1
      merge-stream: 2.0.0
      npm-run-path: 4.0.1
      onetime: 5.1.2
      signal-exit: 3.0.7
      strip-final-newline: 2.0.0
    dev: false

  /execa@7.2.0:
    resolution: {integrity: sha512-UduyVP7TLB5IcAQl+OzLyLcS/l32W/GLg+AhHJ+ow40FOk2U3SAllPwR44v4vmdFwIWqpdwxxpQbF1n5ta9seA==}
    engines: {node: ^14.18.0 || ^16.14.0 || >=18.0.0}
    dependencies:
      cross-spawn: 7.0.3
      get-stream: 6.0.1
      human-signals: 4.3.1
      is-stream: 3.0.0
      merge-stream: 2.0.0
      npm-run-path: 5.1.0
      onetime: 6.0.0
      signal-exit: 3.0.7
      strip-final-newline: 3.0.0
    dev: false

  /exit@0.1.2:
    resolution: {integrity: sha512-Zk/eNKV2zbjpKzrsQ+n1G6poVbErQxJ0LBOJXaKZ1EViLzH+hrLu9cdXI4zw9dBQJslwBEpbQ2P1oS7nDxs6jQ==}
    engines: {node: '>= 0.8.0'}
    dev: false

  /expect@28.1.3:
    resolution: {integrity: sha512-eEh0xn8HlsuOBxFgIss+2mX85VAS4Qy3OSkjV7rlBWljtA4oWH37glVGyOZSZvErDT/yBywZdPGwCXuTvSG85g==}
    engines: {node: ^12.13.0 || ^14.15.0 || ^16.10.0 || >=17.0.0}
    dependencies:
      '@jest/expect-utils': 28.1.3
      jest-get-type: 28.0.2
      jest-matcher-utils: 28.1.3
      jest-message-util: 28.1.3
      jest-util: 28.1.3
    dev: false

  /expect@29.3.1:
    resolution: {integrity: sha512-gGb1yTgU30Q0O/tQq+z30KBWv24ApkMgFUpvKBkyLUBL68Wv8dHdJxTBZFl/iT8K/bqDHvUYRH6IIN3rToopPA==}
    engines: {node: ^14.15.0 || ^16.10.0 || >=18.0.0}
    dependencies:
      '@jest/expect-utils': 29.3.1
      jest-get-type: 29.2.0
      jest-matcher-utils: 29.3.1
      jest-message-util: 29.3.1
      jest-util: 29.3.1
    dev: false

  /fast-deep-equal@3.1.3:
    resolution: {integrity: sha512-f3qQ9oQy9j2AhBe/H9VC91wLmKBCCU/gDOnKNAYG5hswO7BLKj09Hc5HYNz9cGI++xlpDCIgDaitVs03ATR84Q==}
    dev: false

  /fast-glob@3.3.1:
    resolution: {integrity: sha512-kNFPyjhh5cKjrUltxs+wFx+ZkbRaxxmZ+X0ZU31SOsxCEtP9VPgtq2teZw1DebupL5GmDaNQ6yKMMVcM41iqDg==}
    engines: {node: '>=8.6.0'}
    dependencies:
      '@nodelib/fs.stat': 2.0.5
      '@nodelib/fs.walk': 1.2.8
      glob-parent: 5.1.2
      merge2: 1.4.1
      micromatch: 4.0.5
    dev: false

  /fast-json-stable-stringify@2.1.0:
    resolution: {integrity: sha512-lhd/wF+Lk98HZoTCtlVraHtfh5XYijIjalXck7saUtuanSDyLMxnHhSXEDJqHxD7msR8D0uCmqlkwjCV8xvwHw==}
    dev: false

  /fast-levenshtein@2.0.6:
    resolution: {integrity: sha512-DCXu6Ifhqcks7TZKY3Hxp3y6qphY5SJZmrWMDrKcERSOXWQdMhU9Ig/PYrzyw/ul9jOIyh0N4M0tbC5hodg8dw==}
    dev: false

  /fastq@1.15.0:
    resolution: {integrity: sha512-wBrocU2LCXXa+lWBt8RoIRD89Fi8OdABODa/kEnyeyjS5aZO5/GNvI5sEINADqP/h8M29UHTHUb53sUu5Ihqdw==}
    dependencies:
      reusify: 1.0.4
    dev: false

  /fb-watchman@2.0.2:
    resolution: {integrity: sha512-p5161BqbuCaSnB8jIbzQHOlpgsPmK5rJVDfDKO91Axs5NC1uu3HRQm6wt9cd9/+GtQQIO53JdGXXoyDpTAsgYA==}
    dependencies:
      bser: 2.1.1
    dev: false

  /file-entry-cache@6.0.1:
    resolution: {integrity: sha512-7Gps/XWymbLk2QLYK4NzpMOrYjMhdIxXuIvy2QBsLE6ljuodKvdkWs/cpyJJ3CVIVpH0Oi1Hvg1ovbMzLdFBBg==}
    engines: {node: ^10.12.0 || >=12.0.0}
    dependencies:
      flat-cache: 3.0.4
    dev: false

  /fill-range@7.0.1:
    resolution: {integrity: sha512-qOo9F+dMUmC2Lcb4BbVvnKJxTPjCm+RRpe4gDuGrzkL7mEVl/djYSu2OdQ2Pa302N4oqkSg9ir6jaLWJ2USVpQ==}
    engines: {node: '>=8'}
    dependencies:
      to-regex-range: 5.0.1
    dev: false

  /find-up@4.1.0:
    resolution: {integrity: sha512-PpOwAdQ/YlXQ2vj8a3h8IipDuYRi3wceVQQGYWxNINccq40Anw7BlsEXCMbt1Zt+OLA6Fq9suIpIWD0OsnISlw==}
    engines: {node: '>=8'}
    dependencies:
      locate-path: 5.0.0
      path-exists: 4.0.0
    dev: false

  /find-up@5.0.0:
    resolution: {integrity: sha512-78/PXT1wlLLDgTzDs7sjq9hzz0vXD+zn+7wypEe4fXQxCmdmqfGsEPQxmiCSQI3ajFV91bVSsvNtrJRiW6nGng==}
    engines: {node: '>=10'}
    dependencies:
      locate-path: 6.0.0
      path-exists: 4.0.0
    dev: false

  /flat-cache@3.0.4:
    resolution: {integrity: sha512-dm9s5Pw7Jc0GvMYbshN6zchCA9RgQlzzEZX3vylR9IqFfS8XciblUXOKfW6SiuJ0e13eDYZoZV5wdrev7P3Nwg==}
    engines: {node: ^10.12.0 || >=12.0.0}
    dependencies:
      flatted: 3.2.7
      rimraf: 3.0.2
    dev: false

  /flatpickr@4.6.13:
    resolution: {integrity: sha512-97PMG/aywoYpB4IvbvUJi0RQi8vearvU0oov1WW3k0WZPBMrTQVqekSX5CjSG/M4Q3i6A/0FKXC7RyAoAUUSPw==}
    dev: false

  /flatted@3.2.7:
    resolution: {integrity: sha512-5nqDSxl8nn5BSNxyR3n4I6eDmbolI6WT+QqR547RwxQapgjQBmtktdP+HTBb/a/zLsbzERTONyUB5pefh5TtjQ==}
    dev: false

  /form-data@4.0.0:
    resolution: {integrity: sha512-ETEklSGi5t0QMZuiXoA/Q6vcnxcLQP5vdugSpuAyi6SVGi2clPPp+xgEhuMaHC+zGgn31Kd235W35f7Hykkaww==}
    engines: {node: '>= 6'}
    dependencies:
      asynckit: 0.4.0
      combined-stream: 1.0.8
      mime-types: 2.1.35
    dev: false

  /fs.realpath@1.0.0:
    resolution: {integrity: sha512-OO0pH2lK6a0hZnAdau5ItzHPI6pUlvI7jMVnxUQRtw4owF2wk8lOSabtGDCTP4Ggrg2MbGnWO9X8K1t4+fGMDw==}
    dev: false

  /fsevents@2.3.2:
    resolution: {integrity: sha512-xiqMQR4xAeHTuB9uWm+fFRcIOgKBMiOBP+eXiyT7jsgVCq1bkVygt00oASowB7EdtpOHaaPgKt812P9ab+DDKA==}
    engines: {node: ^8.16.0 || ^10.6.0 || >=11.0.0}
    os: [darwin]
    requiresBuild: true
    dev: false
    optional: true

  /function-bind@1.1.1:
    resolution: {integrity: sha512-yIovAzMX49sF8Yl58fSCWJ5svSLuaibPxXQJFLmBObTuCr0Mf1KiPopGM9NiFjiYBCbfaa2Fh6breQ6ANVTI0A==}
    dev: false

  /gensync@1.0.0-beta.2:
    resolution: {integrity: sha512-3hN7NaskYvMDLQY55gnW3NQ+mesEAepTqlg+VEbj7zzqEMBVNhzcGYYeqFo/TlYz6eQiFcp1HcsCZO+nGgS8zg==}
    engines: {node: '>=6.9.0'}
    dev: false

  /get-caller-file@2.0.5:
    resolution: {integrity: sha512-DyFP3BM/3YHTQOCUL/w0OZHR0lpKeGrxotcHWcqNEdnltqFwXVfhEBQ94eIo34AfQpo0rGki4cyIiftY06h2Fg==}
    engines: {node: 6.* || 8.* || >= 10.*}
    dev: false

  /get-package-type@0.1.0:
    resolution: {integrity: sha512-pjzuKtY64GYfWizNAJ0fr9VqttZkNiK2iS430LtIHzjBEr6bX8Am2zm4sW4Ro5wjWW5cAlRL1qAMTcXbjNAO2Q==}
    engines: {node: '>=8.0.0'}
    dev: false

  /get-stream@6.0.1:
    resolution: {integrity: sha512-ts6Wi+2j3jQjqi70w5AlN8DFnkSwC+MqmxEzdEALB2qXZYV3X/b1CTfgPLGJNMeAWxdPfU8FO1ms3NUfaHCPYg==}
    engines: {node: '>=10'}
    dev: false

  /glob-parent@5.1.2:
    resolution: {integrity: sha512-AOIgSQCepiJYwP3ARnGx+5VnTu2HBYdzbGP45eLw1vr3zB3vZLeyed1sC9hnbcOc9/SrMyM5RPQrkGz4aS9Zow==}
    engines: {node: '>= 6'}
    dependencies:
      is-glob: 4.0.3
    dev: false

  /glob-parent@6.0.2:
    resolution: {integrity: sha512-XxwI8EOhVQgWp6iDL+3b0r86f4d6AX6zSU55HfB4ydCEuXLXc5FcYeOu+nnGftS4TEju/11rt4KJPTMgbfmv4A==}
    engines: {node: '>=10.13.0'}
    dependencies:
      is-glob: 4.0.3
    dev: false

  /glob@7.2.3:
    resolution: {integrity: sha512-nFR0zLpU2YCaRxwoCJvL6UvCH2JFyFVIvwTLsIf21AuHlMskA1hhTdk+LlYJtOlYt9v6dvszD2BGRqBL+iQK9Q==}
    dependencies:
      fs.realpath: 1.0.0
      inflight: 1.0.6
      inherits: 2.0.4
      minimatch: 3.1.2
      once: 1.4.0
      path-is-absolute: 1.0.1
    dev: false

  /globals@11.12.0:
    resolution: {integrity: sha512-WOBp/EEGUiIsJSp7wcv/y6MO+lV9UoncWqxuFfm8eBwzWNgyfBd6Gz+IeKQ9jCmyhoH99g15M3T+QaVHFjizVA==}
    engines: {node: '>=4'}
    dev: false

  /globals@13.21.0:
    resolution: {integrity: sha512-ybyme3s4yy/t/3s35bewwXKOf7cvzfreG2lH0lZl0JB7I4GxRP2ghxOK/Nb9EkRXdbBXZLfq/p/0W2JUONB/Gg==}
    engines: {node: '>=8'}
    dependencies:
      type-fest: 0.20.2
    dev: false

  /globby@11.1.0:
    resolution: {integrity: sha512-jhIXaOzy1sb8IyocaruWSn1TjmnBVs8Ayhcy83rmxNJ8q2uWKCAj3CnJY+KpGSXCueAPc0i05kVvVKtP1t9S3g==}
    engines: {node: '>=10'}
    dependencies:
      array-union: 2.1.0
      dir-glob: 3.0.1
      fast-glob: 3.3.1
      ignore: 5.2.4
      merge2: 1.4.1
      slash: 3.0.0
    dev: false

  /graceful-fs@4.2.10:
    resolution: {integrity: sha512-9ByhssR2fPVsNZj478qUUbKfmL0+t5BDVyjShtyZZLiK7ZDAArFFfopyOTj0M05wE2tJPisA4iTnnXl2YoPvOA==}
    dev: false

  /graphemer@1.4.0:
    resolution: {integrity: sha512-EtKwoO6kxCL9WO5xipiHTZlSzBm7WLT627TqC/uVRd0HKmq8NXyebnNYxDoBi7wt8eTWrUrKXCOVaFq9x1kgag==}
    dev: false

  /has-flag@3.0.0:
    resolution: {integrity: sha512-sKJf1+ceQBr4SMkvQnBDNDtf4TXpVhVGateu0t918bl30FnbE2m4vNLX+VWe/dpjlb+HugGYzW7uQXH98HPEYw==}
    engines: {node: '>=4'}
    dev: false

  /has-flag@4.0.0:
    resolution: {integrity: sha512-EykJT/Q1KjTWctppgIAgfSO0tKVuZUjhgMr17kqTumMl6Afv3EISleU7qZUzoXDFTAHTDC4NOoG/ZxU3EvlMPQ==}
    engines: {node: '>=8'}
    dev: false

  /has@1.0.3:
    resolution: {integrity: sha512-f2dvO0VU6Oej7RkWJGrehjbzMAjFp5/VKPp5tTpWIV4JHHZK1/BxbFRtf/siA2SWTe09caDmVtYYzWEIbBS4zw==}
    engines: {node: '>= 0.4.0'}
    dependencies:
      function-bind: 1.1.1
    dev: false

  /highcharts@4.2.5:
    resolution: {integrity: sha512-u6LPuWXaWPoU6MeGHoF/E4HSqN7tJTtWi0xDvtYJX1vRmhDe4LCNzTP5n+Mo9UudRhdIb30nyeJuvjipHn07Vg==}
    dev: false

  /hopscotch@0.3.1:
    resolution: {integrity: sha512-XBvxhh1awi7lWzNP9Os2J8c/Ql66IPKnUn7L3hvqPaEa0Fk2S81mo0n2T/RxE2aNoHitVmn5Bl5C9J63iEWvSw==}
    dev: false

  /html-encoding-sniffer@3.0.0:
    resolution: {integrity: sha512-oWv4T4yJ52iKrufjnyZPkrN0CH3QnrUqdB6In1g5Fe1mia8GmF36gnfNySxoZtxD5+NmYw1EElVXiBk93UeskA==}
    engines: {node: '>=12'}
    dependencies:
      whatwg-encoding: 2.0.0
    dev: false

  /html-escaper@2.0.2:
    resolution: {integrity: sha512-H2iMtd0I4Mt5eYiapRdIDjp+XzelXQ0tFE4JS7YFwFevXXMmOp9myNrUvCg0D6ws8iqkRPBfKHgbwig1SmlLfg==}
    dev: false

  /http-proxy-agent@5.0.0:
    resolution: {integrity: sha512-n2hY8YdoRE1i7r6M0w9DIw5GgZN0G25P8zLCRQ8rjXtTU3vsNFBI/vWK/UIeE6g5MUUz6avwAPXmL6Fy9D/90w==}
    engines: {node: '>= 6'}
    dependencies:
      '@tootallnate/once': 2.0.0
      agent-base: 6.0.2
      debug: 4.3.4
    transitivePeerDependencies:
      - supports-color
    dev: false

  /https-proxy-agent@5.0.1:
    resolution: {integrity: sha512-dFcAjpTQFgoLMzC2VwU+C/CbS7uRL0lWmxDITmqm7C+7F0Odmj6s9l6alZc6AELXhrnggM2CeWSXHGOdX2YtwA==}
    engines: {node: '>= 6'}
    dependencies:
      agent-base: 6.0.2
      debug: 4.3.4
    transitivePeerDependencies:
      - supports-color
    dev: false

  /human-signals@2.1.0:
    resolution: {integrity: sha512-B4FFZ6q/T2jhhksgkbEW3HBvWIfDW85snkQgawt07S7J5QXTk6BkNV+0yAeZrM5QpMAdYlocGoljn0sJ/WQkFw==}
    engines: {node: '>=10.17.0'}
    dev: false

  /human-signals@4.3.1:
    resolution: {integrity: sha512-nZXjEF2nbo7lIw3mgYjItAfgQXog3OjJogSbKa2CQIIvSGWcKgeJnQlNXip6NglNzYH45nSRiEVimMvYL8DDqQ==}
    engines: {node: '>=14.18.0'}
    dev: false

  /iconv-lite@0.6.3:
    resolution: {integrity: sha512-4fCk79wshMdzMp2rH06qWrJE4iolqLhCUH+OiuIgU++RB0+94NlDL81atO7GX55uUKueo0txHNtvEyI6D7WdMw==}
    engines: {node: '>=0.10.0'}
    dependencies:
      safer-buffer: 2.1.2
    dev: false

  /idb-keyval@6.2.0:
    resolution: {integrity: sha512-uw+MIyQn2jl3+hroD7hF8J7PUviBU7BPKWw4f/ISf32D4LoGu98yHjrzWWJDASu9QNrX10tCJqk9YY0ClWm8Ng==}
    dependencies:
      safari-14-idb-fix: 3.0.0
    dev: false

  /ignore@5.2.4:
    resolution: {integrity: sha512-MAb38BcSbH0eHNBxn7ql2NH/kX33OkB3lZ1BNdh7ENeRChHTYsTvWrMubiIAMNS2llXEEgZ1MUOBtXChP3kaFQ==}
    engines: {node: '>= 4'}
    dev: false

  /import-fresh@3.3.0:
    resolution: {integrity: sha512-veYYhQa+D1QBKznvhUHxb8faxlrwUnxseDAbAp457E0wLNio2bOSKnjYDhMj+YiAq61xrMGhQk9iXVk5FzgQMw==}
    engines: {node: '>=6'}
    dependencies:
      parent-module: 1.0.1
      resolve-from: 4.0.0
    dev: false

  /import-local@3.1.0:
    resolution: {integrity: sha512-ASB07uLtnDs1o6EHjKpX34BKYDSqnFerfTOJL2HvMqF70LnxpjkzDB8J44oT9pu4AMPkQwf8jl6szgvNd2tRIg==}
    engines: {node: '>=8'}
    hasBin: true
    dependencies:
      pkg-dir: 4.2.0
      resolve-cwd: 3.0.0
    dev: false

  /imurmurhash@0.1.4:
    resolution: {integrity: sha512-JmXMZ6wuvDmLiHEml9ykzqO6lwFbof0GG4IkcGaENdCRDDmMVnny7s5HsIgHCbaq0w2MyPhDqkhTUgS2LU2PHA==}
    engines: {node: '>=0.8.19'}
    dev: false

  /inflight@1.0.6:
    resolution: {integrity: sha512-k92I/b08q4wvFscXCLvqfsHCrjrF7yiXsQuIVvVE7N82W3+aqpzuUdBbfhWcy/FZR3/4IgflMgKLOsvPDrGCJA==}
    dependencies:
      once: 1.4.0
      wrappy: 1.0.2
    dev: false

  /inherits@2.0.4:
    resolution: {integrity: sha512-k/vGaX4/Yla3WzyMCvTQOXYeIHvqOKtnqBduzTHpzpQZzAskKMhZ2K+EnBiSM9zGSoIFeMpXKxa4dYeZIQqewQ==}
    dev: false

  /is-arrayish@0.2.1:
    resolution: {integrity: sha512-zz06S8t0ozoDXMG+ube26zeCTNXcKIPJZJi8hBrF4idCLms4CG9QtK7qBl1boi5ODzFpjswb5JPmHCbMpjaYzg==}
    dev: false

  /is-core-module@2.11.0:
    resolution: {integrity: sha512-RRjxlvLDkD1YJwDbroBHMb+cukurkDWNyHx7D3oNB5x9rb5ogcksMC5wHCadcXoo67gVr/+3GFySh3134zi6rw==}
    dependencies:
      has: 1.0.3
    dev: false

  /is-extglob@2.1.1:
    resolution: {integrity: sha512-SbKbANkN603Vi4jEZv49LeVJMn4yGwsbzZworEoyEiutsN3nJYdbO36zfhGJ6QEDpOZIFkDtnq5JRxmvl3jsoQ==}
    engines: {node: '>=0.10.0'}
    dev: false

  /is-fullwidth-code-point@3.0.0:
    resolution: {integrity: sha512-zymm5+u+sCsSWyD9qNaejV3DFvhCKclKdizYaJUuHA83RLjb7nSuGnddCHGv0hk+KY7BMAlsWeK4Ueg6EV6XQg==}
    engines: {node: '>=8'}
    dev: false

  /is-fullwidth-code-point@4.0.0:
    resolution: {integrity: sha512-O4L094N2/dZ7xqVdrXhh9r1KODPJpFms8B5sGdJLPy664AgvXsreZUyCQQNItZRDlYug4xStLjNp/sz3HvBowQ==}
    engines: {node: '>=12'}
    dev: false

  /is-generator-fn@2.1.0:
    resolution: {integrity: sha512-cTIB4yPYL/Grw0EaSzASzg6bBy9gqCofvWN8okThAYIxKJZC+udlRAmGbM0XLeniEJSs8uEgHPGuHSe1XsOLSQ==}
    engines: {node: '>=6'}
    dev: false

  /is-glob@4.0.3:
    resolution: {integrity: sha512-xelSayHH36ZgE7ZWhli7pW34hNbNl8Ojv5KVmkJD4hBdD3th8Tfk9vYasLM+mXWOZhFkgZfxhLSnrwRr4elSSg==}
    engines: {node: '>=0.10.0'}
    dependencies:
      is-extglob: 2.1.1
    dev: false

  /is-number@7.0.0:
    resolution: {integrity: sha512-41Cifkg6e8TylSpdtTpeLVMqvSBEVzTttHvERD741+pnZ8ANv0004MRL43QKPDlK9cGvNp6NZWZUBlbGXYxxng==}
    engines: {node: '>=0.12.0'}
    dev: false

  /is-path-inside@3.0.3:
    resolution: {integrity: sha512-Fd4gABb+ycGAmKou8eMftCupSir5lRxqf4aD/vd0cD2qc4HL07OjCeuHMr8Ro4CoMaeCKDB0/ECBOVWjTwUvPQ==}
    engines: {node: '>=8'}
    dev: false

  /is-potential-custom-element-name@1.0.1:
    resolution: {integrity: sha512-bCYeRA2rVibKZd+s2625gGnGF/t7DSqDs4dP7CrLA1m7jKWz6pps0LpYLJN8Q64HtmPKJ1hrN3nzPNKFEKOUiQ==}
    dev: false

  /is-stream@2.0.1:
    resolution: {integrity: sha512-hFoiJiTl63nn+kstHGBtewWSKnQLpyb155KHheA1l39uvtO9nWIop1p3udqPcUd/xbF1VLMO4n7OI6p7RbngDg==}
    engines: {node: '>=8'}
    dev: false

  /is-stream@3.0.0:
    resolution: {integrity: sha512-LnQR4bZ9IADDRSkvpqMGvt/tEJWclzklNgSw48V5EAaAeDd6qGvN8ei6k5p0tvxSR171VmGyHuTiAOfxAbr8kA==}
    engines: {node: ^12.20.0 || ^14.13.1 || >=16.0.0}
    dev: false

  /isexe@2.0.0:
    resolution: {integrity: sha512-RHxMLp9lnKHGHRng9QFhRCMbYAcVpn69smSGcq3f36xjgVVWThj4qqLbTLlq7Ssj8B+fIQ1EuCEGI2lKsyQeIw==}
    dev: false

  /istanbul-lib-coverage@3.2.0:
    resolution: {integrity: sha512-eOeJ5BHCmHYvQK7xt9GkdHuzuCGS1Y6g9Gvnx3Ym33fz/HpLRYxiS0wHNr+m/MBC8B647Xt608vCDEvhl9c6Mw==}
    engines: {node: '>=8'}
    dev: false

  /istanbul-lib-instrument@5.2.1:
    resolution: {integrity: sha512-pzqtp31nLv/XFOzXGuvhCb8qhjmTVo5vjVk19XE4CRlSWz0KoeJ3bw9XsA7nOp9YBf4qHjwBxkDzKcME/J29Yg==}
    engines: {node: '>=8'}
    dependencies:
      '@babel/core': 7.20.5
      '@babel/parser': 7.20.5
      '@istanbuljs/schema': 0.1.3
      istanbul-lib-coverage: 3.2.0
      semver: 6.3.0
    transitivePeerDependencies:
      - supports-color
    dev: false

  /istanbul-lib-report@3.0.0:
    resolution: {integrity: sha512-wcdi+uAKzfiGT2abPpKZ0hSU1rGQjUQnLvtY5MpQ7QCTahD3VODhcu4wcfY1YtkGaDD5yuydOLINXsfbus9ROw==}
    engines: {node: '>=8'}
    dependencies:
      istanbul-lib-coverage: 3.2.0
      make-dir: 3.1.0
      supports-color: 7.2.0
    dev: false

  /istanbul-lib-source-maps@4.0.1:
    resolution: {integrity: sha512-n3s8EwkdFIJCG3BPKBYvskgXGoy88ARzvegkitk60NxRdwltLOTaH7CUiMRXvwYorl0Q712iEjcWB+fK/MrWVw==}
    engines: {node: '>=10'}
    dependencies:
      debug: 4.3.4
      istanbul-lib-coverage: 3.2.0
      source-map: 0.6.1
    transitivePeerDependencies:
      - supports-color
    dev: false

  /istanbul-reports@3.1.5:
    resolution: {integrity: sha512-nUsEMa9pBt/NOHqbcbeJEgqIlY/K7rVWUX6Lql2orY5e9roQOthbR3vtY4zzf2orPELg80fnxxk9zUyPlgwD1w==}
    engines: {node: '>=8'}
    dependencies:
      html-escaper: 2.0.2
      istanbul-lib-report: 3.0.0
    dev: false

  /jest-changed-files@28.1.3:
    resolution: {integrity: sha512-esaOfUWJXk2nfZt9SPyC8gA1kNfdKLkQWyzsMlqq8msYSlNKfmZxfRgZn4Cd4MGVUF+7v6dBs0d5TOAKa7iIiA==}
    engines: {node: ^12.13.0 || ^14.15.0 || ^16.10.0 || >=17.0.0}
    dependencies:
      execa: 5.1.1
      p-limit: 3.1.0
    dev: false

  /jest-circus@28.1.3:
    resolution: {integrity: sha512-cZ+eS5zc79MBwt+IhQhiEp0OeBddpc1n8MBo1nMB8A7oPMKEO+Sre+wHaLJexQUj9Ya/8NOBY0RESUgYjB6fow==}
    engines: {node: ^12.13.0 || ^14.15.0 || ^16.10.0 || >=17.0.0}
    dependencies:
      '@jest/environment': 28.1.3
      '@jest/expect': 28.1.3
      '@jest/test-result': 28.1.3
      '@jest/types': 28.1.3
      '@types/node': 20.5.0
      chalk: 4.1.2
      co: 4.6.0
      dedent: 0.7.0
      is-generator-fn: 2.1.0
      jest-each: 28.1.3
      jest-matcher-utils: 28.1.3
      jest-message-util: 28.1.3
      jest-runtime: 28.1.3
      jest-snapshot: 28.1.3
      jest-util: 28.1.3
      p-limit: 3.1.0
      pretty-format: 28.1.3
      slash: 3.0.0
      stack-utils: 2.0.6
    transitivePeerDependencies:
      - supports-color
    dev: false

  /jest-cli@28.1.3(@types/node@20.5.0):
    resolution: {integrity: sha512-roY3kvrv57Azn1yPgdTebPAXvdR2xfezaKKYzVxZ6It/5NCxzJym6tUI5P1zkdWhfUYkxEI9uZWcQdaFLo8mJQ==}
    engines: {node: ^12.13.0 || ^14.15.0 || ^16.10.0 || >=17.0.0}
    hasBin: true
    peerDependencies:
      node-notifier: ^8.0.1 || ^9.0.0 || ^10.0.0
    peerDependenciesMeta:
      node-notifier:
        optional: true
    dependencies:
      '@jest/core': 28.1.3
      '@jest/test-result': 28.1.3
      '@jest/types': 28.1.3
      chalk: 4.1.2
      exit: 0.1.2
      graceful-fs: 4.2.10
      import-local: 3.1.0
      jest-config: 28.1.3(@types/node@20.5.0)
      jest-util: 28.1.3
      jest-validate: 28.1.3
      prompts: 2.4.2
      yargs: 17.6.2
    transitivePeerDependencies:
      - '@types/node'
      - supports-color
      - ts-node
    dev: false

  /jest-config@28.1.3(@types/node@20.5.0):
    resolution: {integrity: sha512-MG3INjByJ0J4AsNBm7T3hsuxKQqFIiRo/AUqb1q9LRKI5UU6Aar9JHbr9Ivn1TVwfUD9KirRoM/T6u8XlcQPHQ==}
    engines: {node: ^12.13.0 || ^14.15.0 || ^16.10.0 || >=17.0.0}
    peerDependencies:
      '@types/node': '*'
      ts-node: '>=9.0.0'
    peerDependenciesMeta:
      '@types/node':
        optional: true
      ts-node:
        optional: true
    dependencies:
      '@babel/core': 7.20.5
      '@jest/test-sequencer': 28.1.3
      '@jest/types': 28.1.3
      '@types/node': 20.5.0
      babel-jest: 28.1.3(@babel/core@7.20.5)
      chalk: 4.1.2
      ci-info: 3.7.0
      deepmerge: 4.2.2
      glob: 7.2.3
      graceful-fs: 4.2.10
      jest-circus: 28.1.3
      jest-environment-node: 28.1.3
      jest-get-type: 28.0.2
      jest-regex-util: 28.0.2
      jest-resolve: 28.1.3
      jest-runner: 28.1.3
      jest-util: 28.1.3
      jest-validate: 28.1.3
      micromatch: 4.0.5
      parse-json: 5.2.0
      pretty-format: 28.1.3
      slash: 3.0.0
      strip-json-comments: 3.1.1
    transitivePeerDependencies:
      - supports-color
    dev: false

  /jest-diff@28.1.3:
    resolution: {integrity: sha512-8RqP1B/OXzjjTWkqMX67iqgwBVJRgCyKD3L9nq+6ZqJMdvjE8RgHktqZ6jNrkdMT+dJuYNI3rhQpxaz7drJHfw==}
    engines: {node: ^12.13.0 || ^14.15.0 || ^16.10.0 || >=17.0.0}
    dependencies:
      chalk: 4.1.2
      diff-sequences: 28.1.1
      jest-get-type: 28.0.2
      pretty-format: 28.1.3
    dev: false

  /jest-diff@29.3.1:
    resolution: {integrity: sha512-vU8vyiO7568tmin2lA3r2DP8oRvzhvRcD4DjpXc6uGveQodyk7CKLhQlCSiwgx3g0pFaE88/KLZ0yaTWMc4Uiw==}
    engines: {node: ^14.15.0 || ^16.10.0 || >=18.0.0}
    dependencies:
      chalk: 4.1.2
      diff-sequences: 29.3.1
      jest-get-type: 29.2.0
      pretty-format: 29.3.1
    dev: false

  /jest-docblock@28.1.1:
    resolution: {integrity: sha512-3wayBVNiOYx0cwAbl9rwm5kKFP8yHH3d/fkEaL02NPTkDojPtheGB7HZSFY4wzX+DxyrvhXz0KSCVksmCknCuA==}
    engines: {node: ^12.13.0 || ^14.15.0 || ^16.10.0 || >=17.0.0}
    dependencies:
      detect-newline: 3.1.0
    dev: false

  /jest-each@28.1.3:
    resolution: {integrity: sha512-arT1z4sg2yABU5uogObVPvSlSMQlDA48owx07BDPAiasW0yYpYHYOo4HHLz9q0BVzDVU4hILFjzJw0So9aCL/g==}
    engines: {node: ^12.13.0 || ^14.15.0 || ^16.10.0 || >=17.0.0}
    dependencies:
      '@jest/types': 28.1.3
      chalk: 4.1.2
      jest-get-type: 28.0.2
      jest-util: 28.1.3
      pretty-format: 28.1.3
    dev: false

  /jest-environment-jsdom@28.1.3:
    resolution: {integrity: sha512-HnlGUmZRdxfCByd3GM2F100DgQOajUBzEitjGqIREcb45kGjZvRrKUdlaF6escXBdcXNl0OBh+1ZrfeZT3GnAg==}
    engines: {node: ^12.13.0 || ^14.15.0 || ^16.10.0 || >=17.0.0}
    dependencies:
      '@jest/environment': 28.1.3
      '@jest/fake-timers': 28.1.3
      '@jest/types': 28.1.3
      '@types/jsdom': 16.2.15
      '@types/node': 20.3.2
      jest-mock: 28.1.3
      jest-util: 28.1.3
      jsdom: 19.0.0
    transitivePeerDependencies:
      - bufferutil
      - canvas
      - supports-color
      - utf-8-validate
    dev: false

  /jest-environment-node@28.1.3:
    resolution: {integrity: sha512-ugP6XOhEpjAEhGYvp5Xj989ns5cB1K6ZdjBYuS30umT4CQEETaxSiPcZ/E1kFktX4GkrcM4qu07IIlDYX1gp+A==}
    engines: {node: ^12.13.0 || ^14.15.0 || ^16.10.0 || >=17.0.0}
    dependencies:
      '@jest/environment': 28.1.3
      '@jest/fake-timers': 28.1.3
      '@jest/types': 28.1.3
      '@types/node': 20.5.0
      jest-mock: 28.1.3
      jest-util: 28.1.3
    dev: false

  /jest-get-type@28.0.2:
    resolution: {integrity: sha512-ioj2w9/DxSYHfOm5lJKCdcAmPJzQXmbM/Url3rhlghrPvT3tt+7a/+oXc9azkKmLvoiXjtV83bEWqi+vs5nlPA==}
    engines: {node: ^12.13.0 || ^14.15.0 || ^16.10.0 || >=17.0.0}
    dev: false

  /jest-get-type@29.2.0:
    resolution: {integrity: sha512-uXNJlg8hKFEnDgFsrCjznB+sTxdkuqiCL6zMgA75qEbAJjJYTs9XPrvDctrEig2GDow22T/LvHgO57iJhXB/UA==}
    engines: {node: ^14.15.0 || ^16.10.0 || >=18.0.0}
    dev: false

  /jest-haste-map@28.1.3:
    resolution: {integrity: sha512-3S+RQWDXccXDKSWnkHa/dPwt+2qwA8CJzR61w3FoYCvoo3Pn8tvGcysmMF0Bj0EX5RYvAI2EIvC57OmotfdtKA==}
    engines: {node: ^12.13.0 || ^14.15.0 || ^16.10.0 || >=17.0.0}
    dependencies:
      '@jest/types': 28.1.3
      '@types/graceful-fs': 4.1.5
      '@types/node': 20.5.0
      anymatch: 3.1.3
      fb-watchman: 2.0.2
      graceful-fs: 4.2.10
      jest-regex-util: 28.0.2
      jest-util: 28.1.3
      jest-worker: 28.1.3
      micromatch: 4.0.5
      walker: 1.0.8
    optionalDependencies:
      fsevents: 2.3.2
    dev: false

  /jest-haste-map@29.3.1:
    resolution: {integrity: sha512-/FFtvoG1xjbbPXQLFef+WSU4yrc0fc0Dds6aRPBojUid7qlPqZvxdUBA03HW0fnVHXVCnCdkuoghYItKNzc/0A==}
    engines: {node: ^14.15.0 || ^16.10.0 || >=18.0.0}
    dependencies:
      '@jest/types': 29.3.1
      '@types/graceful-fs': 4.1.5
      '@types/node': 20.5.0
      anymatch: 3.1.3
      fb-watchman: 2.0.2
      graceful-fs: 4.2.10
      jest-regex-util: 29.2.0
      jest-util: 29.3.1
      jest-worker: 29.3.1
      micromatch: 4.0.5
      walker: 1.0.8
    optionalDependencies:
      fsevents: 2.3.2
    dev: false

  /jest-leak-detector@28.1.3:
    resolution: {integrity: sha512-WFVJhnQsiKtDEo5lG2mM0v40QWnBM+zMdHHyJs8AWZ7J0QZJS59MsyKeJHWhpBZBH32S48FOVvGyOFT1h0DlqA==}
    engines: {node: ^12.13.0 || ^14.15.0 || ^16.10.0 || >=17.0.0}
    dependencies:
      jest-get-type: 28.0.2
      pretty-format: 28.1.3
    dev: false

  /jest-matcher-utils@28.1.3:
    resolution: {integrity: sha512-kQeJ7qHemKfbzKoGjHHrRKH6atgxMk8Enkk2iPQ3XwO6oE/KYD8lMYOziCkeSB9G4adPM4nR1DE8Tf5JeWH6Bw==}
    engines: {node: ^12.13.0 || ^14.15.0 || ^16.10.0 || >=17.0.0}
    dependencies:
      chalk: 4.1.2
      jest-diff: 28.1.3
      jest-get-type: 28.0.2
      pretty-format: 28.1.3
    dev: false

  /jest-matcher-utils@29.3.1:
    resolution: {integrity: sha512-fkRMZUAScup3txIKfMe3AIZZmPEjWEdsPJFK3AIy5qRohWqQFg1qrmKfYXR9qEkNc7OdAu2N4KPHibEmy4HPeQ==}
    engines: {node: ^14.15.0 || ^16.10.0 || >=18.0.0}
    dependencies:
      chalk: 4.1.2
      jest-diff: 29.3.1
      jest-get-type: 29.2.0
      pretty-format: 29.3.1
    dev: false

  /jest-message-util@28.1.3:
    resolution: {integrity: sha512-PFdn9Iewbt575zKPf1286Ht9EPoJmYT7P0kY+RibeYZ2XtOr53pDLEFoTWXbd1h4JiGiWpTBC84fc8xMXQMb7g==}
    engines: {node: ^12.13.0 || ^14.15.0 || ^16.10.0 || >=17.0.0}
    dependencies:
      '@babel/code-frame': 7.18.6
      '@jest/types': 28.1.3
      '@types/stack-utils': 2.0.1
      chalk: 4.1.2
      graceful-fs: 4.2.10
      micromatch: 4.0.5
      pretty-format: 28.1.3
      slash: 3.0.0
      stack-utils: 2.0.6
    dev: false

  /jest-message-util@29.3.1:
    resolution: {integrity: sha512-lMJTbgNcDm5z+6KDxWtqOFWlGQxD6XaYwBqHR8kmpkP+WWWG90I35kdtQHY67Ay5CSuydkTBbJG+tH9JShFCyA==}
    engines: {node: ^14.15.0 || ^16.10.0 || >=18.0.0}
    dependencies:
      '@babel/code-frame': 7.18.6
      '@jest/types': 29.3.1
      '@types/stack-utils': 2.0.1
      chalk: 4.1.2
      graceful-fs: 4.2.10
      micromatch: 4.0.5
      pretty-format: 29.3.1
      slash: 3.0.0
      stack-utils: 2.0.6
    dev: false

  /jest-mock@28.1.3:
    resolution: {integrity: sha512-o3J2jr6dMMWYVH4Lh/NKmDXdosrsJgi4AviS8oXLujcjpCMBb1FMsblDnOXKZKfSiHLxYub1eS0IHuRXsio9eA==}
    engines: {node: ^12.13.0 || ^14.15.0 || ^16.10.0 || >=17.0.0}
    dependencies:
      '@jest/types': 28.1.3
      '@types/node': 20.5.0
    dev: false

  /jest-mock@29.3.1:
    resolution: {integrity: sha512-H8/qFDtDVMFvFP4X8NuOT3XRDzOUTz+FeACjufHzsOIBAxivLqkB1PoLCaJx9iPPQ8dZThHPp/G3WRWyMgA3JA==}
    engines: {node: ^14.15.0 || ^16.10.0 || >=18.0.0}
    dependencies:
      '@jest/types': 29.3.1
      '@types/node': 20.5.0
      jest-util: 29.3.1
    dev: false

  /jest-pnp-resolver@1.2.3(jest-resolve@28.1.3):
    resolution: {integrity: sha512-+3NpwQEnRoIBtx4fyhblQDPgJI0H1IEIkX7ShLUjPGA7TtUTvI1oiKi3SR4oBR0hQhQR80l4WAe5RrXBwWMA8w==}
    engines: {node: '>=6'}
    peerDependencies:
      jest-resolve: '*'
    peerDependenciesMeta:
      jest-resolve:
        optional: true
    dependencies:
      jest-resolve: 28.1.3
    dev: false

  /jest-regex-util@28.0.2:
    resolution: {integrity: sha512-4s0IgyNIy0y9FK+cjoVYoxamT7Zeo7MhzqRGx7YDYmaQn1wucY9rotiGkBzzcMXTtjrCAP/f7f+E0F7+fxPNdw==}
    engines: {node: ^12.13.0 || ^14.15.0 || ^16.10.0 || >=17.0.0}
    dev: false

  /jest-regex-util@29.2.0:
    resolution: {integrity: sha512-6yXn0kg2JXzH30cr2NlThF+70iuO/3irbaB4mh5WyqNIvLLP+B6sFdluO1/1RJmslyh/f9osnefECflHvTbwVA==}
    engines: {node: ^14.15.0 || ^16.10.0 || >=18.0.0}
    dev: false

  /jest-resolve-dependencies@28.1.3:
    resolution: {integrity: sha512-qa0QO2Q0XzQoNPouMbCc7Bvtsem8eQgVPNkwn9LnS+R2n8DaVDPL/U1gngC0LTl1RYXJU0uJa2BMC2DbTfFrHA==}
    engines: {node: ^12.13.0 || ^14.15.0 || ^16.10.0 || >=17.0.0}
    dependencies:
      jest-regex-util: 28.0.2
      jest-snapshot: 28.1.3
    transitivePeerDependencies:
      - supports-color
    dev: false

  /jest-resolve@28.1.3:
    resolution: {integrity: sha512-Z1W3tTjE6QaNI90qo/BJpfnvpxtaFTFw5CDgwpyE/Kz8U/06N1Hjf4ia9quUhCh39qIGWF1ZuxFiBiJQwSEYKQ==}
    engines: {node: ^12.13.0 || ^14.15.0 || ^16.10.0 || >=17.0.0}
    dependencies:
      chalk: 4.1.2
      graceful-fs: 4.2.10
      jest-haste-map: 28.1.3
      jest-pnp-resolver: 1.2.3(jest-resolve@28.1.3)
      jest-util: 28.1.3
      jest-validate: 28.1.3
      resolve: 1.22.1
      resolve.exports: 1.1.0
      slash: 3.0.0
    dev: false

  /jest-runner@28.1.3:
    resolution: {integrity: sha512-GkMw4D/0USd62OVO0oEgjn23TM+YJa2U2Wu5zz9xsQB1MxWKDOlrnykPxnMsN0tnJllfLPinHTka61u0QhaxBA==}
    engines: {node: ^12.13.0 || ^14.15.0 || ^16.10.0 || >=17.0.0}
    dependencies:
      '@jest/console': 28.1.3
      '@jest/environment': 28.1.3
      '@jest/test-result': 28.1.3
      '@jest/transform': 28.1.3
      '@jest/types': 28.1.3
      '@types/node': 20.5.0
      chalk: 4.1.2
      emittery: 0.10.2
      graceful-fs: 4.2.10
      jest-docblock: 28.1.1
      jest-environment-node: 28.1.3
      jest-haste-map: 28.1.3
      jest-leak-detector: 28.1.3
      jest-message-util: 28.1.3
      jest-resolve: 28.1.3
      jest-runtime: 28.1.3
      jest-util: 28.1.3
      jest-watcher: 28.1.3
      jest-worker: 28.1.3
      p-limit: 3.1.0
      source-map-support: 0.5.13
    transitivePeerDependencies:
      - supports-color
    dev: false

  /jest-runtime@28.1.3:
    resolution: {integrity: sha512-NU+881ScBQQLc1JHG5eJGU7Ui3kLKrmwCPPtYsJtBykixrM2OhVQlpMmFWJjMyDfdkGgBMNjXCGB/ebzsgNGQw==}
    engines: {node: ^12.13.0 || ^14.15.0 || ^16.10.0 || >=17.0.0}
    dependencies:
      '@jest/environment': 28.1.3
      '@jest/fake-timers': 28.1.3
      '@jest/globals': 28.1.3
      '@jest/source-map': 28.1.2
      '@jest/test-result': 28.1.3
      '@jest/transform': 28.1.3
      '@jest/types': 28.1.3
      chalk: 4.1.2
      cjs-module-lexer: 1.2.2
      collect-v8-coverage: 1.0.1
      execa: 5.1.1
      glob: 7.2.3
      graceful-fs: 4.2.10
      jest-haste-map: 28.1.3
      jest-message-util: 28.1.3
      jest-mock: 28.1.3
      jest-regex-util: 28.0.2
      jest-resolve: 28.1.3
      jest-snapshot: 28.1.3
      jest-util: 28.1.3
      slash: 3.0.0
      strip-bom: 4.0.0
    transitivePeerDependencies:
      - supports-color
    dev: false

  /jest-snapshot@28.1.3:
    resolution: {integrity: sha512-4lzMgtiNlc3DU/8lZfmqxN3AYD6GGLbl+72rdBpXvcV+whX7mDrREzkPdp2RnmfIiWBg1YbuFSkXduF2JcafJg==}
    engines: {node: ^12.13.0 || ^14.15.0 || ^16.10.0 || >=17.0.0}
    dependencies:
      '@babel/core': 7.20.5
      '@babel/generator': 7.20.5
      '@babel/plugin-syntax-typescript': 7.20.0(@babel/core@7.20.5)
      '@babel/traverse': 7.20.5
      '@babel/types': 7.20.5
      '@jest/expect-utils': 28.1.3
      '@jest/transform': 28.1.3
      '@jest/types': 28.1.3
      '@types/babel__traverse': 7.18.3
      '@types/prettier': 2.7.1
      babel-preset-current-node-syntax: 1.0.1(@babel/core@7.20.5)
      chalk: 4.1.2
      expect: 28.1.3
      graceful-fs: 4.2.10
      jest-diff: 28.1.3
      jest-get-type: 28.0.2
      jest-haste-map: 28.1.3
      jest-matcher-utils: 28.1.3
      jest-message-util: 28.1.3
      jest-util: 28.1.3
      natural-compare: 1.4.0
      pretty-format: 28.1.3
      semver: 7.5.3
    transitivePeerDependencies:
      - supports-color
    dev: false

  /jest-snapshot@29.3.1:
    resolution: {integrity: sha512-+3JOc+s28upYLI2OJM4PWRGK9AgpsMs/ekNryUV0yMBClT9B1DF2u2qay8YxcQd338PPYSFNb0lsar1B49sLDA==}
    engines: {node: ^14.15.0 || ^16.10.0 || >=18.0.0}
    dependencies:
      '@babel/core': 7.20.5
      '@babel/generator': 7.20.5
      '@babel/plugin-syntax-jsx': 7.18.6(@babel/core@7.20.5)
      '@babel/plugin-syntax-typescript': 7.20.0(@babel/core@7.20.5)
      '@babel/traverse': 7.20.5
      '@babel/types': 7.20.5
      '@jest/expect-utils': 29.3.1
      '@jest/transform': 29.3.1
      '@jest/types': 29.3.1
      '@types/babel__traverse': 7.18.3
      '@types/prettier': 2.7.1
      babel-preset-current-node-syntax: 1.0.1(@babel/core@7.20.5)
      chalk: 4.1.2
      expect: 29.3.1
      graceful-fs: 4.2.10
      jest-diff: 29.3.1
      jest-get-type: 29.2.0
      jest-haste-map: 29.3.1
      jest-matcher-utils: 29.3.1
      jest-message-util: 29.3.1
      jest-util: 29.3.1
      natural-compare: 1.4.0
      pretty-format: 29.3.1
      semver: 7.5.3
    transitivePeerDependencies:
      - supports-color
    dev: false

  /jest-util@28.1.3:
    resolution: {integrity: sha512-XdqfpHwpcSRko/C35uLYFM2emRAltIIKZiJ9eAmhjsj0CqZMa0p1ib0R5fWIqGhn1a103DebTbpqIaP1qCQ6tQ==}
    engines: {node: ^12.13.0 || ^14.15.0 || ^16.10.0 || >=17.0.0}
    dependencies:
      '@jest/types': 28.1.3
      '@types/node': 20.5.0
      chalk: 4.1.2
      ci-info: 3.7.0
      graceful-fs: 4.2.10
      picomatch: 2.3.1
    dev: false

  /jest-util@29.3.1:
    resolution: {integrity: sha512-7YOVZaiX7RJLv76ZfHt4nbNEzzTRiMW/IiOG7ZOKmTXmoGBxUDefgMAxQubu6WPVqP5zSzAdZG0FfLcC7HOIFQ==}
    engines: {node: ^14.15.0 || ^16.10.0 || >=18.0.0}
    dependencies:
      '@jest/types': 29.3.1
      '@types/node': 20.5.0
      chalk: 4.1.2
      ci-info: 3.7.0
      graceful-fs: 4.2.10
      picomatch: 2.3.1
    dev: false

  /jest-validate@28.1.3:
    resolution: {integrity: sha512-SZbOGBWEsaTxBGCOpsRWlXlvNkvTkY0XxRfh7zYmvd8uL5Qzyg0CHAXiXKROflh801quA6+/DsT4ODDthOC/OA==}
    engines: {node: ^12.13.0 || ^14.15.0 || ^16.10.0 || >=17.0.0}
    dependencies:
      '@jest/types': 28.1.3
      camelcase: 6.3.0
      chalk: 4.1.2
      jest-get-type: 28.0.2
      leven: 3.1.0
      pretty-format: 28.1.3
    dev: false

  /jest-watcher@28.1.3:
    resolution: {integrity: sha512-t4qcqj9hze+jviFPUN3YAtAEeFnr/azITXQEMARf5cMwKY2SMBRnCQTXLixTl20OR6mLh9KLMrgVJgJISym+1g==}
    engines: {node: ^12.13.0 || ^14.15.0 || ^16.10.0 || >=17.0.0}
    dependencies:
      '@jest/test-result': 28.1.3
      '@jest/types': 28.1.3
      '@types/node': 20.5.0
      ansi-escapes: 4.3.2
      chalk: 4.1.2
      emittery: 0.10.2
      jest-util: 28.1.3
      string-length: 4.0.2
    dev: false

  /jest-worker@28.1.3:
    resolution: {integrity: sha512-CqRA220YV/6jCo8VWvAt1KKx6eek1VIHMPeLEbpcfSfkEeWyBNppynM/o6q+Wmw+sOhos2ml34wZbSX3G13//g==}
    engines: {node: ^12.13.0 || ^14.15.0 || ^16.10.0 || >=17.0.0}
    dependencies:
      '@types/node': 20.5.0
      merge-stream: 2.0.0
      supports-color: 8.1.1
    dev: false

  /jest-worker@29.3.1:
    resolution: {integrity: sha512-lY4AnnmsEWeiXirAIA0c9SDPbuCBq8IYuDVL8PMm0MZ2PEs2yPvRA/J64QBXuZp7CYKrDM/rmNrc9/i3KJQncw==}
    engines: {node: ^14.15.0 || ^16.10.0 || >=18.0.0}
    dependencies:
      '@types/node': 20.5.0
      jest-util: 29.3.1
      merge-stream: 2.0.0
      supports-color: 8.1.1
    dev: false

  /jest@28.1.3(@types/node@20.5.0):
    resolution: {integrity: sha512-N4GT5on8UkZgH0O5LUavMRV1EDEhNTL0KEfRmDIeZHSV7p2XgLoY9t9VDUgL6o+yfdgYHVxuz81G8oB9VG5uyA==}
    engines: {node: ^12.13.0 || ^14.15.0 || ^16.10.0 || >=17.0.0}
    hasBin: true
    peerDependencies:
      node-notifier: ^8.0.1 || ^9.0.0 || ^10.0.0
    peerDependenciesMeta:
      node-notifier:
        optional: true
    dependencies:
      '@jest/core': 28.1.3
      '@jest/types': 28.1.3
      import-local: 3.1.0
      jest-cli: 28.1.3(@types/node@20.5.0)
    transitivePeerDependencies:
      - '@types/node'
      - supports-color
      - ts-node
    dev: false

  /js-tokens@4.0.0:
    resolution: {integrity: sha512-RdJUflcE3cUzKiMqQgsCu06FPu9UdIJO0beYbPhHN4k6apgJtifcoCtT9bcxOpYBtpD2kCM6Sbzg4CausW/PKQ==}
    dev: false

  /js-yaml@3.14.1:
    resolution: {integrity: sha512-okMH7OXXJ7YrN9Ok3/SXrnu4iX9yOk+25nqX4imS2npuvTYDmo/QEZoqwZkYaIDk3jVvBOTOIEgEhaLOynBS9g==}
    hasBin: true
    dependencies:
      argparse: 1.0.10
      esprima: 4.0.1
    dev: false

  /js-yaml@4.1.0:
    resolution: {integrity: sha512-wpxZs9NoxZaJESJGIZTyDEaYpl0FKSA+FB9aJiyemKhMwkxQg63h4T1KJgUGHpTqPDNRcmmYLugrRjJlBtWvRA==}
    hasBin: true
    dependencies:
      argparse: 2.0.1
    dev: false

  /jsdom@19.0.0:
    resolution: {integrity: sha512-RYAyjCbxy/vri/CfnjUWJQQtZ3LKlLnDqj+9XLNnJPgEGeirZs3hllKR20re8LUZ6o1b1X4Jat+Qd26zmP41+A==}
    engines: {node: '>=12'}
    peerDependencies:
      canvas: ^2.5.0
    peerDependenciesMeta:
      canvas:
        optional: true
    dependencies:
      abab: 2.0.6
      acorn: 8.8.1
      acorn-globals: 6.0.0
      cssom: 0.5.0
      cssstyle: 2.3.0
      data-urls: 3.0.2
      decimal.js: 10.4.3
      domexception: 4.0.0
      escodegen: 2.0.0
      form-data: 4.0.0
      html-encoding-sniffer: 3.0.0
      http-proxy-agent: 5.0.0
      https-proxy-agent: 5.0.1
      is-potential-custom-element-name: 1.0.1
      nwsapi: 2.2.2
      parse5: 6.0.1
      saxes: 5.0.1
      symbol-tree: 3.2.4
      tough-cookie: 4.1.2
      w3c-hr-time: 1.0.2
      w3c-xmlserializer: 3.0.0
      webidl-conversions: 7.0.0
      whatwg-encoding: 2.0.0
      whatwg-mimetype: 3.0.0
      whatwg-url: 10.0.0
      ws: 8.11.0
      xml-name-validator: 4.0.0
    transitivePeerDependencies:
      - bufferutil
      - supports-color
      - utf-8-validate
    dev: false

  /jsesc@0.5.0:
    resolution: {integrity: sha512-uZz5UnB7u4T9LvwmFqXii7pZSouaRPorGs5who1Ip7VO0wxanFvBL7GkM6dTHlgX+jhBApRetaWpnDabOeTcnA==}
    hasBin: true
    dev: false

  /jsesc@2.5.2:
    resolution: {integrity: sha512-OYu7XEzjkCQ3C5Ps3QIZsQfNpqoJyZZA99wd9aWd05NCtC5pWOkShK2mkL6HXQR6/Cy2lbNdPlZBpuQHXE63gA==}
    engines: {node: '>=4'}
    hasBin: true
    dev: false

  /json-parse-even-better-errors@2.3.1:
    resolution: {integrity: sha512-xyFwyhro/JEof6Ghe2iz2NcXoj2sloNsWr/XsERDK/oiPCfaNhl5ONfp+jQdAZRQQ0IJWNzH9zIZF7li91kh2w==}
    dev: false

  /json-schema-traverse@0.4.1:
    resolution: {integrity: sha512-xbbCH5dCYU5T8LcEhhuh7HJ88HXuW3qsI3Y0zOZFKfZEHcpWiHU/Jxzk629Brsab/mMiHQti9wMP+845RPe3Vg==}
    dev: false

  /json-stable-stringify-without-jsonify@1.0.1:
    resolution: {integrity: sha512-Bdboy+l7tA3OGW6FjyFHWkP5LuByj1Tk33Ljyq0axyzdk9//JSi2u3fP1QSmd1KNwq6VOKYGlAu87CisVir6Pw==}
    dev: false

  /json5@2.2.2:
    resolution: {integrity: sha512-46Tk9JiOL2z7ytNQWFLpj99RZkVgeHf87yGQKsIkaPz1qSH9UczKH1rO7K3wgRselo0tYMUNfecYpm/p1vC7tQ==}
    engines: {node: '>=6'}
    hasBin: true
    dev: false

  /kleur@3.0.3:
    resolution: {integrity: sha512-eTIzlVOSUR+JxdDFepEYcBMtZ9Qqdef+rnzWdRZuMbOywu5tO2w2N7rqjoANZ5k9vywhL6Br1VRjUIgTQx4E8w==}
    engines: {node: '>=6'}
    dev: false

  /leven@3.1.0:
    resolution: {integrity: sha512-qsda+H8jTaUaN/x5vzW2rzc+8Rw4TAQ/4KjB46IwK5VH+IlVeeeje/EoZRpiXvIqjFgK84QffqPztGI3VBLG1A==}
    engines: {node: '>=6'}
    dev: false

  /levn@0.3.0:
    resolution: {integrity: sha512-0OO4y2iOHix2W6ujICbKIaEQXvFQHue65vUG3pb5EUomzPI90z9hsA1VsO/dbIIpC53J8gxM9Q4Oho0jrCM/yA==}
    engines: {node: '>= 0.8.0'}
    dependencies:
      prelude-ls: 1.1.2
      type-check: 0.3.2
    dev: false

  /levn@0.4.1:
    resolution: {integrity: sha512-+bT2uH4E5LGE7h/n3evcS/sQlJXCpIp6ym8OWJ5eV6+67Dsql/LaaT7qJBAt2rzfoa/5QBGBhxDix1dMt2kQKQ==}
    engines: {node: '>= 0.8.0'}
    dependencies:
      prelude-ls: 1.2.1
      type-check: 0.4.0
    dev: false

  /lichess-pgn-viewer@1.6.1:
    resolution: {integrity: sha512-rKGRbpqy7xgcQ8S5Wneu86UFuJnsTPyVw0TJYCUHxO/+x5eIN8GF8TCxf2Q/aZ6YR4kec2SLjIBTik4KejHeZw==}
    dependencies:
      '@types/node': 18.17.5
      chessground: 8.4.0
      chessops: 0.12.7
      snabbdom: 3.5.1
    dev: false

  /lilconfig@2.1.0:
    resolution: {integrity: sha512-utWOt/GHzuUxnLKxB6dk81RoOeoNeHgbrXiuGk4yyF5qlRz+iIVWu56E2fqGHFrXz0QNUhLB/8nKqvRH66JKGQ==}
    engines: {node: '>=10'}
    dev: false

  /lines-and-columns@1.2.4:
    resolution: {integrity: sha512-7ylylesZQ/PV29jhEDl3Ufjo6ZX7gCqJr5F7PKrqc93v7fzSymt1BpwEU8nAUXs8qzzvqhbjhK5QZg6Mt/HkBg==}
    dev: false

  /lint-staged@14.0.0:
    resolution: {integrity: sha512-0tLf0pqZYkar/wu3nTctk4rVIG+d7PanDYv4/IQR4qwdqfQkTDziLRFnqMcLuLBTuUqmcLwsHPD2EjQ18d/oaA==}
    engines: {node: ^16.14.0 || >=18.0.0}
    hasBin: true
    dependencies:
      chalk: 5.3.0
      commander: 11.0.0
      debug: 4.3.4
      execa: 7.2.0
      lilconfig: 2.1.0
      listr2: 6.6.1
      micromatch: 4.0.5
      pidtree: 0.6.0
      string-argv: 0.3.2
      yaml: 2.3.1
    transitivePeerDependencies:
      - enquirer
      - supports-color
    dev: false

  /listr2@6.6.1:
    resolution: {integrity: sha512-+rAXGHh0fkEWdXBmX+L6mmfmXmXvDGEKzkjxO+8mP3+nI/r/CWznVBvsibXdxda9Zz0OW2e2ikphN3OwCT/jSg==}
    engines: {node: '>=16.0.0'}
    peerDependencies:
      enquirer: '>= 2.3.0 < 3'
    peerDependenciesMeta:
      enquirer:
        optional: true
    dependencies:
      cli-truncate: 3.1.0
      colorette: 2.0.20
      eventemitter3: 5.0.1
      log-update: 5.0.1
      rfdc: 1.3.0
      wrap-ansi: 8.1.0
    dev: false

  /locate-path@5.0.0:
    resolution: {integrity: sha512-t7hw9pI+WvuwNJXwk5zVHpyhIqzg2qTlklJOf0mVxGSbe3Fp2VieZcduNYjaLDoy6p9uGpQEGWG87WpMKlNq8g==}
    engines: {node: '>=8'}
    dependencies:
      p-locate: 4.1.0
    dev: false

  /locate-path@6.0.0:
    resolution: {integrity: sha512-iPZK6eYjbxRu3uB4/WZ3EsEIMJFMqAoopl3R+zuq0UjcAm/MO6KCweDgPfP3elTztoKP3KtnVHxTn2NHBSDVUw==}
    engines: {node: '>=10'}
    dependencies:
      p-locate: 5.0.0
    dev: false

  /lodash.debounce@4.0.8:
    resolution: {integrity: sha512-FT1yDzDYEoYWhnSGnpE/4Kj1fLZkDFyqRb7fNt6FdYOSxlUWAtp42Eh6Wb0rGIv/m9Bgo7x4GhQbm5Ys4SG5ow==}
    dev: false

  /lodash.memoize@4.1.2:
    resolution: {integrity: sha512-t7j+NzmgnQzTAYXcsHYLgimltOV1MXHtlOWf6GjL9Kj8GK5FInw5JotxvbOs+IvV1/Dzo04/fCGfLVs7aXb4Ag==}
    dev: false

  /lodash.merge@4.6.2:
    resolution: {integrity: sha512-0KpjqXRVvrYyCsX1swR/XTK0va6VQkQM6MNo7PqW77ByjAhoARA8EfrP1N4+KlKj8YS0ZUCtRT/YUuhyYDujIQ==}
    dev: false

  /log-update@5.0.1:
    resolution: {integrity: sha512-5UtUDQ/6edw4ofyljDNcOVJQ4c7OjDro4h3y8e1GQL5iYElYclVHJ3zeWchylvMaKnDbDilC8irOVyexnA/Slw==}
    engines: {node: ^12.20.0 || ^14.13.1 || >=16.0.0}
    dependencies:
      ansi-escapes: 5.0.0
      cli-cursor: 4.0.0
      slice-ansi: 5.0.0
      strip-ansi: 7.1.0
      wrap-ansi: 8.1.0
    dev: false

  /loose-envify@1.4.0:
    resolution: {integrity: sha512-lyuxPGr/Wfhrlem2CL/UcnUc1zcqKAImBDzukY7Y5F/yQiNdko6+fRLevlw1HgMySw7f611UIY408EtxRSoK3Q==}
    hasBin: true
    dependencies:
      js-tokens: 4.0.0
    dev: false

  /lru-cache@6.0.0:
    resolution: {integrity: sha512-Jo6dJ04CmSjuznwJSS3pUeWmd/H0ffTlkXXgwZi+eq1UCmqQwCh+eLsYOYCwY991i2Fah4h1BEMCx4qThGbsiA==}
    engines: {node: '>=10'}
    dependencies:
      yallist: 4.0.0
    dev: false

  /make-dir@3.1.0:
    resolution: {integrity: sha512-g3FeP20LNwhALb/6Cz6Dd4F2ngze0jz7tbzrD2wAV+o9FeNHe4rL+yK2md0J/fiSf1sa1ADhXqi5+oVwOM/eGw==}
    engines: {node: '>=8'}
    dependencies:
      semver: 6.3.0
    dev: false

  /make-error@1.3.6:
    resolution: {integrity: sha512-s8UhlNe7vPKomQhC1qFelMokr/Sc3AgNbso3n74mVPA5LTZwkB9NlXf4XPamLxJE8h0gh73rM94xvwRT2CVInw==}
    dev: false

  /makeerror@1.0.12:
    resolution: {integrity: sha512-JmqCvUhmt43madlpFzG4BQzG2Z3m6tvQDNKdClZnO3VbIudJYmxsT0FNJMeiB2+JTSlTQTSbU8QdesVmwJcmLg==}
    dependencies:
      tmpl: 1.0.5
    dev: false

  /merge-stream@2.0.0:
    resolution: {integrity: sha512-abv/qOcuPfk3URPfDzmZU1LKmuw8kT+0nIHvKrKgFrwifol/doWcdA4ZqsWQ8ENrFKkd67Mfpo/LovbIUsbt3w==}
    dev: false

  /merge2@1.4.1:
    resolution: {integrity: sha512-8q7VEgMJW4J8tcfVPy8g09NcQwZdbwFEqhe/WZkoIzjn/3TGDwtOCYtXGxA3O8tPzpczCCDgv+P2P5y00ZJOOg==}
    engines: {node: '>= 8'}
    dev: false

  /merge@1.2.0:
    resolution: {integrity: sha512-3GGUnRRpmQMsRpuMbW26z/raenVYeYXcGR1qBGvlHmPq5jaXqL1Zqgdh/0bRw+mTE6F2oTjCj8Tb/wUOy61/CA==}
    dev: false

  /micromatch@4.0.5:
    resolution: {integrity: sha512-DMy+ERcEW2q8Z2Po+WNXuw3c5YaUSFjAO5GsJqfEl7UjvtIuFKO6ZrKvcItdy98dwFI2N1tg3zNIdKaQT+aNdA==}
    engines: {node: '>=8.6'}
    dependencies:
      braces: 3.0.2
      picomatch: 2.3.1
    dev: false

  /mime-db@1.52.0:
    resolution: {integrity: sha512-sPU4uV7dYlvtWJxwwxHD0PuihVNiE7TyAbQ5SWxDCB9mUYvOgroQOwYQQOKPJ8CIbE+1ETVlOoK1UC2nU3gYvg==}
    engines: {node: '>= 0.6'}
    dev: false

  /mime-types@2.1.35:
    resolution: {integrity: sha512-ZDY+bPm5zTTF+YpCrAU9nK0UgICYPT0QtT1NZWFv4s++TNkcgVaT0g6+4R2uI4MjQjzysHB1zxuWL50hzaeXiw==}
    engines: {node: '>= 0.6'}
    dependencies:
      mime-db: 1.52.0
    dev: false

  /mimic-fn@2.1.0:
    resolution: {integrity: sha512-OqbOk5oEQeAZ8WXWydlu9HJjz9WVdEIvamMCcXmuqUYjTknH/sqsWvhQ3vgwKFRR1HpjvNBKQ37nbJgYzGqGcg==}
    engines: {node: '>=6'}
    dev: false

  /mimic-fn@4.0.0:
    resolution: {integrity: sha512-vqiC06CuhBTUdZH+RYl8sFrL096vA45Ok5ISO6sE/Mr1jRbGH4Csnhi8f3wKVl7x8mO4Au7Ir9D3Oyv1VYMFJw==}
    engines: {node: '>=12'}
    dev: false

  /minimatch@3.1.2:
    resolution: {integrity: sha512-J7p63hRiAjw1NDEww1W7i37+ByIrOWO5XQQAzZ3VOcL0PNybwpfmV/N05zFAzwQ9USyEcX6t3UO+K5aqBQOIHw==}
    dependencies:
      brace-expansion: 1.1.11
    dev: false

  /ms@2.1.2:
    resolution: {integrity: sha512-sGkPx+VjMtmA6MX27oA4FBFELFCZZ4S4XqeGOXCv68tT+jb3vk/RyaKWP0PTKyWtmLSM0b+adUTEvbs1PEaH2w==}
    dev: false

  /natural-compare@1.4.0:
    resolution: {integrity: sha512-OWND8ei3VtNC9h7V60qff3SVobHr996CTwgxubgyQYEpg290h9J0buyECNNJexkFm5sOajh5G116RYA1c8ZMSw==}
    dev: false

  /node-int64@0.4.0:
    resolution: {integrity: sha512-O5lz91xSOeoXP6DulyHfllpq+Eg00MWitZIbtPfoSEvqIHdl5gfcY6hYzDWnj0qD5tz52PI08u9qUvSVeUBeHw==}
    dev: false

  /node-releases@2.0.8:
    resolution: {integrity: sha512-dFSmB8fFHEH/s81Xi+Y/15DQY6VHW81nXRj86EMSL3lmuTmK1e+aT4wrFCkTbm+gSwkw4KpX+rT/pMM2c1mF+A==}
    dev: false

  /normalize-path@3.0.0:
    resolution: {integrity: sha512-6eZs5Ls3WtCisHWp9S2GUy8dqkpGi4BVSz3GaqiE6ezub0512ESztXUwUB6C6IKbQkY2Pnb/mD4WYojCRwcwLA==}
    engines: {node: '>=0.10.0'}
    dev: false

  /npm-run-path@4.0.1:
    resolution: {integrity: sha512-S48WzZW777zhNIrn7gxOlISNAqi9ZC/uQFnRdbeIHhZhCA6UqpkOT8T1G7BvfdgP4Er8gF4sUbaS0i7QvIfCWw==}
    engines: {node: '>=8'}
    dependencies:
      path-key: 3.1.1
    dev: false

  /npm-run-path@5.1.0:
    resolution: {integrity: sha512-sJOdmRGrY2sjNTRMbSvluQqg+8X7ZK61yvzBEIDhz4f8z1TZFYABsqjjCBd/0PUNE9M6QDgHJXQkGUEm7Q+l9Q==}
    engines: {node: ^12.20.0 || ^14.13.1 || >=16.0.0}
    dependencies:
      path-key: 4.0.0
    dev: false

  /numeral@2.0.6:
    resolution: {integrity: sha512-qaKRmtYPZ5qdw4jWJD6bxEf1FJEqllJrwxCLIm0sQU/A7v2/czigzOb+C2uSiFsa9lBUzeH7M1oK+Q+OLxL3kA==}
    dev: false

  /nwsapi@2.2.2:
    resolution: {integrity: sha512-90yv+6538zuvUMnN+zCr8LuV6bPFdq50304114vJYJ8RDyK8D5O9Phpbd6SZWgI7PwzmmfN1upeOJlvybDSgCw==}
    dev: false

  /object-assign@4.1.1:
    resolution: {integrity: sha512-rJgTQnkUnH1sFw8yT6VSU3zD3sWmu6sZhIseY8VX+GRu3P6F7Fu+JNDoXfklElbLJSnc3FUQHVe4cU5hj+BcUg==}
    engines: {node: '>=0.10.0'}
    dev: false

  /once@1.4.0:
    resolution: {integrity: sha512-lNaJgI+2Q5URQBkccEKHTQOPaXdUxnZZElQTZY0MFUAuaEqe1E+Nyvgdz/aIyNi6Z9MzO5dv1H8n58/GELp3+w==}
    dependencies:
      wrappy: 1.0.2
    dev: false

  /onetime@5.1.2:
    resolution: {integrity: sha512-kbpaSSGJTWdAY5KPVeMOKXSrPtr8C8C7wodJbcsd51jRnmD+GZu8Y0VoU6Dm5Z4vWr0Ig/1NKuWRKf7j5aaYSg==}
    engines: {node: '>=6'}
    dependencies:
      mimic-fn: 2.1.0
    dev: false

  /onetime@6.0.0:
    resolution: {integrity: sha512-1FlR+gjXK7X+AsAHso35MnyN5KqGwJRi/31ft6x0M194ht7S+rWAvd7PHss9xSKMzE0asv1pyIHaJYq+BbacAQ==}
    engines: {node: '>=12'}
    dependencies:
      mimic-fn: 4.0.0
    dev: false

  /optionator@0.8.3:
    resolution: {integrity: sha512-+IW9pACdk3XWmmTXG8m3upGUJst5XRGzxMRjXzAuJ1XnIFNvfhjjIuYkDvysnPQ7qzqVzLt78BCruntqRhWQbA==}
    engines: {node: '>= 0.8.0'}
    dependencies:
      deep-is: 0.1.4
      fast-levenshtein: 2.0.6
      levn: 0.3.0
      prelude-ls: 1.1.2
      type-check: 0.3.2
      word-wrap: 1.2.3
    dev: false

  /optionator@0.9.3:
    resolution: {integrity: sha512-JjCoypp+jKn1ttEFExxhetCKeJt9zhAgAve5FXHixTvFDW/5aEktX9bufBKLRRMdU7bNtpLfcGu94B3cdEJgjg==}
    engines: {node: '>= 0.8.0'}
    dependencies:
      '@aashutoshrathi/word-wrap': 1.2.6
      deep-is: 0.1.4
      fast-levenshtein: 2.0.6
      levn: 0.4.1
      prelude-ls: 1.2.1
      type-check: 0.4.0
    dev: false

  /orderedmap@2.1.0:
    resolution: {integrity: sha512-/pIFexOm6S70EPdznemIz3BQZoJ4VTFrhqzu0ACBqBgeLsLxq8e6Jim63ImIfwW/zAD1AlXpRMlOv3aghmo4dA==}
    dev: false

  /p-limit@2.3.0:
    resolution: {integrity: sha512-//88mFWSJx8lxCzwdAABTJL2MyWB12+eIY7MDL2SqLmAkeKU9qxRvWuSyTjm3FUmpBEMuFfckAIqEaVGUDxb6w==}
    engines: {node: '>=6'}
    dependencies:
      p-try: 2.2.0
    dev: false

  /p-limit@3.1.0:
    resolution: {integrity: sha512-TYOanM3wGwNGsZN2cVTYPArw454xnXj5qmWF1bEoAc4+cU/ol7GVh7odevjp1FNHduHc3KZMcFduxU5Xc6uJRQ==}
    engines: {node: '>=10'}
    dependencies:
      yocto-queue: 0.1.0
    dev: false

  /p-locate@4.1.0:
    resolution: {integrity: sha512-R79ZZ/0wAxKGu3oYMlz8jy/kbhsNrS7SKZ7PxEHBgJ5+F2mtFW2fK2cOtBh1cHYkQsbzFV7I+EoRKe6Yt0oK7A==}
    engines: {node: '>=8'}
    dependencies:
      p-limit: 2.3.0
    dev: false

  /p-locate@5.0.0:
    resolution: {integrity: sha512-LaNjtRWUBY++zB5nE/NwcaoMylSPk+S+ZHNB1TzdbMJMny6dynpAGt7X/tl/QYq3TIeE6nxHppbo2LGymrG5Pw==}
    engines: {node: '>=10'}
    dependencies:
      p-limit: 3.1.0
    dev: false

  /p-try@2.2.0:
    resolution: {integrity: sha512-R4nPAVTAU0B9D35/Gk3uJf/7XYbQcyohSKdvAxIRSNghFl4e71hVoGnBNQz9cWaXxO2I10KTC+3jMdvvoKw6dQ==}
    engines: {node: '>=6'}
    dev: false

  /parent-module@1.0.1:
    resolution: {integrity: sha512-GQ2EWRpQV8/o+Aw8YqtfZZPfNRWZYkbidE9k5rpl/hC3vtHHBfGm2Ifi6qWV+coDGkrUKZAxE3Lot5kcsRlh+g==}
    engines: {node: '>=6'}
    dependencies:
      callsites: 3.1.0
    dev: false

  /parse-json@5.2.0:
    resolution: {integrity: sha512-ayCKvm/phCGxOkYRSCM82iDwct8/EonSEgCSxWxD7ve6jHggsFl4fZVQBPRNgQoKiuV/odhFrGzQXZwbifC8Rg==}
    engines: {node: '>=8'}
    dependencies:
      '@babel/code-frame': 7.18.6
      error-ex: 1.3.2
      json-parse-even-better-errors: 2.3.1
      lines-and-columns: 1.2.4
    dev: false

  /parse5@6.0.1:
    resolution: {integrity: sha512-Ofn/CTFzRGTTxwpNEs9PP93gXShHcTq255nzRYSKe8AkVpZY7e1fpmTfOyoIvjP5HG7Z2ZM7VS9PPhQGW2pOpw==}
    dev: false

  /path-exists@4.0.0:
    resolution: {integrity: sha512-ak9Qy5Q7jYb2Wwcey5Fpvg2KoAc/ZIhLSLOSBmRmygPsGwkVVt0fZa0qrtMz+m6tJTAHfZQ8FnmB4MG4LWy7/w==}
    engines: {node: '>=8'}
    dev: false

  /path-is-absolute@1.0.1:
    resolution: {integrity: sha512-AVbw3UJ2e9bq64vSaS9Am0fje1Pa8pbGqTTsmXfaIiMpnr5DlDhfJOuLj9Sf95ZPVDAUerDfEk88MPmPe7UCQg==}
    engines: {node: '>=0.10.0'}
    dev: false

  /path-key@3.1.1:
    resolution: {integrity: sha512-ojmeN0qd+y0jszEtoY48r0Peq5dwMEkIlCOu6Q5f41lfkswXuKtYrhgoTpLnyIcHm24Uhqx+5Tqm2InSwLhE6Q==}
    engines: {node: '>=8'}
    dev: false

  /path-key@4.0.0:
    resolution: {integrity: sha512-haREypq7xkM7ErfgIyA0z+Bj4AGKlMSdlQE2jvJo6huWD1EdkKYV+G/T4nq0YEF2vgTT8kqMFKo1uHn950r4SQ==}
    engines: {node: '>=12'}
    dev: false

  /path-parse@1.0.7:
    resolution: {integrity: sha512-LDJzPVEEEPR+y48z93A0Ed0yXb8pAByGWo/k5YYdYgpY2/2EsOsksJrq7lOHxryrVOn1ejG6oAp8ahvOIQD8sw==}
    dev: false

  /path-type@4.0.0:
    resolution: {integrity: sha512-gDKb8aZMDeD/tZWs9P6+q0J9Mwkdl6xMV8TjnGP3qJVJ06bdMgkbBlLU8IdfOsIsFz2BW1rNVT3XuNEl8zPAvw==}
    engines: {node: '>=8'}
    dev: false

  /picocolors@1.0.0:
    resolution: {integrity: sha512-1fygroTLlHu66zi26VoTDv8yRgm0Fccecssto+MhsZ0D/DGW2sm8E8AjW7NU5VVTRt5GxbeZ5qBuJr+HyLYkjQ==}
    dev: false

  /picomatch@2.3.1:
    resolution: {integrity: sha512-JU3teHTNjmE2VCGFzuY8EXzCDVwEqB2a8fsIvwaStHhAWJEeVd1o1QD80CU6+ZdEXXSLbSsuLwJjkCBWqRQUVA==}
    engines: {node: '>=8.6'}
    dev: false

  /pidtree@0.6.0:
    resolution: {integrity: sha512-eG2dWTVw5bzqGRztnHExczNxt5VGsE6OwTeCG3fdUf9KBsZzO3R5OIIIzWR+iZA0NtZ+RDVdaoE2dK1cn6jH4g==}
    engines: {node: '>=0.10'}
    hasBin: true
    dev: false

  /pirates@4.0.5:
    resolution: {integrity: sha512-8V9+HQPupnaXMA23c5hvl69zXvTwTzyAYasnkb0Tts4XvO4CliqONMOnvlq26rkhLC3nWDFBJf73LU1e1VZLaQ==}
    engines: {node: '>= 6'}
    dev: false

  /pkg-dir@4.2.0:
    resolution: {integrity: sha512-HRDzbaKjC+AOWVXxAU/x54COGeIv9eb+6CkDSQoNTt4XyWoIJvuPsXizxu/Fr23EiekbtZwmh1IcIG/l/a10GQ==}
    engines: {node: '>=8'}
    dependencies:
      find-up: 4.1.0
    dev: false

  /prelude-ls@1.1.2:
    resolution: {integrity: sha512-ESF23V4SKG6lVSGZgYNpbsiaAkdab6ZgOxe52p7+Kid3W3u3bxR4Vfd/o21dmN7jSt0IwgZ4v5MUd26FEtXE9w==}
    engines: {node: '>= 0.8.0'}
    dev: false

  /prelude-ls@1.2.1:
    resolution: {integrity: sha512-vkcDPrRZo1QZLbn5RLGPpg/WmIQ65qoWWhcGKf/b5eplkkarX0m9z8ppCat4mlOqUsWpyNuYgO3VRyrYHSzX5g==}
    engines: {node: '>= 0.8.0'}
    dev: false

  /prettier@3.0.2:
    resolution: {integrity: sha512-o2YR9qtniXvwEZlOKbveKfDQVyqxbEIWn48Z8m3ZJjBjcCmUy3xZGIv+7AkaeuaTr6yPXJjwv07ZWlsWbEy1rQ==}
    engines: {node: '>=14'}
    hasBin: true
    dev: false

  /pretty-format@28.1.3:
    resolution: {integrity: sha512-8gFb/To0OmxHR9+ZTb14Df2vNxdGCX8g1xWGUTqUw5TiZvcQf5sHKObd5UcPyLLyowNwDAMTF3XWOG1B6mxl1Q==}
    engines: {node: ^12.13.0 || ^14.15.0 || ^16.10.0 || >=17.0.0}
    dependencies:
      '@jest/schemas': 28.1.3
      ansi-regex: 5.0.1
      ansi-styles: 5.2.0
      react-is: 18.2.0
    dev: false

  /pretty-format@29.3.1:
    resolution: {integrity: sha512-FyLnmb1cYJV8biEIiRyzRFvs2lry7PPIvOqKVe1GCUEYg4YGmlx1qG9EJNMxArYm7piII4qb8UV1Pncq5dxmcg==}
    engines: {node: ^14.15.0 || ^16.10.0 || >=18.0.0}
    dependencies:
      '@jest/schemas': 29.0.0
      ansi-styles: 5.2.0
      react-is: 18.2.0
    dev: false

  /prompts@2.4.2:
    resolution: {integrity: sha512-NxNv/kLguCA7p3jE8oL2aEBsrJWgAakBpgmgK6lpPWV+WuOmY6r2/zbAVnP+T8bQlA0nzHXSJSJW0Hq7ylaD2Q==}
    engines: {node: '>= 6'}
    dependencies:
      kleur: 3.0.3
      sisteransi: 1.0.5
    dev: false

  /prop-types@15.8.1:
    resolution: {integrity: sha512-oj87CgZICdulUohogVAR7AjlC0327U4el4L6eAvOqCeudMDVU0NThNaV+b9Df4dXgSP1gXMTnPdhfe/2qDH5cg==}
    dependencies:
      loose-envify: 1.4.0
      object-assign: 4.1.1
      react-is: 16.13.1
    dev: false

  /prosemirror-commands@1.1.12:
    resolution: {integrity: sha512-+CrMs3w/ZVPSkR+REg8KL/clyFLv/1+SgY/OMN+CB22Z24j9TZDje72vL36lOZ/E4NeRXuiCcmENcW/vAcG67A==}
    dependencies:
      prosemirror-model: 1.18.3
      prosemirror-state: 1.4.2
      prosemirror-transform: 1.7.0
    dev: false

  /prosemirror-history@1.1.3:
    resolution: {integrity: sha512-zGDotijea+vnfnyyUGyiy1wfOQhf0B/b6zYcCouBV8yo6JmrE9X23M5q7Nf/nATywEZbgRLG70R4DmfSTC+gfg==}
    dependencies:
      prosemirror-state: 1.4.2
      prosemirror-transform: 1.7.0
      rope-sequence: 1.3.3
    dev: false

  /prosemirror-inputrules@1.1.3:
    resolution: {integrity: sha512-ZaHCLyBtvbyIHv0f5p6boQTIJjlD6o2NPZiEaZWT2DA+j591zS29QQEMT4lBqwcLW3qRSf7ZvoKNbf05YrsStw==}
    dependencies:
      prosemirror-state: 1.4.2
      prosemirror-transform: 1.7.0
    dev: false

  /prosemirror-keymap@1.1.5:
    resolution: {integrity: sha512-8SZgPH3K+GLsHL2wKuwBD9rxhsbnVBTwpHCO4VUO5GmqUQlxd/2GtBVWTsyLq4Dp3N9nGgPd3+lZFKUDuVp+Vw==}
    dependencies:
      prosemirror-state: 1.4.2
      w3c-keyname: 2.2.6
    dev: false

  /prosemirror-model@1.18.3:
    resolution: {integrity: sha512-yUVejauEY3F1r7PDy4UJKEGeIU+KFc71JQl5sNvG66CLVdKXRjhWpBW6KMeduGsmGOsw85f6EGrs6QxIKOVILA==}
    dependencies:
      orderedmap: 2.1.0
    dev: false

  /prosemirror-state@1.4.2:
    resolution: {integrity: sha512-puuzLD2mz/oTdfgd8msFbe0A42j5eNudKAAPDB0+QJRw8cO1ygjLmhLrg9RvDpf87Dkd6D4t93qdef00KKNacQ==}
    dependencies:
      prosemirror-model: 1.18.3
      prosemirror-transform: 1.7.0
      prosemirror-view: 1.29.1
    dev: false

  /prosemirror-transform@1.7.0:
    resolution: {integrity: sha512-O4T697Cqilw06Zvc3Wm+e237R6eZtJL/xGMliCi+Uo8VL6qHk6afz1qq0zNjT3eZMuYwnP8ZS0+YxX/tfcE9TQ==}
    dependencies:
      prosemirror-model: 1.18.3
    dev: false

  /prosemirror-view@1.29.1:
    resolution: {integrity: sha512-OhujVZSDsh0l0PyHNdfaBj6DBkbhYaCfbaxmTeFrMKd/eWS+G6IC+OAbmR9IsLC8Se1HSbphMaXnsXjupHL3UQ==}
    dependencies:
      prosemirror-model: 1.18.3
      prosemirror-state: 1.4.2
      prosemirror-transform: 1.7.0
    dev: false

  /psl@1.9.0:
    resolution: {integrity: sha512-E/ZsdU4HLs/68gYzgGTkMicWTLPdAftJLfJFlLUAAKZGkStNU72sZjT66SnMDVOfOWY/YAoiD7Jxa9iHvngcag==}
    dev: false

  /punycode@2.1.1:
    resolution: {integrity: sha512-XRsRjdf+j5ml+y/6GKHPZbrF/8p2Yga0JPtdqTIY2Xe5ohJPD9saDJJLPvp9+NSBprVvevdXZybnj2cv8OEd0A==}
    engines: {node: '>=6'}
    dev: false

  /punycode@2.3.0:
    resolution: {integrity: sha512-rRV+zQD8tVFys26lAGR9WUuS4iUAngJScM+ZRSKtvl5tKeZ2t5bvdNFdNHBW9FWR4guGHlgmsZ1G7BSm2wTbuA==}
    engines: {node: '>=6'}
    dev: false

  /querystringify@2.2.0:
    resolution: {integrity: sha512-FIqgj2EUvTa7R50u0rGsyTftzjYmv/a3hO345bZNrqabNqjtgiDMgmo4mkUjd+nzU5oF3dClKqFIPUKybUyqoQ==}
    dev: false

  /queue-microtask@1.2.3:
    resolution: {integrity: sha512-NuaNSa6flKT5JaSYQzJok04JzTL1CA6aGhv5rfLW3PgqA+M2ChpZQnAC8h8i4ZFkBS8X5RqkDBHA7r4hej3K9A==}
    dev: false

  /react-is@16.13.1:
    resolution: {integrity: sha512-24e6ynE2H+OKt4kqsOvNd8kBpV65zoxbA4BVsEOB3ARVWQki/DHzaUoC5KuON/BiccDaCCTZBuOcfZs70kR8bQ==}
    dev: false

  /react-is@18.2.0:
    resolution: {integrity: sha512-xWGDIW6x921xtzPkhiULtthJHoJvBbF3q26fzloPCK0hsvxtPVelvftw3zjbHWSkR2km9Z+4uxbDDK/6Zw9B8w==}
    dev: false

  /regenerate-unicode-properties@10.1.0:
    resolution: {integrity: sha512-d1VudCLoIGitcU/hEg2QqvyGZQmdC0Lf8BqdOMXGFSvJP4bNV1+XqbPQeHHLD51Jh4QJJ225dlIFvY4Ly6MXmQ==}
    engines: {node: '>=4'}
    dependencies:
      regenerate: 1.4.2
    dev: false

  /regenerate@1.4.2:
    resolution: {integrity: sha512-zrceR/XhGYU/d/opr2EKO7aRHUeiBI8qjtfHqADTwZd6Szfy16la6kqD0MIUs5z5hx6AaKa+PixpPrR289+I0A==}
    dev: false

  /regenerator-runtime@0.13.11:
    resolution: {integrity: sha512-kY1AZVr2Ra+t+piVaJ4gxaFaReZVH40AKNo7UCX6W+dEwBo/2oZJzqfuN1qLq1oL45o56cPaTXELwrTh8Fpggg==}
    dev: false

  /regenerator-transform@0.15.1:
    resolution: {integrity: sha512-knzmNAcuyxV+gQCufkYcvOqX/qIIfHLv0u5x79kRxuGojfYVky1f15TzZEu2Avte8QGepvUNTnLskf8E6X6Vyg==}
    dependencies:
      '@babel/runtime': 7.20.6
    dev: false

  /regexpu-core@5.2.2:
    resolution: {integrity: sha512-T0+1Zp2wjF/juXMrMxHxidqGYn8U4R+zleSJhX9tQ1PUsS8a9UtYfbsF9LdiVgNX3kiX8RNaKM42nfSgvFJjmw==}
    engines: {node: '>=4'}
    dependencies:
      regenerate: 1.4.2
      regenerate-unicode-properties: 10.1.0
      regjsgen: 0.7.1
      regjsparser: 0.9.1
      unicode-match-property-ecmascript: 2.0.0
      unicode-match-property-value-ecmascript: 2.1.0
    dev: false

  /regjsgen@0.7.1:
    resolution: {integrity: sha512-RAt+8H2ZEzHeYWxZ3H2z6tF18zyyOnlcdaafLrm21Bguj7uZy6ULibiAFdXEtKQY4Sy7wDTwDiOazasMLc4KPA==}
    dev: false

  /regjsparser@0.9.1:
    resolution: {integrity: sha512-dQUtn90WanSNl+7mQKcXAgZxvUe7Z0SqXlgzv0za4LwiUhyzBC58yQO3liFoUgu8GiJVInAhJjkj1N0EtQ5nkQ==}
    hasBin: true
    dependencies:
      jsesc: 0.5.0
    dev: false

  /require-directory@2.1.1:
    resolution: {integrity: sha512-fGxEI7+wsG9xrvdjsrlmL22OMTTiHRwAMroiEeMgq8gzoLC/PQr7RsRDSTLUg/bZAZtF+TVIkHc6/4RIKrui+Q==}
    engines: {node: '>=0.10.0'}
    dev: false

  /requires-port@1.0.0:
    resolution: {integrity: sha512-KigOCHcocU3XODJxsu8i/j8T9tzT4adHiecwORRQ0ZZFcp7ahwXuRU1m+yuO90C5ZUyGeGfocHDI14M3L3yDAQ==}
    dev: false

  /resolve-cwd@3.0.0:
    resolution: {integrity: sha512-OrZaX2Mb+rJCpH/6CpSqt9xFVpN++x01XnN2ie9g6P5/3xelLAkXWVADpdz1IHD/KFfEXyE6V0U01OQ3UO2rEg==}
    engines: {node: '>=8'}
    dependencies:
      resolve-from: 5.0.0
    dev: false

  /resolve-from@4.0.0:
    resolution: {integrity: sha512-pb/MYmXstAkysRFx8piNI1tGFNQIFA3vkE3Gq4EuA1dF6gHp/+vgZqsCGJapvy8N3Q+4o7FwvquPJcnZ7RYy4g==}
    engines: {node: '>=4'}
    dev: false

  /resolve-from@5.0.0:
    resolution: {integrity: sha512-qYg9KP24dD5qka9J47d0aVky0N+b4fTU89LN9iDnjB5waksiC49rvMB0PrUJQGoTmH50XPiqOvAjDfaijGxYZw==}
    engines: {node: '>=8'}
    dev: false

  /resolve.exports@1.1.0:
    resolution: {integrity: sha512-J1l+Zxxp4XK3LUDZ9m60LRJF/mAe4z6a4xyabPHk7pvK5t35dACV32iIjJDFeWZFfZlO29w6SZ67knR0tHzJtQ==}
    engines: {node: '>=10'}
    dev: false

  /resolve@1.22.1:
    resolution: {integrity: sha512-nBpuuYuY5jFsli/JIs1oldw6fOQCBioohqWZg/2hiaOybXOft4lonv85uDOKXdf8rhyK159cxU5cDcK/NKk8zw==}
    hasBin: true
    dependencies:
      is-core-module: 2.11.0
      path-parse: 1.0.7
      supports-preserve-symlinks-flag: 1.0.0
    dev: false

  /restore-cursor@4.0.0:
    resolution: {integrity: sha512-I9fPXU9geO9bHOt9pHHOhOkYerIMsmVaWB0rA2AI9ERh/+x/i7MV5HKBNrg+ljO5eoPVgCcnFuRjJ9uH6I/3eg==}
    engines: {node: ^12.20.0 || ^14.13.1 || >=16.0.0}
    dependencies:
      onetime: 5.1.2
      signal-exit: 3.0.7
    dev: false

  /reusify@1.0.4:
    resolution: {integrity: sha512-U9nH88a3fc/ekCF1l0/UP1IosiuIjyTh7hBvXVMHYgVcfGvt897Xguj2UOLDeI5BG2m7/uwyaLVT6fbtCwTyzw==}
    engines: {iojs: '>=1.0.0', node: '>=0.10.0'}
    dev: false

  /rfdc@1.3.0:
    resolution: {integrity: sha512-V2hovdzFbOi77/WajaSMXk2OLm+xNIeQdMMuB7icj7bk6zi2F8GGAxigcnDFpJHbNyNcgyJDiP+8nOrY5cZGrA==}
    dev: false

  /rimraf@3.0.2:
    resolution: {integrity: sha512-JZkJMZkAGFFPP2YqXZXPbMlMBgsxzE8ILs4lMIX/2o0L9UBw9O/Y3o6wFw/i9YLapcUJWwqbi3kdxIPdC62TIA==}
    hasBin: true
    dependencies:
      glob: 7.2.3
    dev: false

  /rope-sequence@1.3.3:
    resolution: {integrity: sha512-85aZYCxweiD5J8yTEbw+E6A27zSnLPNDL0WfPdw3YYodq7WjnTKo0q4dtyQ2gz23iPT8Q9CUyJtAaUNcTxRf5Q==}
    dev: false

  /run-parallel@1.2.0:
    resolution: {integrity: sha512-5l4VyZR86LZ/lDxZTR6jqL8AFE2S0IFLMP26AbjsLVADxHdhB/c0GUsH+y39UfCi3dzz8OlQuPmnaJOMoDHQBA==}
    dependencies:
      queue-microtask: 1.2.3
    dev: false

  /safari-14-idb-fix@3.0.0:
    resolution: {integrity: sha512-eBNFLob4PMq8JA1dGyFn6G97q3/WzNtFK4RnzT1fnLq+9RyrGknzYiM/9B12MnKAxuj1IXr7UKYtTNtjyKMBog==}
    dev: false

  /safer-buffer@2.1.2:
    resolution: {integrity: sha512-YZo3K82SD7Riyi0E1EQPojLz7kpepnSQI9IyPbHHg1XXXevb5dJI7tpyN2ADxGcQbHG7vcyRHk0cbwqcQriUtg==}
    dev: false

  /sax@1.2.4:
    resolution: {integrity: sha512-NqVDv9TpANUjFm0N8uM5GxL36UgKi9/atZw+x7YFnQ8ckwFGKrl4xX4yWtrey3UJm5nP1kUbnYgLopqWNSRhWw==}
    dev: false

  /saxes@5.0.1:
    resolution: {integrity: sha512-5LBh1Tls8c9xgGjw3QrMwETmTMVk0oFgvrFSvWx62llR2hcEInrKNZ2GZCCuuy2lvWrdl5jhbpeqc5hRYKFOcw==}
    engines: {node: '>=10'}
    dependencies:
      xmlchars: 2.2.0
    dev: false

  /semver@6.3.0:
    resolution: {integrity: sha512-b39TBaTSfV6yBrapU89p5fKekE2m/NwnDocOVruQFS1/veMgdzuPcnOM34M6CwxW8jH/lxEa5rBoDeUwu5HHTw==}
    hasBin: true
    dev: false

  /semver@7.3.8:
    resolution: {integrity: sha512-NB1ctGL5rlHrPJtFDVIVzTyQylMLu9N9VICA6HSFJo8MCGVTMW6gfpicwKmmK/dAjTOrqu5l63JJOpDSrAis3A==}
    engines: {node: '>=10'}
    hasBin: true
    dependencies:
      lru-cache: 6.0.0
    dev: false

  /semver@7.5.3:
    resolution: {integrity: sha512-QBlUtyVk/5EeHbi7X0fw6liDZc7BBmEaSYn01fMU1OUYbf6GPsbTtd8WmnqbI20SeycoHSeiybkE/q1Q+qlThQ==}
    engines: {node: '>=10'}
    hasBin: true
    dependencies:
      lru-cache: 6.0.0
    dev: false

  /semver@7.5.4:
    resolution: {integrity: sha512-1bCSESV6Pv+i21Hvpxp3Dx+pSD8lIPt8uVjRrxAUt/nbswYc+tK6Y2btiULjd4+fnq15PX+nqQDC7Oft7WkwcA==}
    engines: {node: '>=10'}
    hasBin: true
    dependencies:
      lru-cache: 6.0.0
    dev: false

  /shebang-command@2.0.0:
    resolution: {integrity: sha512-kHxr2zZpYtdmrN1qDjrrX/Z1rR1kG8Dx+gkpK1G4eXmvXswmcE1hTWBWYUzlraYw1/yZp6YuDY77YtvbN0dmDA==}
    engines: {node: '>=8'}
    dependencies:
      shebang-regex: 3.0.0
    dev: false

  /shebang-regex@3.0.0:
    resolution: {integrity: sha512-7++dFhtcx3353uBaq8DDR4NuxBetBzC7ZQOhmTQInHEd6bSrXdiEyzCvG07Z44UYdLShWUyXt5M/yhz8ekcb1A==}
    engines: {node: '>=8'}
    dev: false

  /signal-exit@3.0.7:
    resolution: {integrity: sha512-wnD2ZE+l+SPC/uoS0vXeE9L1+0wuaMqKlfz9AMUo38JsyLSBWSFcHR1Rri62LZc12vLr1gb3jl7iwQhgwpAbGQ==}
    dev: false

  /sisteransi@1.0.5:
    resolution: {integrity: sha512-bLGGlR1QxBcynn2d5YmDX4MGjlZvy2MRBDRNHLJ8VI6l6+9FUiyTFNJ0IveOSP0bcXgVDPRcfGqA0pjaqUpfVg==}
    dev: false

  /slash@3.0.0:
    resolution: {integrity: sha512-g9Q1haeby36OSStwb4ntCGGGaKsaVSjQ68fBxoQcutl5fS1vuY18H3wSt3jFyFtrkx+Kz0V1G85A4MyAdDMi2Q==}
    engines: {node: '>=8'}
    dev: false

  /slice-ansi@5.0.0:
    resolution: {integrity: sha512-FC+lgizVPfie0kkhqUScwRu1O/lF6NOgJmlCgK+/LYxDCTk8sGelYaHDhFcDN+Sn3Cv+3VSa4Byeo+IMCzpMgQ==}
    engines: {node: '>=12'}
    dependencies:
      ansi-styles: 6.2.1
      is-fullwidth-code-point: 4.0.0
    dev: false

  /snabbdom@3.5.1:
    resolution: {integrity: sha512-wHMNIOjkm/YNE5EM3RCbr/+DVgPg6AqQAX1eOxO46zYNvCXjKP5Y865tqQj3EXnaMBjkxmQA5jFuDpDK/dbfiA==}
    engines: {node: '>=8.3.0'}
    dev: false

  /source-map-support@0.5.13:
    resolution: {integrity: sha512-SHSKFHadjVA5oR4PPqhtAVdcBWwRYVd6g6cAXnIbRiIwc2EhPrTuKUBdSLvlEKyIP3GCf89fltvcZiP9MMFA1w==}
    dependencies:
      buffer-from: 1.1.2
      source-map: 0.6.1
    dev: false

  /source-map@0.6.1:
    resolution: {integrity: sha512-UjgapumWlbMhkBgzT7Ykc5YXUT46F0iKu8SGXq0bcwP5dz/h0Plj6enJqjz1Zbq2l5WaqYnrVbwWOWMyF3F47g==}
    engines: {node: '>=0.10.0'}
    dev: false

  /sprintf-js@1.0.3:
    resolution: {integrity: sha512-D9cPgkvLlV3t3IzL0D0YLvGA9Ahk4PcvVwUbN0dSGr1aP0Nrt4AEnTUbuGvquEC0mA64Gqt1fzirlRs5ibXx8g==}
    dev: false

  /stack-utils@2.0.6:
    resolution: {integrity: sha512-XlkWvfIm6RmsWtNJx+uqtKLS8eqFbxUg0ZzLXqY0caEy9l7hruX8IpiDnjsLavoBgqCCR71TqWO8MaXYheJ3RQ==}
    engines: {node: '>=10'}
    dependencies:
      escape-string-regexp: 2.0.0
    dev: false

  /stockfish-mv.wasm@0.6.1:
    resolution: {integrity: sha512-6QE1LeWbv9NNMABHCjDGyjgob+1CfMpIszxUKCUcCH0znreWPXz48G09rhKTUpRzC8YsOTHPQL/s74gDcqXJGw==}
    dev: false

  /stockfish-nnue.wasm@1.0.0-1946a675.smolnet:
    resolution: {integrity: sha512-ofHHGb60dsMuz1SFurbkUBStMz6zmSLEculHUYdryX3782dys785hWgY9HJVgxMZQW+uhAARFcwPtPlyeW/nZg==}
    dev: false

  /stockfish.js@10.0.2:
    resolution: {integrity: sha512-treB3AYcdvRJ9SDPOyL0R2NcEAtQgG432nStfRzR4wzVELGQ6iVoeBHwvirHTfocNOTims7XNkK3SADaocsJmQ==}
    dev: false

  /stockfish.wasm@0.10.0:
    resolution: {integrity: sha512-OTvOlz0ijCSmIb/YvOZ1Dn6vwZVS4Ge3N+RcV0d2b6LXUtCJ9UwmBHypRW3DZ+VXf8WNm7E3P+6jMTVvb3QaBg==}
    dev: false

  /string-argv@0.3.2:
    resolution: {integrity: sha512-aqD2Q0144Z+/RqG52NeHEkZauTAUWJO8c6yTftGJKO3Tja5tUgIfmIl6kExvhtxSDP7fXB6DvzkfMpCd/F3G+Q==}
    engines: {node: '>=0.6.19'}
    dev: false

  /string-length@4.0.2:
    resolution: {integrity: sha512-+l6rNN5fYHNhZZy41RXsYptCjA2Igmq4EG7kZAYFQI1E1VTXarr6ZPXBg6eq7Y6eK4FEhY6AJlyuFIb/v/S0VQ==}
    engines: {node: '>=10'}
    dependencies:
      char-regex: 1.0.2
      strip-ansi: 6.0.1
    dev: false

  /string-width@4.2.3:
    resolution: {integrity: sha512-wKyQRQpjJ0sIp62ErSZdGsjMJWsap5oRNihHhu6G7JVO/9jIB6UyevL+tXuOqrng8j/cxKTWyWUwvSTriiZz/g==}
    engines: {node: '>=8'}
    dependencies:
      emoji-regex: 8.0.0
      is-fullwidth-code-point: 3.0.0
      strip-ansi: 6.0.1
    dev: false

  /string-width@5.1.2:
    resolution: {integrity: sha512-HnLOCR3vjcY8beoNLtcjZ5/nxn2afmME6lhrDrebokqMap+XbeW8n9TXpPDOqdGK5qcI3oT0GKTW6wC7EMiVqA==}
    engines: {node: '>=12'}
    dependencies:
      eastasianwidth: 0.2.0
      emoji-regex: 9.2.2
      strip-ansi: 7.1.0
    dev: false

  /strip-ansi@6.0.1:
    resolution: {integrity: sha512-Y38VPSHcqkFrCpFnQ9vuSXmquuv5oXOKpGeT6aGrr3o3Gc9AlVa6JBfUSOCnbxGGZF+/0ooI7KrPuUSztUdU5A==}
    engines: {node: '>=8'}
    dependencies:
      ansi-regex: 5.0.1
    dev: false

  /strip-ansi@7.1.0:
    resolution: {integrity: sha512-iq6eVVI64nQQTRYq2KtEg2d2uU7LElhTJwsH4YzIHZshxlgZms/wIc4VoDQTlG/IvVIrBKG06CrZnp0qv7hkcQ==}
    engines: {node: '>=12'}
    dependencies:
      ansi-regex: 6.0.1
    dev: false

  /strip-bom@4.0.0:
    resolution: {integrity: sha512-3xurFv5tEgii33Zi8Jtp55wEIILR9eh34FAW00PZf+JnSsTmV/ioewSgQl97JHvgjoRGwPShsWm+IdrxB35d0w==}
    engines: {node: '>=8'}
    dev: false

  /strip-final-newline@2.0.0:
    resolution: {integrity: sha512-BrpvfNAE3dcvq7ll3xVumzjKjZQ5tI1sEUIKr3Uoks0XUl45St3FlatVqef9prk4jRDzhW6WZg+3bk93y6pLjA==}
    engines: {node: '>=6'}
    dev: false

  /strip-final-newline@3.0.0:
    resolution: {integrity: sha512-dOESqjYr96iWYylGObzd39EuNTa5VJxyvVAEm5Jnh7KGo75V43Hk1odPQkNDyXNmUR6k+gEiDVXnjB8HJ3crXw==}
    engines: {node: '>=12'}
    dev: false

  /strip-json-comments@3.1.1:
    resolution: {integrity: sha512-6fPc+R4ihwqP6N/aIv2f1gMH8lOVtWQHoqC4yK6oSDVVocumAsfCqjkXnqiYMhmMwS/mEHLp7Vehlt3ql6lEig==}
    engines: {node: '>=8'}
    dev: false

  /supports-color@5.5.0:
    resolution: {integrity: sha512-QjVjwdXIt408MIiAqCX4oUKsgU2EqAGzs2Ppkm4aQYbjm+ZEWEcW4SfFNTr4uMNZma0ey4f5lgLrkB0aX0QMow==}
    engines: {node: '>=4'}
    dependencies:
      has-flag: 3.0.0
    dev: false

  /supports-color@7.2.0:
    resolution: {integrity: sha512-qpCAvRl9stuOHveKsn7HncJRvv501qIacKzQlO/+Lwxc9+0q2wLyv4Dfvt80/DPn2pqOBsJdDiogXGR9+OvwRw==}
    engines: {node: '>=8'}
    dependencies:
      has-flag: 4.0.0
    dev: false

  /supports-color@8.1.1:
    resolution: {integrity: sha512-MpUEN2OodtUzxvKQl72cUF7RQ5EiHsGvSsVG0ia9c5RbWGL2CI4C7EpPS8UTBIplnlzZiNuV56w+FuNxy3ty2Q==}
    engines: {node: '>=10'}
    dependencies:
      has-flag: 4.0.0
    dev: false

  /supports-hyperlinks@2.3.0:
    resolution: {integrity: sha512-RpsAZlpWcDwOPQA22aCH4J0t7L8JmAvsCxfOSEwm7cQs3LshN36QaTkwd70DnBOXDWGssw2eUoc8CaRWT0XunA==}
    engines: {node: '>=8'}
    dependencies:
      has-flag: 4.0.0
      supports-color: 7.2.0
    dev: false

  /supports-preserve-symlinks-flag@1.0.0:
    resolution: {integrity: sha512-ot0WnXS9fgdkgIcePe6RHNk1WA8+muPa6cSjeR3V8K27q9BB1rTE3R1p7Hv0z1ZyAc8s6Vvv8DIyWf681MAt0w==}
    engines: {node: '>= 0.4'}
    dev: false

  /svg.draggable.js@2.2.2:
    resolution: {integrity: sha512-JzNHBc2fLQMzYCZ90KZHN2ohXL0BQJGQimK1kGk6AvSeibuKcIdDX9Kr0dT9+UJ5O8nYA0RB839Lhvk4CY4MZw==}
    engines: {node: '>= 0.8.0'}
    dependencies:
      svg.js: 2.7.1
    dev: false

  /svg.easing.js@2.0.0:
    resolution: {integrity: sha512-//ctPdJMGy22YoYGV+3HEfHbm6/69LJUTAqI2/5qBvaNHZ9uUFVC82B0Pl299HzgH13rKrBgi4+XyXXyVWWthA==}
    engines: {node: '>= 0.8.0'}
    dependencies:
      svg.js: 2.7.1
    dev: false

  /svg.filter.js@2.0.2:
    resolution: {integrity: sha512-xkGBwU+dKBzqg5PtilaTb0EYPqPfJ9Q6saVldX+5vCRy31P6TlRCP3U9NxH3HEufkKkpNgdTLBJnmhDHeTqAkw==}
    engines: {node: '>= 0.8.0'}
    dependencies:
      svg.js: 2.7.1
    dev: false

  /svg.js@2.7.1:
    resolution: {integrity: sha512-ycbxpizEQktk3FYvn/8BH+6/EuWXg7ZpQREJvgacqn46gIddG24tNNe4Son6omdXCnSOaApnpZw6MPCBA1dODA==}
    dev: false

  /svg.pathmorphing.js@0.1.3:
    resolution: {integrity: sha512-49HWI9X4XQR/JG1qXkSDV8xViuTLIWm/B/7YuQELV5KMOPtXjiwH4XPJvr/ghEDibmLQ9Oc22dpWpG0vUDDNww==}
    engines: {node: '>= 0.8.0'}
    dependencies:
      svg.js: 2.7.1
    dev: false

  /svg.resize.js@1.4.3:
    resolution: {integrity: sha512-9k5sXJuPKp+mVzXNvxz7U0uC9oVMQrrf7cFsETznzUDDm0x8+77dtZkWdMfRlmbkEEYvUn9btKuZ3n41oNA+uw==}
    engines: {node: '>= 0.8.0'}
    dependencies:
      svg.js: 2.7.1
      svg.select.js: 2.1.2
    dev: false

  /svg.select.js@2.1.2:
    resolution: {integrity: sha512-tH6ABEyJsAOVAhwcCjF8mw4crjXSI1aa7j2VQR8ZuJ37H2MBUbyeqYr5nEO7sSN3cy9AR9DUwNg0t/962HlDbQ==}
    engines: {node: '>= 0.8.0'}
    dependencies:
      svg.js: 2.7.1
    dev: false

  /svg.select.js@3.0.1:
    resolution: {integrity: sha512-h5IS/hKkuVCbKSieR9uQCj9w+zLHoPh+ce19bBYyqF53g6mnPB8sAtIbe1s9dh2S2fCmYX2xel1Ln3PJBbK4kw==}
    engines: {node: '>= 0.8.0'}
    dependencies:
      svg.js: 2.7.1
    dev: false

  /symbol-tree@3.2.4:
    resolution: {integrity: sha512-9QNk5KwDF+Bvz+PyObkmSYjI5ksVUYtjW7AU22r2NKcfLJcXp96hkDWU3+XndOsUb+AQ9QhfzfCT2O+CNWT5Tw==}
    dev: false

  /tablesort@5.3.0:
    resolution: {integrity: sha512-WkfcZBHsp47gVH9CBHG0ZXopriG01IA87arGrchvIe868d4RiXVvoYPS1zMq9IdW05kBs5iGsqxTABqLyWonbg==}
    dev: false

  /terminal-link@2.1.1:
    resolution: {integrity: sha512-un0FmiRUQNr5PJqy9kP7c40F5BOfpGlYTrxonDChEZB7pzZxRNp/bt+ymiy9/npwXya9KH99nJ/GXFIiUkYGFQ==}
    engines: {node: '>=8'}
    dependencies:
      ansi-escapes: 4.3.2
      supports-hyperlinks: 2.3.0
    dev: false

  /test-exclude@6.0.0:
    resolution: {integrity: sha512-cAGWPIyOHU6zlmg88jwm7VRyXnMN7iV68OGAbYDk/Mh/xC/pzVPlQtY6ngoIH/5/tciuhGfvESU8GrHrcxD56w==}
    engines: {node: '>=8'}
    dependencies:
      '@istanbuljs/schema': 0.1.3
      glob: 7.2.3
      minimatch: 3.1.2
    dev: false

  /text-table@0.2.0:
    resolution: {integrity: sha512-N+8UisAXDGk8PFXP4HAzVR9nbfmVJ3zYLAWiTIoqC5v5isinhr+r5uaO8+7r3BMfuNIufIsA7RdpVgacC2cSpw==}
    dev: false

  /tmpl@1.0.5:
    resolution: {integrity: sha512-3f0uOEAQwIqGuWW2MVzYg8fV/QNnc/IpuJNG837rLuczAaLVHslWHZQj4IGiEl5Hs3kkbhwL9Ab7Hrsmuj+Smw==}
    dev: false

  /to-fast-properties@2.0.0:
    resolution: {integrity: sha512-/OaKK0xYrs3DmxRYqL/yDc+FxFUVYhDlXMhRmv3z915w2HF1tnN1omB354j8VUGO/hbRzyD6Y3sA7v7GS/ceog==}
    engines: {node: '>=4'}
    dev: false

  /to-regex-range@5.0.1:
    resolution: {integrity: sha512-65P7iz6X5yEr1cwcgvQxbbIw7Uk3gOy5dIdtZ4rDveLqhrdJP+Li/Hx6tyK0NEb+2GCyneCMJiGqrADCSNk8sQ==}
    engines: {node: '>=8.0'}
    dependencies:
      is-number: 7.0.0
    dev: false

  /tough-cookie@4.1.2:
    resolution: {integrity: sha512-G9fqXWoYFZgTc2z8Q5zaHy/vJMjm+WV0AkAeHxVCQiEB1b+dGvWzFW6QV07cY5jQ5gRkeid2qIkzkxUnmoQZUQ==}
    engines: {node: '>=6'}
    dependencies:
      psl: 1.9.0
      punycode: 2.1.1
      universalify: 0.2.0
      url-parse: 1.5.10
    dev: false

  /tr46@3.0.0:
    resolution: {integrity: sha512-l7FvfAHlcmulp8kr+flpQZmVwtu7nfRV7NZujtN0OqES8EL4O4e0qqzL0DC5gAvx/ZC/9lk6rhcUwYvkBnBnYA==}
    engines: {node: '>=12'}
    dependencies:
      punycode: 2.3.0
    dev: false

  /ts-api-utils@1.0.1(typescript@5.1.6):
    resolution: {integrity: sha512-lC/RGlPmwdrIBFTX59wwNzqh7aR2otPNPR/5brHZm/XKFYKsfqxihXUe9pU3JI+3vGkl+vyCoNNnPhJn3aLK1A==}
    engines: {node: '>=16.13.0'}
    peerDependencies:
      typescript: '>=4.2.0'
    dependencies:
      typescript: 5.1.6
    dev: false

  /ts-jest@28.0.8(@babel/core@7.20.5)(jest@28.1.3)(typescript@5.1.6):
    resolution: {integrity: sha512-5FaG0lXmRPzApix8oFG8RKjAz4ehtm8yMKOTy5HX3fY6W8kmvOrmcY0hKDElW52FJov+clhUbrKAqofnj4mXTg==}
    engines: {node: ^12.13.0 || ^14.15.0 || ^16.10.0 || >=17.0.0}
    hasBin: true
    peerDependencies:
      '@babel/core': '>=7.0.0-beta.0 <8'
      '@jest/types': ^28.0.0
      babel-jest: ^28.0.0
      esbuild: '*'
      jest: ^28.0.0
      typescript: '>=4.3'
    peerDependenciesMeta:
      '@babel/core':
        optional: true
      '@jest/types':
        optional: true
      babel-jest:
        optional: true
      esbuild:
        optional: true
    dependencies:
      '@babel/core': 7.20.5
      bs-logger: 0.2.6
      fast-json-stable-stringify: 2.1.0
      jest: 28.1.3(@types/node@20.5.0)
      jest-util: 28.1.3
      json5: 2.2.2
      lodash.memoize: 4.1.2
      make-error: 1.3.6
      semver: 7.3.8
      typescript: 5.1.6
      yargs-parser: 21.1.1
    dev: false

  /type-check@0.3.2:
    resolution: {integrity: sha512-ZCmOJdvOWDBYJlzAoFkC+Q0+bUyEOS1ltgp1MGU03fqHG+dbi9tBFU2Rd9QKiDZFAYrhPh2JUf7rZRIuHRKtOg==}
    engines: {node: '>= 0.8.0'}
    dependencies:
      prelude-ls: 1.1.2
    dev: false

  /type-check@0.4.0:
    resolution: {integrity: sha512-XleUoc9uwGXqjWwXaUTZAmzMcFZ5858QA2vvx1Ur5xIcixXIP+8LnFDgRplU30us6teqdlskFfu+ae4K79Ooew==}
    engines: {node: '>= 0.8.0'}
    dependencies:
      prelude-ls: 1.2.1
    dev: false

  /type-detect@4.0.8:
    resolution: {integrity: sha512-0fr/mIH1dlO+x7TlcMy+bIDqKPsw/70tVyeHW787goQjhmqaZe10uwLujubK9q9Lg6Fiho1KUKDYz0Z7k7g5/g==}
    engines: {node: '>=4'}
    dev: false

  /type-fest@0.20.2:
    resolution: {integrity: sha512-Ne+eE4r0/iWnpAxD852z3A+N0Bt5RN//NjJwRd2VFHEmrywxf5vsZlh4R6lixl6B+wz/8d+maTSAkN1FIkI3LQ==}
    engines: {node: '>=10'}
    dev: false

  /type-fest@0.21.3:
    resolution: {integrity: sha512-t0rzBq87m3fVcduHDUFhKmyyX+9eo6WQjZvf51Ea/M0Q7+T374Jp1aUiyUl0GKxp8M/OETVHSDvmkyPgvX+X2w==}
    engines: {node: '>=10'}
    dev: false

  /type-fest@1.4.0:
    resolution: {integrity: sha512-yGSza74xk0UG8k+pLh5oeoYirvIiWo5t0/o3zHHAO2tRDiZcxWP7fywNlXhqb6/r6sWvwi+RsyQMWhVLe4BVuA==}
    engines: {node: '>=10'}
    dev: false

  /types-serviceworker@0.0.1:
    resolution: {integrity: sha512-EKO/SZ3AsHEZsqv+bsdlTCz5k955riOksnYGlG6JhVwNTVsPWj/TScTbiNVZ5+mmX8TcEXF0C8aSxUw0jTDpIw==}
    dev: false

  /typescript@5.1.6:
    resolution: {integrity: sha512-zaWCozRZ6DLEWAWFrVDz1H6FVXzUSfTy5FUMWsQlU8Ym5JP9eO4xkTIROFCQvhQf61z6O/G6ugw3SgAnvvm+HA==}
    engines: {node: '>=14.17'}
    hasBin: true
    dev: false

  /unicode-canonical-property-names-ecmascript@2.0.0:
    resolution: {integrity: sha512-yY5PpDlfVIU5+y/BSCxAJRBIS1Zc2dDG3Ujq+sR0U+JjUevW2JhocOF+soROYDSaAezOzOKuyyixhD6mBknSmQ==}
    engines: {node: '>=4'}
    dev: false

  /unicode-match-property-ecmascript@2.0.0:
    resolution: {integrity: sha512-5kaZCrbp5mmbz5ulBkDkbY0SsPOjKqVS35VpL9ulMPfSl0J0Xsm+9Evphv9CoIZFwre7aJoa94AY6seMKGVN5Q==}
    engines: {node: '>=4'}
    dependencies:
      unicode-canonical-property-names-ecmascript: 2.0.0
      unicode-property-aliases-ecmascript: 2.1.0
    dev: false

  /unicode-match-property-value-ecmascript@2.1.0:
    resolution: {integrity: sha512-qxkjQt6qjg/mYscYMC0XKRn3Rh0wFPlfxB0xkt9CfyTvpX1Ra0+rAmdX2QyAobptSEvuy4RtpPRui6XkV+8wjA==}
    engines: {node: '>=4'}
    dev: false

  /unicode-property-aliases-ecmascript@2.1.0:
    resolution: {integrity: sha512-6t3foTQI9qne+OZoVQB/8x8rk2k1eVy1gRXhV3oFQ5T6R1dqQ1xtin3XqSlx3+ATBkliTaR/hHyJBm+LVPNM8w==}
    engines: {node: '>=4'}
    dev: false

  /universalify@0.2.0:
    resolution: {integrity: sha512-CJ1QgKmNg3CwvAv/kOFmtnEN05f0D/cn9QntgNOQlQF9dgvVTHj3t+8JPdjqawCHk7V/KA+fbUqzZ9XWhcqPUg==}
    engines: {node: '>= 4.0.0'}
    dev: false

  /update-browserslist-db@1.0.10(browserslist@4.21.4):
    resolution: {integrity: sha512-OztqDenkfFkbSG+tRxBeAnCVPckDBcvibKd35yDONx6OU8N7sqgwc7rCbkJ/WcYtVRZ4ba68d6byhC21GFh7sQ==}
    hasBin: true
    peerDependencies:
      browserslist: '>= 4.21.0'
    dependencies:
      browserslist: 4.21.4
      escalade: 3.1.1
      picocolors: 1.0.0
    dev: false

  /uri-js@4.4.1:
    resolution: {integrity: sha512-7rKUyy33Q1yc98pQ1DAmLtwX109F7TIfWlW1Ydo8Wl1ii1SeHieeh0HHfPeL2fMXK6z0s8ecKs9frCuLJvndBg==}
    dependencies:
      punycode: 2.3.0
    dev: false

  /url-parse@1.5.10:
    resolution: {integrity: sha512-WypcfiRhfeUP9vvF0j6rw0J3hrWrw6iZv3+22h6iRMJ/8z1Tj6XfLP4DsUix5MhMPnXpiHDoKyoZ/bdCkwBCiQ==}
    dependencies:
      querystringify: 2.2.0
      requires-port: 1.0.0
    dev: false

  /uuid@9.0.0:
    resolution: {integrity: sha512-MXcSTerfPa4uqyzStbRoTgt5XIe3x5+42+q1sDuy3R5MDk66URdLMOZe5aPX/SQd+kuYAh0FdP/pO28IkQyTeg==}
    hasBin: true
    dev: false

  /v8-to-istanbul@9.0.1:
    resolution: {integrity: sha512-74Y4LqY74kLE6IFyIjPtkSTWzUZmj8tdHT9Ii/26dvQ6K9Dl2NbEfj0XgU2sHCtKgt5VupqhlO/5aWuqS+IY1w==}
    engines: {node: '>=10.12.0'}
    dependencies:
      '@jridgewell/trace-mapping': 0.3.17
      '@types/istanbul-lib-coverage': 2.0.4
      convert-source-map: 1.9.0
    dev: false

  /vosk-browser@0.0.8:
    resolution: {integrity: sha512-df9MuChirUGKxP/+4k8tBV6hJOic8IRdJXv64+ET0Ue5CddOzLZINiHOWCka765gBzHJWNtQKgaYakS0FXZIJA==}
    dependencies:
      uuid: 9.0.0
    dev: false

  /w3c-hr-time@1.0.2:
    resolution: {integrity: sha512-z8P5DvDNjKDoFIHK7q8r8lackT6l+jo/Ye3HOle7l9nICP9lf1Ci25fy9vHd0JOWewkIFzXIEig3TdKT7JQ5fQ==}
    deprecated: Use your platform's native performance.now() and performance.timeOrigin.
    dependencies:
      browser-process-hrtime: 1.0.0
    dev: false

  /w3c-keyname@2.2.6:
    resolution: {integrity: sha512-f+fciywl1SJEniZHD6H+kUO8gOnwIr7f4ijKA6+ZvJFjeGi1r4PDLl53Ayud9O/rk64RqgoQine0feoeOU0kXg==}
    dev: false

  /w3c-xmlserializer@3.0.0:
    resolution: {integrity: sha512-3WFqGEgSXIyGhOmAFtlicJNMjEps8b1MG31NCA0/vOF9+nKMUW1ckhi9cnNHmf88Rzw5V+dwIwsm2C7X8k9aQg==}
    engines: {node: '>=12'}
    dependencies:
      xml-name-validator: 4.0.0
    dev: false

  /walker@1.0.8:
    resolution: {integrity: sha512-ts/8E8l5b7kY0vlWLewOkDXMmPdLcVV4GmOQLyxuSswIJsweeFZtAsMF7k1Nszz+TYBQrlYRmzOnr398y1JemQ==}
    dependencies:
      makeerror: 1.0.12
    dev: false

  /webidl-conversions@7.0.0:
    resolution: {integrity: sha512-VwddBukDzu71offAQR975unBIGqfKZpM+8ZX6ySk8nYhVoo5CYaZyzt3YBvYtRtO+aoGlqxPg/B87NGVZ/fu6g==}
    engines: {node: '>=12'}
    dev: false

  /whatwg-encoding@2.0.0:
    resolution: {integrity: sha512-p41ogyeMUrw3jWclHWTQg1k05DSVXPLcVxRTYsXUk+ZooOCZLcoYgPZ/HL/D/N+uQPOtcp1me1WhBEaX02mhWg==}
    engines: {node: '>=12'}
    dependencies:
      iconv-lite: 0.6.3
    dev: false

  /whatwg-mimetype@3.0.0:
    resolution: {integrity: sha512-nt+N2dzIutVRxARx1nghPKGv1xHikU7HKdfafKkLNLindmPU/ch3U31NOCGGA/dmPcmb1VlofO0vnKAcsm0o/Q==}
    engines: {node: '>=12'}
    dev: false

  /whatwg-url@10.0.0:
    resolution: {integrity: sha512-CLxxCmdUby142H5FZzn4D8ikO1cmypvXVQktsgosNy4a4BHrDHeciBBGZhb0bNoR5/MltoCatso+vFjjGx8t0w==}
    engines: {node: '>=12'}
    dependencies:
      tr46: 3.0.0
      webidl-conversions: 7.0.0
    dev: false

  /whatwg-url@11.0.0:
    resolution: {integrity: sha512-RKT8HExMpoYx4igMiVMY83lN6UeITKJlBQ+vR/8ZJ8OCdSiN3RwCq+9gH0+Xzj0+5IrM6i4j/6LuvzbZIQgEcQ==}
    engines: {node: '>=12'}
    dependencies:
      tr46: 3.0.0
      webidl-conversions: 7.0.0
    dev: false

  /which@2.0.2:
    resolution: {integrity: sha512-BLI3Tl1TW3Pvl70l3yq3Y64i+awpwXqsGBYWkkqMtnbXgrMD+yj7rhW0kuEDxzJaYXGjEW5ogapKNMEKNMjibA==}
    engines: {node: '>= 8'}
    hasBin: true
    dependencies:
      isexe: 2.0.0
    dev: false

  /word-wrap@1.2.3:
    resolution: {integrity: sha512-Hz/mrNwitNRh/HUAtM/VT/5VH+ygD6DV7mYKZAtHOrbs8U7lvPS6xf7EJKMF0uW1KJCl0H701g3ZGus+muE5vQ==}
    engines: {node: '>=0.10.0'}
    dev: false

  /wrap-ansi@7.0.0:
    resolution: {integrity: sha512-YVGIj2kamLSTxw6NsZjoBxfSwsn0ycdesmc4p+Q21c5zPuZ1pl+NfxVdxPtdHvmNVOQ6XSYG4AUtyt/Fi7D16Q==}
    engines: {node: '>=10'}
    dependencies:
      ansi-styles: 4.3.0
      string-width: 4.2.3
      strip-ansi: 6.0.1
    dev: false

  /wrap-ansi@8.1.0:
    resolution: {integrity: sha512-si7QWI6zUMq56bESFvagtmzMdGOtoxfR+Sez11Mobfc7tm+VkUckk9bW2UeffTGVUbOksxmSw0AA2gs8g71NCQ==}
    engines: {node: '>=12'}
    dependencies:
      ansi-styles: 6.2.1
      string-width: 5.1.2
      strip-ansi: 7.1.0
    dev: false

  /wrappy@1.0.2:
    resolution: {integrity: sha512-l4Sp/DRseor9wL6EvV2+TuQn63dMkPjZ/sp9XkghTEbV9KlPS1xUsZ3u7/IQO4wxtcFB4bgpQPRcR3QCvezPcQ==}
    dev: false

  /write-file-atomic@4.0.2:
    resolution: {integrity: sha512-7KxauUdBmSdWnmpaGFg+ppNjKF8uNLry8LyzjauQDOVONfFLNKrKvQOxZ/VuTIcS/gge/YNahf5RIIQWTSarlg==}
    engines: {node: ^12.13.0 || ^14.15.0 || >=16.0.0}
    dependencies:
      imurmurhash: 0.1.4
      signal-exit: 3.0.7
    dev: false

  /ws@8.11.0:
    resolution: {integrity: sha512-HPG3wQd9sNQoT9xHyNCXoDUa+Xw/VevmY9FoHyQ+g+rrMn4j6FB4np7Z0OhdTgjx6MgQLK7jwSy1YecU1+4Asg==}
    engines: {node: '>=10.0.0'}
    peerDependencies:
      bufferutil: ^4.0.1
      utf-8-validate: ^5.0.2
    peerDependenciesMeta:
      bufferutil:
        optional: true
      utf-8-validate:
        optional: true
    dev: false

  /xml-name-validator@4.0.0:
    resolution: {integrity: sha512-ICP2e+jsHvAj2E2lIHxa5tjXRlKDJo4IdvPvCXbXQGdzSfmSpNVyIKMvoZHjDY9DP0zV17iI85o90vRFXNccRw==}
    engines: {node: '>=12'}
    dev: false

  /xml2js@0.5.0:
    resolution: {integrity: sha512-drPFnkQJik/O+uPKpqSgr22mpuFHqKdbS835iAQrUC73L2F5WkboIRd63ai/2Yg6I1jzifPFKH2NTK+cfglkIA==}
    engines: {node: '>=4.0.0'}
    dependencies:
      sax: 1.2.4
      xmlbuilder: 11.0.1
    dev: false

  /xmlbuilder@11.0.1:
    resolution: {integrity: sha512-fDlsI/kFEx7gLvbecc0/ohLG50fugQp8ryHzMTuW9vSa1GJ0XYWKnhsUx7oie3G98+r56aTQIUB4kht42R3JvA==}
    engines: {node: '>=4.0'}
    dev: false

  /xmlchars@2.2.0:
    resolution: {integrity: sha512-JZnDKK8B0RCDw84FNdDAIpZK+JuJw+s7Lz8nksI7SIuU3UXJJslUthsi+uWBUYOwPFwW7W7PRLRfUKpxjtjFCw==}
    dev: false

  /y18n@5.0.8:
    resolution: {integrity: sha512-0pfFzegeDWJHJIAmTLRP2DwHjdF5s7jo9tuztdQxAhINCdvS+3nGINqPd00AphqJR/0LhANUS6/+7SCb98YOfA==}
    engines: {node: '>=10'}
    dev: false

  /yallist@4.0.0:
    resolution: {integrity: sha512-3wdGidZyq5PB084XLES5TpOSRA3wjXAlIWMhum2kRcv/41Sn2emQ0dycQW4uZXLejwKvg6EsvbdlVL+FYEct7A==}
    dev: false

  /yaml@2.3.1:
    resolution: {integrity: sha512-2eHWfjaoXgTBC2jNM1LRef62VQa0umtvRiDSk6HSzW7RvS5YtkabJrwYLLEKWBc8a5U2PTSCs+dJjUTJdlHsWQ==}
    engines: {node: '>= 14'}
    dev: false

  /yargs-parser@21.1.1:
    resolution: {integrity: sha512-tVpsJW7DdjecAiFpbIB1e3qxIQsE6NoPc5/eTdrbbIC4h0LVsWhnoa3g+m2HclBIujHzsxZ4VJVA+GUuc2/LBw==}
    engines: {node: '>=12'}
    dev: false

  /yargs@17.6.2:
    resolution: {integrity: sha512-1/9UrdHjDZc0eOU0HxOHoS78C69UD3JRMvzlJ7S79S2nTaWRA/whGCTV8o9e/N/1Va9YIV7Q4sOxD8VV4pCWOw==}
    engines: {node: '>=12'}
    dependencies:
      cliui: 8.0.1
      escalade: 3.1.1
      get-caller-file: 2.0.5
      require-directory: 2.1.1
      string-width: 4.2.3
      y18n: 5.0.8
      yargs-parser: 21.1.1
    dev: false

  /yocto-queue@0.1.0:
    resolution: {integrity: sha512-rVksvsnNCdJ/ohGc6xgPwyN8eheCxsiLM8mxuE/t/mOVqJewPuO1miLpTHQiRgTKCLexL4MeAFVagts7HmNZ2Q==}
    engines: {node: '>=10'}
    dev: false

  /zxcvbn@4.4.2:
    resolution: {integrity: sha512-Bq0B+ixT/DMyG8kgX2xWcI5jUvCwqrMxSFam7m0lAf78nf04hv6lNCsyLYdyYTrCVMqNDY/206K7eExYCeSyUQ==}
    dev: false

  github.com/lichess-org/ab-stub/94236bf34dbc9c05daf50f4c9842d859b9142be0:
    resolution: {tarball: https://codeload.github.com/lichess-org/ab-stub/tar.gz/94236bf34dbc9c05daf50f4c9842d859b9142be0}
    name: ab
    version: 1.0.0
    dev: false

  github.com/ornicar/chess.js/ad0709c0b07773d9d0da8e4605a9a2a28f00d249:
    resolution: {tarball: https://codeload.github.com/ornicar/chess.js/tar.gz/ad0709c0b07773d9d0da8e4605a9a2a28f00d249}
    name: chess.js
    version: 0.10.2
    dev: false

  github.com/ornicar/mithril.js/d99d36d445fad1b22f4b285963ea065291d99ad4:
    resolution: {tarball: https://codeload.github.com/ornicar/mithril.js/tar.gz/d99d36d445fad1b22f4b285963ea065291d99ad4}
    name: mithril
    version: 0.2.1
    dev: false

  github.com/ornicar/mithril.js/dd92827aec63f921149ca9a3460ccd981e7025bb:
    resolution: {tarball: https://codeload.github.com/ornicar/mithril.js/tar.gz/dd92827aec63f921149ca9a3460ccd981e7025bb}
    name: mithril
    version: 0.2.1-lila
    dev: false<|MERGE_RESOLUTION|>--- conflicted
+++ resolved
@@ -15,42 +15,23 @@
         specifier: ^0.0.113
         version: 0.0.113
       '@typescript-eslint/eslint-plugin':
-<<<<<<< HEAD
-        specifier: ^5.60.1
-        version: 5.60.1(@typescript-eslint/parser@5.60.1)(eslint@8.47.0)(typescript@5.1.5)
-      '@typescript-eslint/parser':
-        specifier: ^5.60.1
-        version: 5.60.1(eslint@8.47.0)(typescript@5.1.5)
-=======
         specifier: ^6.4.0
         version: 6.4.0(@typescript-eslint/parser@6.4.0)(eslint@8.47.0)(typescript@5.1.6)
       '@typescript-eslint/parser':
         specifier: ^6.4.0
         version: 6.4.0(eslint@8.47.0)(typescript@5.1.6)
->>>>>>> 864960b0
       ab:
         specifier: github:lichess-org/ab-stub
         version: github.com/lichess-org/ab-stub/94236bf34dbc9c05daf50f4c9842d859b9142be0
       chessground:
-<<<<<<< HEAD
         specifier: link:../chessground
         version: link:../chessground
-      eslint:
-        specifier: ^8.43.0
-        version: 8.47.0
-      eslint-config-prettier:
-        specifier: ^8.8.0
-        version: 8.8.0(eslint@8.47.0)
-=======
-        specifier: ^9.0.0
-        version: 9.0.0
       eslint:
         specifier: ^8.47.0
         version: 8.47.0
       lint-staged:
         specifier: ^14.0.0
         version: 14.0.0
->>>>>>> 864960b0
       prettier:
         specifier: ^3.0.2
         version: 3.0.2
@@ -2417,11 +2398,7 @@
       ajv: 6.12.6
       debug: 4.3.4
       espree: 9.6.1
-<<<<<<< HEAD
       globals: 13.20.0
-=======
-      globals: 13.21.0
->>>>>>> 864960b0
       ignore: 5.2.4
       import-fresh: 3.3.0
       js-yaml: 4.1.0
@@ -2976,8 +2953,8 @@
     resolution: {integrity: sha512-Hr5Jfhc9eYOQNPYO5WLDq/n4jqijdHNlDXjuAQkkt+mWdQR+XJToOHrsD4cPaMXpn6KO7y2+wM8AZEs8VpBLVA==}
     dev: false
 
-  /@types/node@18.17.5:
-    resolution: {integrity: sha512-xNbS75FxH6P4UXTPUJp/zNPq6/xsfdJKussCWNOnz4aULWIRwMgP1LgaB5RiBnMX1DPCYenuqGZfnIAx5mbFLA==}
+  /@types/node@18.16.18:
+    resolution: {integrity: sha512-/aNaQZD0+iSBAGnvvN2Cx92HqE5sZCPZtx2TsK+4nvV23fFe09jVDvpArXr2j9DnYlzuU9WuoykDDc6wqvpNcw==}
     dev: false
 
   /@types/node@20.3.2:
@@ -3059,15 +3036,9 @@
     resolution: {integrity: sha512-3NoqvZC2W5gAC5DZbTpCeJ251vGQmgcWIHQJGq2J240HY6ErQ9aWKkwfoKJlHLx+A83WPNTZ9+3cd2ILxbvr1w==}
     dev: false
 
-<<<<<<< HEAD
-  /@typescript-eslint/eslint-plugin@5.60.1(@typescript-eslint/parser@5.60.1)(eslint@8.47.0)(typescript@5.1.5):
-    resolution: {integrity: sha512-KSWsVvsJsLJv3c4e73y/Bzt7OpqMCADUO846bHcuWYSYM19bldbAeDv7dYyV0jwkbMfJ2XdlzwjhXtuD7OY6bw==}
-    engines: {node: ^12.22.0 || ^14.17.0 || >=16.0.0}
-=======
   /@typescript-eslint/eslint-plugin@6.4.0(@typescript-eslint/parser@6.4.0)(eslint@8.47.0)(typescript@5.1.6):
     resolution: {integrity: sha512-62o2Hmc7Gs3p8SLfbXcipjWAa6qk2wZGChXG2JbBtYpwSRmti/9KHLqfbLs9uDigOexG+3PaQ9G2g3201FWLKg==}
     engines: {node: ^16.0.0 || >=18.0.0}
->>>>>>> 864960b0
     peerDependencies:
       '@typescript-eslint/parser': ^6.0.0 || ^6.0.0-alpha
       eslint: ^7.0.0 || ^8.0.0
@@ -3077,20 +3048,6 @@
         optional: true
     dependencies:
       '@eslint-community/regexpp': 4.6.2
-<<<<<<< HEAD
-      '@typescript-eslint/parser': 5.60.1(eslint@8.47.0)(typescript@5.1.5)
-      '@typescript-eslint/scope-manager': 5.60.1
-      '@typescript-eslint/type-utils': 5.60.1(eslint@8.47.0)(typescript@5.1.5)
-      '@typescript-eslint/utils': 5.60.1(eslint@8.47.0)(typescript@5.1.5)
-      debug: 4.3.4
-      eslint: 8.47.0
-      grapheme-splitter: 1.0.4
-      ignore: 5.2.4
-      natural-compare-lite: 1.4.0
-      semver: 7.5.4
-      tsutils: 3.21.0(typescript@5.1.5)
-      typescript: 5.1.5
-=======
       '@typescript-eslint/parser': 6.4.0(eslint@8.47.0)(typescript@5.1.6)
       '@typescript-eslint/scope-manager': 6.4.0
       '@typescript-eslint/type-utils': 6.4.0(eslint@8.47.0)(typescript@5.1.6)
@@ -3104,20 +3061,13 @@
       semver: 7.5.4
       ts-api-utils: 1.0.1(typescript@5.1.6)
       typescript: 5.1.6
->>>>>>> 864960b0
     transitivePeerDependencies:
       - supports-color
     dev: false
 
-<<<<<<< HEAD
-  /@typescript-eslint/parser@5.60.1(eslint@8.47.0)(typescript@5.1.5):
-    resolution: {integrity: sha512-pHWlc3alg2oSMGwsU/Is8hbm3XFbcrb6P5wIxcQW9NsYBfnrubl/GhVVD/Jm/t8HXhA2WncoIRfBtnCgRGV96Q==}
-    engines: {node: ^12.22.0 || ^14.17.0 || >=16.0.0}
-=======
   /@typescript-eslint/parser@6.4.0(eslint@8.47.0)(typescript@5.1.6):
     resolution: {integrity: sha512-I1Ah1irl033uxjxO9Xql7+biL3YD7w9IU8zF+xlzD/YxY6a4b7DYA08PXUUCbm2sEljwJF6ERFy2kTGAGcNilg==}
     engines: {node: ^16.0.0 || >=18.0.0}
->>>>>>> 864960b0
     peerDependencies:
       eslint: ^7.0.0 || ^8.0.0
       typescript: '*'
@@ -3131,11 +3081,7 @@
       '@typescript-eslint/visitor-keys': 6.4.0
       debug: 4.3.4
       eslint: 8.47.0
-<<<<<<< HEAD
-      typescript: 5.1.5
-=======
       typescript: 5.1.6
->>>>>>> 864960b0
     transitivePeerDependencies:
       - supports-color
     dev: false
@@ -3148,15 +3094,9 @@
       '@typescript-eslint/visitor-keys': 6.4.0
     dev: false
 
-<<<<<<< HEAD
-  /@typescript-eslint/type-utils@5.60.1(eslint@8.47.0)(typescript@5.1.5):
-    resolution: {integrity: sha512-vN6UztYqIu05nu7JqwQGzQKUJctzs3/Hg7E2Yx8rz9J+4LgtIDFWjjl1gm3pycH0P3mHAcEUBd23LVgfrsTR8A==}
-    engines: {node: ^12.22.0 || ^14.17.0 || >=16.0.0}
-=======
   /@typescript-eslint/type-utils@6.4.0(eslint@8.47.0)(typescript@5.1.6):
     resolution: {integrity: sha512-TvqrUFFyGY0cX3WgDHcdl2/mMCWCDv/0thTtx/ODMY1QhEiyFtv/OlLaNIiYLwRpAxAtOLOY9SUf1H3Q3dlwAg==}
     engines: {node: ^16.0.0 || >=18.0.0}
->>>>>>> 864960b0
     peerDependencies:
       eslint: ^7.0.0 || ^8.0.0
       typescript: '*'
@@ -3164,21 +3104,12 @@
       typescript:
         optional: true
     dependencies:
-<<<<<<< HEAD
-      '@typescript-eslint/typescript-estree': 5.60.1(typescript@5.1.5)
-      '@typescript-eslint/utils': 5.60.1(eslint@8.47.0)(typescript@5.1.5)
-      debug: 4.3.4
-      eslint: 8.47.0
-      tsutils: 3.21.0(typescript@5.1.5)
-      typescript: 5.1.5
-=======
       '@typescript-eslint/typescript-estree': 6.4.0(typescript@5.1.6)
       '@typescript-eslint/utils': 6.4.0(eslint@8.47.0)(typescript@5.1.6)
       debug: 4.3.4
       eslint: 8.47.0
       ts-api-utils: 1.0.1(typescript@5.1.6)
       typescript: 5.1.6
->>>>>>> 864960b0
     transitivePeerDependencies:
       - supports-color
     dev: false
@@ -3203,44 +3134,25 @@
       globby: 11.1.0
       is-glob: 4.0.3
       semver: 7.5.4
-<<<<<<< HEAD
-      tsutils: 3.21.0(typescript@5.1.5)
-      typescript: 5.1.5
-=======
       ts-api-utils: 1.0.1(typescript@5.1.6)
       typescript: 5.1.6
->>>>>>> 864960b0
     transitivePeerDependencies:
       - supports-color
     dev: false
 
-<<<<<<< HEAD
-  /@typescript-eslint/utils@5.60.1(eslint@8.47.0)(typescript@5.1.5):
-    resolution: {integrity: sha512-tiJ7FFdFQOWssFa3gqb94Ilexyw0JVxj6vBzaSpfN/8IhoKkDuSAenUKvsSHw2A/TMpJb26izIszTXaqygkvpQ==}
-    engines: {node: ^12.22.0 || ^14.17.0 || >=16.0.0}
-=======
   /@typescript-eslint/utils@6.4.0(eslint@8.47.0)(typescript@5.1.6):
     resolution: {integrity: sha512-BvvwryBQpECPGo8PwF/y/q+yacg8Hn/2XS+DqL/oRsOPK+RPt29h5Ui5dqOKHDlbXrAeHUTnyG3wZA0KTDxRZw==}
     engines: {node: ^16.0.0 || >=18.0.0}
->>>>>>> 864960b0
     peerDependencies:
       eslint: ^7.0.0 || ^8.0.0
     dependencies:
       '@eslint-community/eslint-utils': 4.4.0(eslint@8.47.0)
       '@types/json-schema': 7.0.12
       '@types/semver': 7.5.0
-<<<<<<< HEAD
-      '@typescript-eslint/scope-manager': 5.60.1
-      '@typescript-eslint/types': 5.60.1
-      '@typescript-eslint/typescript-estree': 5.60.1(typescript@5.1.5)
-      eslint: 8.47.0
-      eslint-scope: 5.1.1
-=======
       '@typescript-eslint/scope-manager': 6.4.0
       '@typescript-eslint/types': 6.4.0
       '@typescript-eslint/typescript-estree': 6.4.0(typescript@5.1.6)
       eslint: 8.47.0
->>>>>>> 864960b0
       semver: 7.5.4
     transitivePeerDependencies:
       - supports-color
@@ -3251,11 +3163,7 @@
     resolution: {integrity: sha512-yJSfyT+uJm+JRDWYRYdCm2i+pmvXJSMtPR9Cq5/XQs4QIgNoLcoRtDdzsLbLsFM/c6um6ohQkg/MLxWvoIndJA==}
     engines: {node: ^16.0.0 || >=18.0.0}
     dependencies:
-<<<<<<< HEAD
-      '@typescript-eslint/types': 5.60.1
-=======
       '@typescript-eslint/types': 6.4.0
->>>>>>> 864960b0
       eslint-visitor-keys: 3.4.3
     dev: false
 
@@ -3278,12 +3186,12 @@
       acorn-walk: 7.2.0
     dev: false
 
-  /acorn-jsx@5.3.2(acorn@8.10.0):
+  /acorn-jsx@5.3.2(acorn@8.9.0):
     resolution: {integrity: sha512-rq9s+JNhf0IChjtDXxllJ7g41oZk5SlXtp0LHwyA5cejwn7vKmKp4pPri6YEePv2PU65sAsegbXtIinmDFDXgQ==}
     peerDependencies:
       acorn: ^6.0.0 || ^7.0.0 || ^8.0.0
     dependencies:
-      acorn: 8.10.0
+      acorn: 8.9.0
     dev: false
 
   /acorn-walk@7.2.0:
@@ -3297,14 +3205,14 @@
     hasBin: true
     dev: false
 
-  /acorn@8.10.0:
-    resolution: {integrity: sha512-F0SAmZ8iUtS//m8DmCTA0jlh6TDKkHQyK6xc6V4KDTyZKA9dnvX9/3sRTVQrWm79glUAZbnmmNcdYwUIHWVybw==}
+  /acorn@8.8.1:
+    resolution: {integrity: sha512-7zFpHzhnqYKrkYdUjF1HI1bzd0VygEGX8lFk4k5zVMqHEoES+P+7TKI+EvLO9WVMJ8eekdO0aDEK044xTXwPPA==}
     engines: {node: '>=0.4.0'}
     hasBin: true
     dev: false
 
-  /acorn@8.8.1:
-    resolution: {integrity: sha512-7zFpHzhnqYKrkYdUjF1HI1bzd0VygEGX8lFk4k5zVMqHEoES+P+7TKI+EvLO9WVMJ8eekdO0aDEK044xTXwPPA==}
+  /acorn@8.9.0:
+    resolution: {integrity: sha512-jaVNAFBHNLXspO543WnNNPZFRtavh3skAkITqD0/2aeMkKZTN+254PyhwxFYrk3vQ1xfY+2wbesJMs/JC8/PwQ==}
     engines: {node: '>=0.4.0'}
     hasBin: true
     dev: false
@@ -3640,17 +3548,8 @@
       mithril: github.com/ornicar/mithril.js/d99d36d445fad1b22f4b285963ea065291d99ad4
     dev: false
 
-<<<<<<< HEAD
   /chessground@8.3.13:
     resolution: {integrity: sha512-H063phgP0OWXNOwu24Zm+HmW8aDCjBobdbZDVM3N3exDZ3cClfttH6nr4vc8XEcNUFt8mM+2L09OZvWtIwaAlA==}
-=======
-  /chessground@8.4.0:
-    resolution: {integrity: sha512-0LPdp2Ln/EzeH/T63fDO4Hn9KcSExoMOqkgz3fPjPiY1mSHDBqVuU3drbctHIdorl6hkyQC3qZPMmNHYgZjnsA==}
-    dev: false
-
-  /chessground@9.0.0:
-    resolution: {integrity: sha512-BCpHPwwcVQM24HVFhSHWBdtqtafrOHXPxtCj+r2zYvIU8TPeahc+RsMX/okLSkajCstI0LcrXc9m63TjEf5OxQ==}
->>>>>>> 864960b0
     dev: false
 
   /chessops@0.12.7:
@@ -3970,26 +3869,6 @@
       source-map: 0.6.1
     dev: false
 
-<<<<<<< HEAD
-  /eslint-config-prettier@8.8.0(eslint@8.47.0):
-    resolution: {integrity: sha512-wLbQiFre3tdGgpDv67NQKnJuTlcUVYHas3k+DZCc2U2BadthoEY4B7hLPvAxaqdyOGCzuLfii2fqGph10va7oA==}
-    hasBin: true
-    peerDependencies:
-      eslint: '>=7.0.0'
-    dependencies:
-      eslint: 8.47.0
-    dev: false
-
-  /eslint-scope@5.1.1:
-    resolution: {integrity: sha512-2NxwbF/hZ0KpepYN0cNbo+FN6XoK7GaHlQhgx/hIZl6Va0bF45RQOOwhLIy8lQDbuCiadSLCBnH2CFYquit5bw==}
-    engines: {node: '>=8.0.0'}
-    dependencies:
-      esrecurse: 4.3.0
-      estraverse: 4.3.0
-    dev: false
-
-=======
->>>>>>> 864960b0
   /eslint-scope@7.2.2:
     resolution: {integrity: sha512-dOt21O7lTMhDM+X9mB4GX+DZrZtCUJPL/wlcTqxyrx5IvO0IYtILdtrQGQp+8n5S0gwSVmOf9NQrjMOgfQZlIg==}
     engines: {node: ^12.22.0 || ^14.17.0 || >=16.0.0}
@@ -4030,7 +3909,7 @@
       file-entry-cache: 6.0.1
       find-up: 5.0.0
       glob-parent: 6.0.2
-      globals: 13.21.0
+      globals: 13.20.0
       graphemer: 1.4.0
       ignore: 5.2.4
       imurmurhash: 0.1.4
@@ -4053,13 +3932,8 @@
     resolution: {integrity: sha512-oruZaFkjorTpF32kDSI5/75ViwGeZginGGy2NoOSg3Q9bnwlnmDm4HLnkl0RE3n+njDXR037aY1+x58Z/zFdwQ==}
     engines: {node: ^12.22.0 || ^14.17.0 || >=16.0.0}
     dependencies:
-<<<<<<< HEAD
       acorn: 8.9.0
       acorn-jsx: 5.3.2(acorn@8.9.0)
-=======
-      acorn: 8.10.0
-      acorn-jsx: 5.3.2(acorn@8.10.0)
->>>>>>> 864960b0
       eslint-visitor-keys: 3.4.3
     dev: false
 
@@ -4310,8 +4184,8 @@
     engines: {node: '>=4'}
     dev: false
 
-  /globals@13.21.0:
-    resolution: {integrity: sha512-ybyme3s4yy/t/3s35bewwXKOf7cvzfreG2lH0lZl0JB7I4GxRP2ghxOK/Nb9EkRXdbBXZLfq/p/0W2JUONB/Gg==}
+  /globals@13.20.0:
+    resolution: {integrity: sha512-Qg5QtVkCy/kv3FUSlu4ukeZDVf9ee0iXLAUYX13gbR17bnejFTzr4iS9bY7kwCf1NztRNm1t91fjOiyx4CSwPQ==}
     engines: {node: '>=8'}
     dependencies:
       type-fest: 0.20.2
@@ -4992,7 +4866,7 @@
       jest-util: 28.1.3
       natural-compare: 1.4.0
       pretty-format: 28.1.3
-      semver: 7.5.3
+      semver: 7.5.4
     transitivePeerDependencies:
       - supports-color
     dev: false
@@ -5237,8 +5111,8 @@
   /lichess-pgn-viewer@1.6.1:
     resolution: {integrity: sha512-rKGRbpqy7xgcQ8S5Wneu86UFuJnsTPyVw0TJYCUHxO/+x5eIN8GF8TCxf2Q/aZ6YR4kec2SLjIBTik4KejHeZw==}
     dependencies:
-      '@types/node': 18.17.5
-      chessground: 8.4.0
+      '@types/node': 18.16.18
+      chessground: 8.3.13
       chessops: 0.12.7
       snabbdom: 3.5.1
     dev: false
