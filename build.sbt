import com.typesafe.sbt.packager.Keys.{ bashScriptExtraDefines, scriptClasspath }
import play.sbt.PlayCommands
import play.sbt.PlayInternalKeys.playDependencyClasspath
import play.sbt.routes.RoutesKeys

import BuildSettings.*
import Dependencies.*

lazy val root = Project("lila", file("."))
  .enablePlugins(JavaServerAppPackaging, RoutesCompiler)
  .dependsOn(api)
  .aggregate(api)
  .settings(buildSettings)
  .settings(scalacOptions ++= Seq("-unchecked", "-deprecation"))

organization         := "org.lichess"
Compile / run / fork := true
javaOptions ++= Seq("-Xms64m", "-Xmx512m", "-Dlogger.file=conf/logger.dev.xml")
<<<<<<< HEAD
//ThisBuild / usePipelining := true
=======
ThisBuild / usePipelining := false
>>>>>>> 44e83767
// shorter prod classpath
scriptClasspath             := Seq("*")
Compile / resourceDirectory := baseDirectory.value / "conf"
// the following settings come from the PlayScala plugin, which I removed
shellPrompt := PlayCommands.playPrompt
// all dependencies from outside the project (all dependency jars)
playDependencyClasspath := (Runtime / externalDependencyClasspath).value
// playCommonClassloader   := PlayCommands.playCommonClassloaderTask.value
// playCompileEverything := PlayCommands.playCompileEverythingTask.value.asInstanceOf[Seq[Analysis]]
ivyLoggingLevel     := UpdateLogging.DownloadOnly
Compile / mainClass := Some("lila.app.Lila")
// Adds the Play application directory to the command line args passed to Play
bashScriptExtraDefines += "addJava \"-Duser.dir=$(realpath \"$(cd \"${app_home}/..\"; pwd -P)\"  $(is_cygwin && echo \"fix\"))\"\n"
Compile / RoutesKeys.generateReverseRouter := false
Compile / RoutesKeys.routes / sources ++= {
  val dirs = (Compile / unmanagedResourceDirectories).value
  (dirs * "routes").get ++ (dirs * "*.routes").get
}
Compile / RoutesKeys.generateReverseRouter := false
Compile / RoutesKeys.generateForwardRouter := true
target                                     := baseDirectory.value / "target"
Compile / sourceDirectory                  := baseDirectory.value / "app"
Compile / scalaSource                      := baseDirectory.value / "app"
Universal / sourceDirectory                := baseDirectory.value / "dist"

// cats-parse v1.0.0 is the same as v0.3.1, so this is safe
ThisBuild / libraryDependencySchemes ++= Seq(
  "org.typelevel" %% "cats-parse" % VersionScheme.Always
)

// format: off
libraryDependencies ++= akka.bundle ++ playWs.bundle ++ macwire.bundle ++ scalalib.bundle ++ chess.bundle ++ Seq(
  play.json, play.logback, compression, hasher,
  reactivemongo.driver, /* reactivemongo.kamon, */ maxmind, scalatags,
  kamon.core, kamon.influxdb, kamon.metrics, kamon.prometheus,
  scaffeine, caffeine, lettuce, uaparser, nettyTransport, reactivemongo.shaded
) ++ tests.bundle

// influences the compilation order
// matches https://github.com/ornicar/lila-dep-graphs
lazy val modules = Seq(
  // level 1
  core, coreI18n,
  // level 2
  ui, common, tree,
  // level 3
  db, room, search,
  // level 4
  memo, rating,
  // level 5
  game, gathering, study, user, puzzle, analyse,
  report, pref, chat, playban, lobby, mailer, oauth,
  // level 6
  insight, evaluation, storm,
  // level 7
  // everything else is free from deps; do the big ones first
  security, tournament, relay, plan, round,
  swiss, insight, fishnet, tutor, mod, challenge, web,
  team, forum, streamer, simul, activity, msg, ublog,
  notifyModule, clas, perfStat, opening, timeline,
  setup, video, fide, push,
  // and then the smaller ones
  pool, lobby, relation, tv, coordinate, feed, history,
  shutup, appeal, irc, explorer, learn, event, coach,
  practice, evalCache, irwin, bot, racer, cms, i18n,
  socket, bookmark, studySearch, gameSearch, forumSearch, teamSearch, local
)

lazy val moduleRefs = modules map projectToRef
lazy val moduleCPDeps = moduleRefs map { sbt.ClasspathDependency(_, None) }

lazy val core = module("core",
  Seq(),
  Seq(scalatags, galimatias) ++ scalalib.bundle ++ reactivemongo.bundle ++ tests.bundle
)

lazy val coreI18n = module("coreI18n",
  Seq(),
  Seq(scalatags) ++ scalalib.bundle
)

lazy val common = module("common",
  Seq(core),
  Seq(
    kamon.core, scaffeine, apacheText, chess.playJson
  ) ++ tests.bundle ++ flexmark.bundle
)

lazy val db = module("db",
  Seq(common),
  Seq(hasher) ++ macwire.bundle
)

lazy val memo = module("memo",
  Seq(db),
  Seq(scaffeine) ++ playWs.bundle
)

lazy val i18n = module("i18n",
  Seq(common, coreI18n),
  tests.bundle
).settings(
  Compile / resourceGenerators += Def.task {
    val outputFile = (Compile / resourceManaged).value / "I18n.ser"
    I18n.serialize(
      sourceDir = new File("translation/source"),
      destDir = new File("translation/dest"),
      dbs = "site arena emails learn activity coordinates study class contact appeal patron coach broadcast streamer tfa settings preferences team perfStat search tourname faq lag swiss puzzle puzzleTheme challenge storm ublog insight keyboardMove timeago oauthScope dgt voiceCommands onboarding".split(' ').toList,
      outputFile
    )
  }.taskValue
)

lazy val rating = module("rating",
  Seq(db, ui),
  tests.bundle ++ Seq(apacheMath)
).dependsOn(common % "test->test")

lazy val cms = module("cms",
  Seq(memo, coreI18n, ui),
  Seq()
)

lazy val puzzle = module("puzzle",
  Seq(coreI18n, tree, memo, rating, ui),
  tests.bundle
)

lazy val storm = module("storm",
  Seq(puzzle),
  Seq()
)

lazy val racer = module("racer",
  Seq(storm, room),
  Seq()
)

lazy val local = module("local",
  Seq(db, memo, ui, pref),
  Seq()
)

lazy val video = module("video",
  Seq(memo, ui),
  macwire.bundle
)

lazy val coach = module("coach",
  Seq(memo, rating, ui),
  Seq()
)

lazy val streamer = module("streamer",
  Seq(ui, memo),
  Seq()
)

lazy val coordinate = module("coordinate",
  Seq(db, ui),
  macwire.bundle
)

lazy val feed = module("feed",
  Seq(memo, ui),
  Seq()
)

lazy val ublog = module("ublog",
  Seq(coreI18n, memo, ui),
  Seq(bloomFilter)
)

lazy val evaluation = module("evaluation",
  Seq(analyse, game),
  tests.bundle
)

lazy val perfStat = module("perfStat",
  Seq(ui, memo, rating),
  Seq()
)

lazy val history = module("history",
  Seq(rating, memo),
  Seq()
)

lazy val search = module("search",
  Seq(common),
  Seq(playWs.ahc, lilaSearch)
)

lazy val chat = module("chat",
  Seq(memo, ui),
  Seq()
)

lazy val room = module("room",
  Seq(common),
  Seq(lettuce)
)

lazy val timeline = module("timeline",
  Seq(memo, ui),
  Seq()
)

lazy val event = module("event",
  Seq(memo, coreI18n, ui),
  Seq()
)

lazy val mod = module("mod",
  Seq(evaluation, report, chat, user),
  Seq()
)

lazy val user = module("user",
  Seq(rating, memo),
  Seq(hasher) ++ tests.bundle ++ playWs.bundle
)

lazy val game = module("game",
  Seq(tree, rating, memo),
  Seq(compression) ++ tests.bundle
)

lazy val gameSearch = module("gameSearch",
  Seq(coreI18n, search, ui),
  Seq()
)
 // good dep to game
lazy val tv = module("tv",
  Seq(game),
  Seq(hasher)
)

lazy val bot = module("bot",
  Seq(chat, game),
  Seq()
)

lazy val analyse = module("analyse",
  Seq(coreI18n, tree, memo, ui),
  tests.bundle
)

lazy val round = module("round",
  Seq(room, game, user, playban, pref, chat),
  Seq(hasher, kamon.core, lettuce) ++ tests.bundle
)

lazy val pool = module("pool",
  Seq(coreI18n, db, rating),
  Seq()
)

lazy val activity = module("activity",
  Seq(puzzle),
  Seq()
)

lazy val lobby = module("lobby",
  Seq(memo, rating),
  Seq(lettuce) ++ tests.bundle
)

lazy val setup = module("setup",
  Seq(lobby, ui),
  Seq()
)

lazy val insight = module("insight",
  Seq(analyse, game),
  Seq()
)

lazy val tutor = module("tutor",
  Seq(insight, ui),
  tests.bundle
)

lazy val opening = module("opening",
  Seq(coreI18n, memo, ui),
  tests.bundle
)

lazy val gathering = module("gathering",
  Seq(rating),
  tests.bundle
)

lazy val tournament = module("tournament",
  Seq(gathering, room, memo, ui),
  Seq(lettuce) ++ tests.bundle
)

lazy val swiss = module("swiss",
  Seq(gathering, room, memo),
  Seq(lettuce) ++ tests.bundle
)

lazy val simul = module("simul",
  Seq(gathering, room, memo),
  Seq(lettuce)
)

lazy val fishnet = module("fishnet",
  Seq(analyse),
  Seq(lettuce) ++ tests.bundle
)

lazy val irwin = module("irwin",
  Seq(analyse, game, report),
  Seq()
)

lazy val oauth = module("oauth",
  Seq(memo, coreI18n, ui),
  Seq()
)

lazy val security = module("security",
  Seq(oauth, user, mailer),
  Seq(maxmind, hasher, uaparser) ++ tests.bundle
)

lazy val shutup = module("shutup",
  Seq(db),
  tests.bundle
)

lazy val challenge = module("challenge",
  Seq(game, room, oauth),
  Seq(lettuce) ++ tests.bundle
)

lazy val fide = module("fide",
  Seq(memo, ui),
  Seq()
)

lazy val study = module("study",
  Seq(coreI18n, tree, memo, room, ui),
  Seq(lettuce) ++ tests.bundle ++ Seq(scalacheck, munitCheck, chess.testKit)
).dependsOn(common % "test->test")

lazy val relay = module("relay",
  Seq(study, game),
  tests.bundle
)

lazy val studySearch = module("studySearch",
  Seq(study, search),
  Seq()
)

lazy val learn = module("learn",
  Seq(db),
  Seq()
)

lazy val evalCache = module("evalCache",
  Seq(tree, memo),
  Seq()
)

lazy val practice = module("practice",
  Seq(study),
  Seq()
)

lazy val playban = module("playban",
  Seq(memo),
  Seq()
)

lazy val push = module("push",
  Seq(db),
  playWs.bundle ++ Seq(googleOAuth)
)

lazy val irc = module("irc",
  Seq(common),
  playWs.bundle
)

lazy val mailer = module("mailer",
  Seq(memo, coreI18n),
  Seq(hasher, play.mailer)
)

lazy val plan = module("plan",
  Seq(coreI18n, memo, ui),
  tests.bundle
)

lazy val relation = module("relation",
  Seq(memo, ui),
  Seq()
)

lazy val pref = module("pref",
  Seq(coreI18n, memo, ui),
  Seq()
)

lazy val msg = module("msg",
  Seq(coreI18n, memo),
  Seq()
)

lazy val forum = module("forum",
  Seq(memo, ui),
  Seq()
)

lazy val forumSearch = module("forumSearch",
  Seq(search),
  Seq()
)

lazy val team = module("team",
  Seq(memo, room, ui),
  Seq()
)

lazy val teamSearch = module("teamSearch",
  Seq(search),
  Seq()
)

lazy val clas = module("clas",
  Seq(user, puzzle),
  Seq(bloomFilter)
)

lazy val bookmark = module("bookmark",
  Seq(db),
  Seq()
)

lazy val report = module("report",
  Seq(ui, memo),
  Seq()
)

lazy val appeal = module("appeal",
  Seq(memo, ui),
  Seq()
)

lazy val explorer = module("explorer",
  Seq(game),
  Seq()
)

lazy val notifyModule = module("notify",
  Seq(memo, ui),
  Seq()
)

lazy val socket = module("socket",
  Seq(memo),
  Seq(lettuce)
)

lazy val tree = module("tree",
  Seq(core),
  Seq(chess.playJson)
)

// todo remove common, move common.Icon to ui.Icon
lazy val ui = module("ui",
  Seq(core, coreI18n),
  Seq()
).enablePlugins(RoutesCompiler).settings(
  Compile / RoutesKeys.generateForwardRouter := false,
  Compile / RoutesKeys.routes / sources ++= {
    val dirs = baseDirectory.value / ".." / ".." / "conf"
    (dirs * "routes").get ++ (dirs * "*.routes").get
  }
)

lazy val web = module("web",
  Seq(ui, memo),
  playWs.bundle ++ tests.bundle ++ Seq(play.logback, play.server, play.netty)
)

lazy val api = module("api",
  moduleCPDeps,
  Seq(play.api, play.json, hasher, kamon.core, kamon.influxdb, lettuce) ++ tests.bundle ++ flexmark.bundle
).settings(
  Runtime / aggregate := false,
  Test / aggregate := true  // Test <: Runtime
) aggregate (moduleRefs: _*)<|MERGE_RESOLUTION|>--- conflicted
+++ resolved
@@ -16,11 +16,7 @@
 organization         := "org.lichess"
 Compile / run / fork := true
 javaOptions ++= Seq("-Xms64m", "-Xmx512m", "-Dlogger.file=conf/logger.dev.xml")
-<<<<<<< HEAD
-//ThisBuild / usePipelining := true
-=======
 ThisBuild / usePipelining := false
->>>>>>> 44e83767
 // shorter prod classpath
 scriptClasspath             := Seq("*")
 Compile / resourceDirectory := baseDirectory.value / "conf"
