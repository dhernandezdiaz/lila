--- conflicted
+++ resolved
@@ -81,12 +81,8 @@
   // and then the smaller ones
   pool, lobby, relation, tv, coordinate, feed, history,
   shutup, appeal, irc, explorer, learn, event, coach,
-  practice, evalCache, irwin, bot, racer, cms, i18n,
-<<<<<<< HEAD
+  practice, evalCache, irwin, bot, racer, cms, i18n, local,
   socket, bookmark, studySearch, gameSearch, forumSearch, teamSearch, ask
-=======
-  socket, bookmark, studySearch, gameSearch, forumSearch, teamSearch, local
->>>>>>> f72060e7
 )
 
 lazy val moduleRefs = modules map projectToRef
