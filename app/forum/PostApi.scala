package lila
package forum

import user.User
import http.Context
import mod.ModlogApi
import core.Futuristic._

import scalaz.effects._
import com.github.ornicar.paginator._
import scala.math.ceil

import play.api.libs.concurrent.Execution.Implicits._

final class PostApi(
    env: ForumEnv,
    modLog: ModlogApi,
    maxPerPage: Int) {

  def create(categSlug: String, slug: String, page: Int): IO[Option[(Categ, Topic, Paginator[Post])]] = for {
    categOption ← env.categRepo bySlug categSlug
    topicOption ← env.topicRepo.byTree(categSlug, slug)
  } yield categOption |@| topicOption apply {
    case (categ, topic) ⇒ (categ, topic, env.postApi.paginator(topic, page))
  }

  def makePost(
    categ: Categ,
    topic: Topic,
    data: DataForm.PostData)(implicit ctx: Context): IO[Post] = for {
    number ← lastNumberOf(topic)
    post = Post(
      topicId = topic.id,
      author = data.author,
      userId = ctx.me map (_.id),
      ip = ctx.isAnon option ctx.req.remoteAddress,
      text = data.text,
      number = number + 1,
      categId = categ.id)
    _ ← env.postRepo saveIO post
    // denormalize topic
    _ ← env.topicRepo saveIO topic.copy(
      nbPosts = topic.nbPosts + 1,
      lastPostId = post.id,
      updatedAt = post.createdAt)
    // denormalize categ
    _ ← env.categRepo saveIO categ.copy(
      nbPosts = categ.nbPosts + 1,
      lastPostId = post.id)
    _ ← env.recent.invalidate
    _ ← env.indexer insertOne post
  } yield post

  def get(postId: String): IO[Option[(Topic, Post)]] = for {
    postOption ← env.postRepo byId postId
    topicOption ← postOption.fold(io(none[Topic]))(post ⇒ env.topicRepo byId post.topicId)
  } yield (topicOption |@| postOption).tupled

<<<<<<< HEAD
  def view(post: Post): IO[Option[PostView]] = for {
    topicOption ← env.topicRepo byId post.topicId
    categOption ← topicOption.fold(io(none[Categ]))(topic ⇒ env.categRepo bySlug topic.categId)
  } yield topicOption |@| categOption apply {
    case (topic, categ) ⇒ PostView(post, topic, categ, lastPageOf(topic))
  }
=======
  def views(posts: List[Post]): IO[List[PostView]] = for {
    topics ← env.topicRepo byIds posts.map(_.topicId).distinct
    categs ← env.categRepo byIds topics.map(_.categId).distinct
  } yield (for {
    post ← posts
  } yield for {
    topic ← topics find (_.id == post.topicId)
    categ ← categs find (_.slug == topic.categId)
  } yield PostView(post, topic, categ, lastPageOf(topic))
  ).flatten

  def viewsFromIds(postIds: List[String]): IO[List[PostView]] =
    env.postRepo byOrderedIds postIds flatMap views

  def view(post: Post): IO[Option[PostView]] = views(List(post)) map (_.headOption)

  def liteViews(posts: List[Post]): IO[List[PostLiteView]] = for {
    topics ← env.topicRepo byIds posts.map(_.topicId).distinct
  } yield (for {
    post ← posts
  } yield for {
    topic ← topics find (_.id == post.topicId)
  } yield PostLiteView(post, topic, lastPageOf(topic))
  ).flatten

  def liteView(post: Post): IO[Option[PostLiteView]] = liteViews(List(post)) map (_.headOption)
>>>>>>> b0e7900f

  def lastNumberOf(topic: Topic): IO[Int] =
    env.postRepo lastByTopics List(topic) map (_.number)

  def lastPageOf(topic: Topic) =
    ceil(topic.nbPosts / maxPerPage.toFloat).toInt

  def paginator(topic: Topic, page: Int): Paginator[Post] =
    Paginator(
      SalatAdapter(
        dao = env.postRepo,
        query = env.postRepo byTopicQuery topic,
        sort = env.postRepo.sortQuery),
      currentPage = page,
      maxPerPage = maxPerPage
    ) | paginator(topic, 1)

  def delete(postId: String, mod: User): IO[Unit] = for {
    postOption ← env.postRepo byId postId
<<<<<<< HEAD
    viewOption ← postOption.fold(io(none[PostView]))(view)
    _ ← viewOption.fold(io()) { view ⇒
      for {
        _ ← (view.topic.nbPosts == 1).fold(
          env.topicApi.delete(view.categ, view.topic),
          for {
            _ ← env.postRepo removeIO view.post
            _ ← env.topicApi denormalize view.topic
            _ ← env.categApi denormalize view.categ
            _ ← env.recent.invalidate
          } yield ()
        )
        post = view.post
        _ ← modLog.deletePost(mod, post.userId, post.author, post.ip,
          text = "%s / %s / %s".format(view.categ.name, view.topic.name, post.text))
      } yield ()
    }
=======
    viewOption ← ~postOption.map(view)
    _ ← ~viewOption.map(view ⇒ for {
      deleteTopic ← env.postRepo.isFirstPost(view.topic.id, view.post.id)
      _ ← deleteTopic.fold(
        env.topicApi.delete(view.categ, view.topic),
        for {
          _ ← env.postRepo removeIO view.post
          _ ← env.topicApi denormalize view.topic
          _ ← env.categApi denormalize view.categ
          _ ← env.recent.invalidate
        } yield ()
      )
      post = view.post
      _ ← modLog.deletePost(mod, post.userId, post.author, post.ip,
        text = "%s / %s / %s".format(view.categ.name, view.topic.name, post.text))
      _ ← env.indexer removeOne post
    } yield ())
>>>>>>> b0e7900f
  } yield ()
}<|MERGE_RESOLUTION|>--- conflicted
+++ resolved
@@ -56,14 +56,6 @@
     topicOption ← postOption.fold(io(none[Topic]))(post ⇒ env.topicRepo byId post.topicId)
   } yield (topicOption |@| postOption).tupled
 
-<<<<<<< HEAD
-  def view(post: Post): IO[Option[PostView]] = for {
-    topicOption ← env.topicRepo byId post.topicId
-    categOption ← topicOption.fold(io(none[Categ]))(topic ⇒ env.categRepo bySlug topic.categId)
-  } yield topicOption |@| categOption apply {
-    case (topic, categ) ⇒ PostView(post, topic, categ, lastPageOf(topic))
-  }
-=======
   def views(posts: List[Post]): IO[List[PostView]] = for {
     topics ← env.topicRepo byIds posts.map(_.topicId).distinct
     categs ← env.categRepo byIds topics.map(_.categId).distinct
@@ -90,7 +82,6 @@
   ).flatten
 
   def liteView(post: Post): IO[Option[PostLiteView]] = liteViews(List(post)) map (_.headOption)
->>>>>>> b0e7900f
 
   def lastNumberOf(topic: Topic): IO[Int] =
     env.postRepo lastByTopics List(topic) map (_.number)
@@ -110,25 +101,6 @@
 
   def delete(postId: String, mod: User): IO[Unit] = for {
     postOption ← env.postRepo byId postId
-<<<<<<< HEAD
-    viewOption ← postOption.fold(io(none[PostView]))(view)
-    _ ← viewOption.fold(io()) { view ⇒
-      for {
-        _ ← (view.topic.nbPosts == 1).fold(
-          env.topicApi.delete(view.categ, view.topic),
-          for {
-            _ ← env.postRepo removeIO view.post
-            _ ← env.topicApi denormalize view.topic
-            _ ← env.categApi denormalize view.categ
-            _ ← env.recent.invalidate
-          } yield ()
-        )
-        post = view.post
-        _ ← modLog.deletePost(mod, post.userId, post.author, post.ip,
-          text = "%s / %s / %s".format(view.categ.name, view.topic.name, post.text))
-      } yield ()
-    }
-=======
     viewOption ← ~postOption.map(view)
     _ ← ~viewOption.map(view ⇒ for {
       deleteTopic ← env.postRepo.isFirstPost(view.topic.id, view.post.id)
@@ -146,6 +118,5 @@
         text = "%s / %s / %s".format(view.categ.name, view.topic.name, post.text))
       _ ← env.indexer removeOne post
     } yield ())
->>>>>>> b0e7900f
   } yield ()
 }