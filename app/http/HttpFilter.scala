package lila.app
package http

import akka.stream.Materializer
import play.api.mvc.*

import lila.common.HTTPRequest

final class HttpFilter(env: Env)(using val mat: Materializer)(using Executor)
    extends Filter
    with ResponseHeaders:

  private val logger      = lila.log("http")
  private val logRequests = env.config.get[Boolean]("net.http.log")

  def apply(handle: RequestHeader => Fu[Result])(req: RequestHeader): Fu[Result] =
    if HTTPRequest.isAssets(req) then serveAssets(req, handle(req))
    else
      val startTime = nowMillis
      redirectWrongDomain(req).map(fuccess).getOrElse {
        handle(req).map: result =>
          monitoring(req, startTime):
            addContextualResponseHeaders(req):
              result
      }

  private def monitoring(req: RequestHeader, startTime: Long)(result: Result) =
    val actionName = HTTPRequest.actionName(req)
    val reqTime    = nowMillis - startTime
    val statusCode = result.header.status
    val mobile     = lila.security.Mobile.LichessMobileUa.parse(req)
    val client     = if mobile.isDefined then "mobile" else HTTPRequest.clientName(req)
    lila.mon.http.time(actionName, client, req.method, statusCode).record(reqTime)
    if logRequests then logger.info(s"$statusCode $client $req $actionName ${reqTime}ms")
    mobile.foreach: m =>
      lila.mon.http.mobile(actionName, m.version, m.userId.isDefined, m.osName).record(reqTime)
    result

  private def serveAssets(req: RequestHeader, res: Fu[Result]) =
    res.dmap:
      _.withHeaders(assetsHeaders*)

  private def redirectWrongDomain(req: RequestHeader): Option[Result] = {
    req.host != env.net.domain.value &&
    HTTPRequest.isRedirectable(req) &&
    !HTTPRequest.isProgrammatic(req) &&
    // asset request going through the CDN, don't redirect
    !(req.host == env.net.assetDomain.value && HTTPRequest.hasFileExtension(req))
  }.option(Results.MovedPermanently(s"http${if req.secure then "s" else ""}://${env.net.domain}${req.uri}"))

  private def addContextualResponseHeaders(req: RequestHeader)(result: Result) =
    if HTTPRequest.isApiOrApp(req)
    then result.withHeaders(headersForApiOrApp(using req)*)
<<<<<<< HEAD
    else result.withHeaders(permissionsPolicyHeader)

  private def addEmbedderPolicyHeaders(req: RequestHeader)(result: Result) =
    if actionSupportsCoepCredentialless(result) && HTTPRequest.supportsCoepCredentialless(req)
    then result.withHeaders(embedderPolicy("credentialless")*)
    else result
=======
    else result.withHeaders(permissionsPolicyHeader)
>>>>>>> 8fc08dfc
<|MERGE_RESOLUTION|>--- conflicted
+++ resolved
@@ -21,7 +21,8 @@
         handle(req).map: result =>
           monitoring(req, startTime):
             addContextualResponseHeaders(req):
-              result
+              addEmbedderPolicyHeaders(req):
+                result
       }
 
   private def monitoring(req: RequestHeader, startTime: Long)(result: Result) =
@@ -51,13 +52,9 @@
   private def addContextualResponseHeaders(req: RequestHeader)(result: Result) =
     if HTTPRequest.isApiOrApp(req)
     then result.withHeaders(headersForApiOrApp(using req)*)
-<<<<<<< HEAD
     else result.withHeaders(permissionsPolicyHeader)
 
   private def addEmbedderPolicyHeaders(req: RequestHeader)(result: Result) =
-    if actionSupportsCoepCredentialless(result) && HTTPRequest.supportsCoepCredentialless(req)
-    then result.withHeaders(embedderPolicy("credentialless")*)
-    else result
-=======
-    else result.withHeaders(permissionsPolicyHeader)
->>>>>>> 8fc08dfc
+    if !embedderPolicy.isSet(result) && embedderPolicy.supportsCoepCredentialless(req)
+    then result.withHeaders(embedderPolicy.credentialless*)
+    else result