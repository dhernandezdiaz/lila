package lila.app
package templating
import play.api.libs.json.{ JsValue, Json, Writes }

import lila.app.ui.ScalatagsTemplate.*
import lila.core.AssetVersion
import lila.common.String.html.safeJsonValue

trait AssetHelper extends HasEnv:
  self: I18nHelper & SecurityHelper =>

  case class PageModule(name: String, data: JsValue | SafeJsonStr)

  private lazy val netDomain      = env.net.domain
  private lazy val assetDomain    = env.net.assetDomain
  private lazy val assetBaseUrl   = env.net.assetBaseUrl
  private lazy val socketDomains  = env.net.socketDomains ::: env.net.socketAlts
  private lazy val minifiedAssets = env.net.minifiedAssets
  lazy val vapidPublicKey         = env.push.vapidPublicKey

  lazy val picfitUrl = env.memo.picfitUrl

  lazy val sameAssetDomain = netDomain == assetDomain

  def assetVersion = AssetVersion.current

  // bump flairs version if a flair is changed only (not added or removed)
  val flairVersion = "______2"

  def assetUrl(path: String): String       = s"$assetBaseUrl/assets/_$assetVersion/$path"
  def staticAssetUrl(path: String): String = s"$assetBaseUrl/assets/$path"

  def cdnUrl(path: String) = s"$assetBaseUrl$path"

  def flairSrc(flair: Flair) = staticAssetUrl(s"$flairVersion/flair/img/$flair.webp")

  def cssTag(name: String)(using ctx: Context): Frag =
<<<<<<< HEAD
    cssTagWithTheme(name, ctx.pref.currentBg)
=======
    cssTagWithDirAndTheme(name, isRTL(using ctx.lang), ctx.pref.currentBg)
>>>>>>> b3921710

  def cssTagWithTheme(name: String, theme: String): Frag =
    if theme == "system" then
      frag(
        cssTagWithSimpleTheme(name, "light")(media := "(prefers-color-scheme: light)"),
        cssTagWithSimpleTheme(name, "dark")(media  := "(prefers-color-scheme: dark)")
      )
    else cssTagWithSimpleTheme(name, theme)

  private def cssTagWithSimpleTheme(name: String, theme: String): Tag =
    cssAt:
      s"css/$name.$theme.${if minifiedAssets then "min" else "dev"}.css"

  def cssTagNoTheme(name: String): Frag =
    cssAt(s"css/$name.${if minifiedAssets then "min" else "dev"}.css")

  private def cssAt(path: String): Tag =
    link(href := assetUrl(path), rel := "stylesheet")

  def jsonScript(json: JsValue | SafeJsonStr, id: String = "page-init-data") =
    script(tpe := "application/json", st.id := id):
      raw:
        json match
          case json: JsValue => safeJsonValue(json).value
          case json          => json.toString

  val systemThemePolyfillJs = """
if (window.matchMedia('(prefers-color-scheme: dark)').media === 'not all')
    document.querySelectorAll('[media="(prefers-color-scheme: dark)"]').forEach(e=>e.media='')
"""

  // load iife scripts in <head> and defer
  def iifeModule(path: String): Frag = script(deferAttr, src := assetUrl(path))

  private val loadEsmFunction = "site.asset.loadEsm"

  // jsModule is esm, no defer needed
  def jsModule(name: String): Frag =
    script(tpe := "module", src := assetUrl(s"compiled/$name${minifiedAssets.so(".min")}.js"))

  def jsModuleInit(name: String)(using PageContext): Frag =
    frag(jsModule(name), embedJsUnsafeLoadThen(s"$loadEsmFunction('$name')"))
  def jsModuleInit(name: String, json: SafeJsonStr)(using PageContext): Frag =
    frag(jsModule(name), embedJsUnsafeLoadThen(s"$loadEsmFunction('$name',{init:$json})"))
  def jsModuleInit[A: Writes](name: String, value: A)(using PageContext): Frag =
    jsModuleInit(name, safeJsonValue(Json.toJson(value)))

  def jsModuleInit(name: String, text: SafeJsonStr, nonce: lila.api.Nonce): Frag =
    frag(jsModule(name), embedJsUnsafeLoadThen(s"$loadEsmFunction('$name',{init:$text})", nonce))
  def jsModuleInit(name: String, json: JsValue, nonce: lila.api.Nonce): Frag =
    jsModuleInit(name, safeJsonValue(json), nonce)

  def jsPageModule(name: String)(using PageContext) =
    frag(jsModule(name), embedJsUnsafeLoadThen(s"site.asset.loadPageEsm('$name')"))

  def analyseNvuiTag(using ctx: PageContext) = ctx.blind.option(jsModule("analysisBoard.nvui"))
  def puzzleNvuiTag(using ctx: PageContext)  = ctx.blind.option(jsModule("puzzle.nvui"))
  def roundNvuiTag(using ctx: PageContext)   = ctx.blind.option(jsModule("round.nvui"))
  def infiniteScrollTag(using PageContext)   = jsModuleInit("infiniteScroll")
  def captchaTag                             = jsModule("captcha")
  def cashTag                                = iifeModule("javascripts/vendor/cash.min.js")
  def fingerprintTag                         = iifeModule("javascripts/fipr.js")
  def chessgroundTag = script(tpe := "module", src := assetUrl("npm/chessground.min.js"))

  def basicCsp(using ctx: Context): ContentSecurityPolicy =
    val sockets = socketDomains.map { x => s"wss://$x${(!ctx.req.secure).so(s" ws://$x")}" }
    // include both ws and wss when insecure because requests may come through a secure proxy
    val localDev = (!ctx.req.secure).so(List("http://127.0.0.1:3000"))
    ContentSecurityPolicy(
      defaultSrc = List("'self'", assetDomain.value),
      connectSrc =
        "'self'" :: "blob:" :: "data:" :: assetDomain.value :: sockets ::: env.explorerEndpoint :: env.tablebaseEndpoint :: localDev,
      styleSrc = List("'self'", "'unsafe-inline'", assetDomain.value),
      frameSrc = List("'self'", assetDomain.value, "www.youtube.com", "player.twitch.tv"),
      workerSrc = List("'self'", assetDomain.value, "blob:"),
      imgSrc = List("'self'", "blob:", "data:", "*"),
      scriptSrc = List("'self'", assetDomain.value),
      fontSrc = List("'self'", assetDomain.value),
      baseUri = List("'none'")
    )

  def defaultCsp(using ctx: PageContext): ContentSecurityPolicy =
    ctx.nonce.foldLeft(basicCsp)(_.withNonce(_))

  def analysisCsp(using PageContext): ContentSecurityPolicy =
    defaultCsp.withWebAssembly.withExternalEngine(env.externalEngineEndpoint)

  def embedJsUnsafe(js: String)(using ctx: PageContext): Frag = raw:
    val nonce = ctx.nonce.so: nonce =>
      s""" nonce="$nonce""""
    s"""<script$nonce>$js</script>"""

  def embedJsUnsafe(js: String, nonce: lila.api.Nonce): Frag = raw:
    s"""<script nonce="$nonce">$js</script>"""

  private val onLoadFunction = "site.load.then"

  def embedJsUnsafeLoadThen(js: String)(using PageContext): Frag =
    embedJsUnsafe(s"""$onLoadFunction(()=>{$js})""")

  def embedJsUnsafeLoadThen(js: String, nonce: lila.api.Nonce): Frag =
    embedJsUnsafe(s"""$onLoadFunction(()=>{$js})""", nonce)<|MERGE_RESOLUTION|>--- conflicted
+++ resolved
@@ -35,11 +35,7 @@
   def flairSrc(flair: Flair) = staticAssetUrl(s"$flairVersion/flair/img/$flair.webp")
 
   def cssTag(name: String)(using ctx: Context): Frag =
-<<<<<<< HEAD
     cssTagWithTheme(name, ctx.pref.currentBg)
-=======
-    cssTagWithDirAndTheme(name, isRTL(using ctx.lang), ctx.pref.currentBg)
->>>>>>> b3921710
 
   def cssTagWithTheme(name: String, theme: String): Frag =
     if theme == "system" then
