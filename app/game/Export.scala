--- conflicted
+++ resolved
@@ -40,10 +40,7 @@
       game.turns - 1,
       game.variant,
       game.mode,
-<<<<<<< HEAD
-      game.clock.fold("unlimited") { c ⇒ 
-        "%d %d".format(c.limitInMinutes, c.increment)
-      },
+      game.clock.fold("unlimited") { c ⇒ "%d %d".format(c.limitInMinutes, c.increment) },
       (player flatMap (_.elo)).fold("?")(_.toString),
       (player flatMap (_.eloDiff)).fold("?")(showEloDiff),
       (player map game.opponent flatMap (_.elo)).fold("?")(_.toString),
@@ -51,18 +48,6 @@
       baseUrl + routes.Round.watcher(game.id, player.fold("white")(_.color.name)),
       baseUrl + routes.Analyse.replay(game.id, player.fold("white")(_.color.name)),
       baseUrl + routes.Analyse.pgn(game.id)
-=======
-      game.clock.fold(c ⇒ "%d %d".format(
-        c.limitInMinutes, c.increment),
-        "unlimited"),
-      (player flatMap (_.elo)).fold(_.toString, "?"),
-      (player flatMap (_.eloDiff)).fold(showEloDiff, "?"),
-      (player map game.opponent flatMap (_.elo)).fold(_.toString, "?"),
-      (player map game.opponent flatMap (_.eloDiff)).fold(showEloDiff, "?"),
-      netBaseUrl + routes.Round.watcher(game.id, player.fold(_.color.name, "white")),
-      netBaseUrl + routes.Analyse.replay(game.id, player.fold(_.color.name, "white")),
-      netBaseUrl + routes.Analyse.pgn(game.id)
->>>>>>> b0e7900f
     )
   }
 
