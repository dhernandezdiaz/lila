--- conflicted
+++ resolved
@@ -67,13 +67,8 @@
       case (sets, unsets) ⇒ {
         val fullSets = ("ua" -> new Date) :: sets
         val ops = unsets.isEmpty.fold(
-<<<<<<< HEAD
           $set(fullSets),
           $set(fullSets) ++ $unset(unsets)
-=======
-          $set(fullSets: _*),
-          $set(fullSets: _*) ++ $unset(unsets: _*)
->>>>>>> b0e7900f
         )
         val wc = WriteConcern.None
         io { collection.update(idSelector(progress.origin), ops, concern = wc) }
