--- conflicted
+++ resolved
@@ -28,11 +28,7 @@
 
   private implicit val executor = Akka.system.dispatcher
   private implicit val timeout = Timeout(1 second)
-<<<<<<< HEAD
   private type RightResponse = (JsObject, List[PostView], List[Created], Option[DbGame])
-=======
-  private type RightResponse = (Map[String, Any], List[PostLiteView], List[Created], Option[DbGame])
->>>>>>> b0e7900f
   private type Response = Either[Call, RightResponse]
 
   def apply(
@@ -44,18 +40,19 @@
     tours: IO[List[Created]], 
     filter: IO[FilterConfig]): Future[Response] =
     myHook.flatMap(_.gameId).fold(
-<<<<<<< HEAD
       futureHooks(auth) zip
         futureMessages(chat) zip
         ioToFuture(timeline) zip
         ioToFuture(posts) zip
         ioToFuture(tours) zip
-        featured.one map {
-          case (((((hooks, messages), entries), posts), tours), feat) ⇒ (Right((Json.obj(
+        featured.one zip
+        ioToFuture(filter) map {
+          case ((((((hooks, messages), entries), posts), tours), feat), filter) ⇒ (Right((Json.obj(
             "version" -> history.version,
             "pool" -> renderHooks(hooks, myHook),
             "chat" -> (messages.reverse map (_.render)),
-            "timeline" -> (entries.reverse map (_.render))
+            "timeline" -> (entries.reverse map (_.render)),
+            "filter" -> filter.render
           ), posts, tours, feat))): Response
         }) { gameId ⇒
         futureGame(gameId) map { gameOption ⇒
@@ -63,28 +60,6 @@
             routes.Round.player(game fullIdOf game.creatorColor)
           }): Response
         }
-=======
-      gameId ⇒ futureGame(gameId) map { gameOption ⇒
-        Left(gameOption.fold(
-          game ⇒ routes.Round.player(game fullIdOf game.creatorColor),
-          routes.Lobby.home()
-        )): Response
-      },
-      futureHooks(auth) zip 
-      futureMessages(chat) zip 
-      ioToFuture(timeline) zip
-      ioToFuture(posts) zip
-      ioToFuture(tours) zip
-      featured.one zip
-      ioToFuture(filter) map {
-        case ((((((hooks, messages), entries), posts), tours), feat), filter) ⇒ (Right((Map(
-          "version" -> history.version,
-          "pool" -> renderHooks(hooks, myHook),
-          "chat" -> (messages.reverse map (_.render)),
-          "timeline" -> (entries.reverse map (_.render)),
-          "filter" -> filter.render
-        ), posts, tours, feat))): Response
->>>>>>> b0e7900f
       }
 
   private def futureHooks(auth: Boolean): Future[List[Hook]] = ioToFuture {
