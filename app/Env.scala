package lila.app

import com.softwaremill.macwire.*
import play.api.libs.ws.StandaloneWSClient
import play.api.mvc.{ ControllerComponents, SessionCookieBaker }
import play.api.{ ConfigLoader, Configuration, Environment, Mode }

import lila.core.config.*

final class Env(
    val config: Configuration,
    val controllerComponents: ControllerComponents,
    environment: Environment,
    shutdown: akka.actor.CoordinatedShutdown,
    cookieBaker: SessionCookieBaker
)(using val system: akka.actor.ActorSystem, val executor: Executor)(using
    StandaloneWSClient,
    akka.stream.Materializer
):
  val net: NetConfig = config.get[NetConfig]("net")

  export net.{ baseUrl, assetBaseUrlInternal }

  given mode: Mode                            = environment.mode
  given translator: lila.core.i18n.Translator = lila.i18n.Translator
  given scheduler: Scheduler                  = system.scheduler
<<<<<<< HEAD
  given lila.core.config.RateLimit            = net.rateLimit
  given getFile: (String => java.io.File)     = environment.getFile
=======
  given RateLimit                             = net.rateLimit
  given NetDomain                             = net.domain
>>>>>>> 40abd686

  // wire all the lila modules in the right order
  val i18n: lila.i18n.Env.type = lila.i18n.Env
  val mongo: lila.db.Env       = wire[lila.db.Env]
  val memo: lila.memo.Env      = wire[lila.memo.Env]
  val socket: lila.socket.Env  = wire[lila.socket.Env]
  val user: lila.user.Env      = wire[lila.user.Env]
  import user.flairApi.given
  val mailer: lila.mailer.Env     = wire[lila.mailer.Env]
  val oAuth: lila.oauth.Env       = wire[lila.oauth.Env]
  val security: lila.security.Env = wire[lila.security.Env]
  val pref: lila.pref.Env         = wire[lila.pref.Env]
  val relation: lila.relation.Env = wire[lila.relation.Env]
  val game: lila.game.Env         = wire[lila.game.Env]
  import game.given
  val notifyM: lila.notify.Env          = wire[lila.notify.Env]
  val irc: lila.irc.Env                 = wire[lila.irc.Env]
  val report: lila.report.Env           = wire[lila.report.Env]
  val shutup: lila.shutup.Env           = wire[lila.shutup.Env]
  val chat: lila.chat.Env               = wire[lila.chat.Env]
  val msg: lila.msg.Env                 = wire[lila.msg.Env]
  val playban: lila.playban.Env         = wire[lila.playban.Env]
  val evalCache: lila.evalCache.Env     = wire[lila.evalCache.Env]
  val analyse: lila.analyse.Env         = wire[lila.analyse.Env]
  val fishnet: lila.fishnet.Env         = wire[lila.fishnet.Env]
  val history: lila.history.Env         = wire[lila.history.Env]
  val bookmark: lila.bookmark.Env       = wire[lila.bookmark.Env]
  val round: lila.round.Env             = wire[lila.round.Env]
  val search: lila.search.Env           = wire[lila.search.Env]
  val gameSearch: lila.gameSearch.Env   = wire[lila.gameSearch.Env]
  val perfStat: lila.perfStat.Env       = wire[lila.perfStat.Env]
  val tournament: lila.tournament.Env   = wire[lila.tournament.Env]
  val swiss: lila.swiss.Env             = wire[lila.swiss.Env]
  val mod: lila.mod.Env                 = wire[lila.mod.Env]
  val ask: lila.ask.Env                 = wire[lila.ask.Env]
  val team: lila.team.Env               = wire[lila.team.Env]
  val teamSearch: lila.teamSearch.Env   = wire[lila.teamSearch.Env]
  val forum: lila.forum.Env             = wire[lila.forum.Env]
  val forumSearch: lila.forumSearch.Env = wire[lila.forumSearch.Env]
  val pool: lila.pool.Env               = wire[lila.pool.Env]
  import pool.isClockCompatible
  val lobby: lila.lobby.Env             = wire[lila.lobby.Env]
  val setup: lila.setup.Env             = wire[lila.setup.Env]
  val simul: lila.simul.Env             = wire[lila.simul.Env]
  val appeal: lila.appeal.Env           = wire[lila.appeal.Env]
  val timeline: lila.timeline.Env       = wire[lila.timeline.Env]
  val puzzle: lila.puzzle.Env           = wire[lila.puzzle.Env]
  val coordinate: lila.coordinate.Env   = wire[lila.coordinate.Env]
  val tv: lila.tv.Env                   = wire[lila.tv.Env]
  val feed: lila.feed.Env               = wire[lila.feed.Env]
  val video: lila.video.Env             = wire[lila.video.Env]
  val insight: lila.insight.Env         = wire[lila.insight.Env]
  val push: lila.push.Env               = wire[lila.push.Env]
  val challenge: lila.challenge.Env     = wire[lila.challenge.Env]
  val explorer: lila.explorer.Env       = wire[lila.explorer.Env]
  val fide: lila.fide.Env               = wire[lila.fide.Env]
  val title: lila.title.Env             = wire[lila.title.Env]
  val study: lila.study.Env             = wire[lila.study.Env]
  val studySearch: lila.studySearch.Env = wire[lila.studySearch.Env]
  val learn: lila.learn.Env             = wire[lila.learn.Env]
  val plan: lila.plan.Env               = wire[lila.plan.Env]
  val event: lila.event.Env             = wire[lila.event.Env]
  val coach: lila.coach.Env             = wire[lila.coach.Env]
  val clas: lila.clas.Env               = wire[lila.clas.Env]
  val practice: lila.practice.Env       = wire[lila.practice.Env]
  val irwin: lila.irwin.Env             = wire[lila.irwin.Env]
  val ublog: lila.ublog.Env             = wire[lila.ublog.Env]
  val activity: lila.activity.Env       = wire[lila.activity.Env]
  val relay: lila.relay.Env             = wire[lila.relay.Env]
  val streamer: lila.streamer.Env       = wire[lila.streamer.Env]
  val bot: lila.bot.Env                 = wire[lila.bot.Env]
  val storm: lila.storm.Env             = wire[lila.storm.Env]
  val racer: lila.racer.Env             = wire[lila.racer.Env]
  val local: lila.local.Env             = wire[lila.local.Env]
  val opening: lila.opening.Env         = wire[lila.opening.Env]
  val tutor: lila.tutor.Env             = wire[lila.tutor.Env]
  val recap: lila.recap.Env             = wire[lila.recap.Env]
  val cms: lila.cms.Env                 = wire[lila.cms.Env]
  val web: lila.web.Env                 = wire[lila.web.Env]
  val api: lila.api.Env                 = wire[lila.api.Env]

  val explorerEndpoint       = config.get[String]("explorer.endpoint")
  val tablebaseEndpoint      = config.get[String]("explorer.tablebase_endpoint")
  val externalEngineEndpoint = config.get[String]("externalEngine.endpoint")

  val appVersionDate    = config.getOptional[String]("app.version.date")
  val appVersionCommit  = config.getOptional[String]("app.version.commit")
  val appVersionMessage = config.getOptional[String]("app.version.message")

  val preloader     = wire[mashup.Preload]
  val socialInfo    = wire[mashup.UserInfo.SocialApi]
  val userNbGames   = wire[mashup.UserInfo.NbGamesApi]
  val userInfo      = wire[mashup.UserInfo.UserInfoApi]
  val teamInfo      = wire[mashup.TeamInfoApi]
  val gamePaginator = wire[mashup.GameFilterMenu.PaginatorBuilder]
  val pageCache     = wire[http.PageCache]

  lila.common.Bus.subscribeFun("renderer"):
    case lila.tv.RenderFeaturedJs(game, promise) =>
      promise.success(Html(views.game.mini.noCtx(Pov.naturalOrientation(game), tv = true)))
    case lila.puzzle.DailyPuzzle.Render(puzzle, fen, lastMove, promise) =>
      promise.success(Html(views.puzzle.bits.daily(puzzle, fen, lastMove)))

end Env

given ConfigLoader[NetConfig] = ConfigLoader(config =>
  path =>
    def get[A](at: String)(using loader: ConfigLoader[A]): A = loader.load(config, s"$path.$at")
    import lila.common.config.given
    NetConfig(
      domain = get[NetDomain]("domain"),
      prodDomain = get[NetDomain]("prodDomain"),
      baseUrl = get[BaseUrl]("base_url"),
      assetDomain = get[AssetDomain]("asset.domain"),
      assetBaseUrl = get[AssetBaseUrl]("asset.base_url"),
      assetBaseUrlInternal = get[AssetBaseUrlInternal]("asset.base_url_internal"),
      minifiedAssets = get[Boolean]("asset.minified"),
      externalManifest = get[Boolean]("asset.external_manifest"),
      stageBanner = get[Boolean]("stage.banner"),
      siteName = get[String]("site.name"),
      socketDomains = get[List[String]]("socket.domains"),
      socketAlts = get[List[String]]("socket.alts"),
      crawlable = get[Boolean]("crawlable"),
      rateLimit = get[RateLimit]("ratelimit"),
      email = get[EmailAddress]("email"),
      logRequests = get[Boolean]("http.log")
    )
)<|MERGE_RESOLUTION|>--- conflicted
+++ resolved
@@ -24,13 +24,9 @@
   given mode: Mode                            = environment.mode
   given translator: lila.core.i18n.Translator = lila.i18n.Translator
   given scheduler: Scheduler                  = system.scheduler
-<<<<<<< HEAD
   given lila.core.config.RateLimit            = net.rateLimit
+  given NetDomain                             = net.domain
   given getFile: (String => java.io.File)     = environment.getFile
-=======
-  given RateLimit                             = net.rateLimit
-  given NetDomain                             = net.domain
->>>>>>> 40abd686
 
   // wire all the lila modules in the right order
   val i18n: lila.i18n.Env.type = lila.i18n.Env
