package lila
package round

import game.{ GameRepo, DbGame, Pov }
import user.UserRepo
import i18n.I18nKey.{ Select ⇒ SelectI18nKey }
import elo.EloUpdater
import chess.{ EloCalculator, Status, Color }
import Status._
import Color._

import scalaz.effects._

final class Finisher(
    userRepo: UserRepo,
    gameRepo: GameRepo,
    messenger: Messenger,
    eloUpdater: EloUpdater,
    eloCalculator: EloCalculator,
    finisherLock: FinisherLock,
    indexGame: DbGame ⇒ IO[Unit]) {

  type ValidIOEvents = Valid[IO[List[Event]]]

  def abort(pov: Pov): ValidIOEvents =
    if (pov.game.abortable) finish(pov.game, Aborted)
    else !!("game is not abortable")

  def resign(pov: Pov): ValidIOEvents =
    if (pov.game.resignable) finish(pov.game, Resign, Some(!pov.color))
    else !!("game is not resignable")

  def resignForce(pov: Pov): ValidIOEvents =
    if (pov.game.resignable && !pov.game.hasAi)
      finish(pov.game, Timeout, Some(pov.color))
    else !!("game is not resignable")

  def drawClaim(pov: Pov): ValidIOEvents = pov match {
    case Pov(game, color) if game.playable && game.player.color == color && game.toChessHistory.threefoldRepetition ⇒ finish(game, Draw)
    case Pov(game, color) ⇒ !!("game is not threefold repetition")
  }

  def drawAccept(pov: Pov): ValidIOEvents =
    if (pov.opponent.isOfferingDraw)
      finish(pov.game, Draw, None, Some(_.drawOfferAccepted))
    else !!("opponent is not proposing a draw")

<<<<<<< HEAD
  def outoftime(game: DbGame): ValidIOEvents = game.outoftimePlayer.fold(
    player ⇒ finish(game, Outoftime,
      Some(!player.color) filter game.toChess.board.hasEnoughMaterialToMate),
    !!("no outoftime applicable " + game.clock)
  )
=======
  def outoftime(game: DbGame): ValidIOEvents =
    game.outoftimePlayer some { player ⇒
      finish(game, Outoftime,
        Some(!player.color) filter game.toChess.board.hasEnoughMaterialToMate)
    } none !!("no outoftime applicable " + game.clock.fold(_.remainingTimes, "-"))
>>>>>>> c6dc9772

  def outoftimes(games: List[DbGame]): List[IO[Unit]] =
    games map { g ⇒
      outoftime(g).fold(
        msgs ⇒ putStrLn(g.id + " " + msgs.shows),
        _ map (_ ⇒ Unit) // events are lost
      ): IO[Unit]
    }

  def moveFinish(game: DbGame, color: Color): IO[List[Event]] =
    (game.status match {
      case Mate                        ⇒ finish(game, Mate, Some(color))
      case status @ (Stalemate | Draw) ⇒ finish(game, status)
      case _                           ⇒ success(io(Nil)): ValidIOEvents
    }) | io(Nil)

  private def finish(
    game: DbGame,
    status: Status,
    winner: Option[Color] = None,
    message: Option[SelectI18nKey] = None): Valid[IO[List[Event]]] =
    if (finisherLock isLocked game) !!("game finish is locked")
    else success(for {
      _ ← finisherLock lock game
      p1 = game.finish(status, winner)
      p2 ← message.fold(
        m ⇒ messenger.systemMessage(p1.game, m) map p1.++,
        io(p1)
      )
      _ ← gameRepo save p2
      g = p2.game
      winnerId = winner flatMap (g.player(_).userId)
      _ ← gameRepo.finish(g.id, winnerId)
      _ ← updateElo(g)
      _ ← incNbGames(g, White) doIf (g.status >= Status.Mate)
      _ ← incNbGames(g, Black) doIf (g.status >= Status.Mate)
      _ ← indexGame(g)
    } yield p2.events)

  private def incNbGames(game: DbGame, color: Color): IO[Unit] =
    game.player(color).userId.fold(
      id ⇒ userRepo.incNbGames(id, game.rated, game.hasAi,
        result = game.wonBy(color).fold(_.fold(1, -1), 0).some filterNot (_ ⇒ game.hasAi || game.aborted)
      ),
      io()
    )

  private def updateElo(game: DbGame): IO[Unit] =
    if (!game.finished || !game.rated || game.turns < 2) io()
    else {
      for {
        whiteUserId ← game.player(White).userId
        blackUserId ← game.player(Black).userId
        if whiteUserId != blackUserId
      } yield for {
        whiteUserOption ← userRepo byId whiteUserId
        blackUserOption ← userRepo byId blackUserId
        _ ← (whiteUserOption |@| blackUserOption).apply(
          (whiteUser, blackUser) ⇒ {
            val (whiteElo, blackElo) = eloCalculator.calculate(whiteUser, blackUser, game.winnerColor)
            val (whiteDiff, blackDiff) = (whiteElo - whiteUser.elo, blackElo - blackUser.elo)
            val cheaterWin = (whiteDiff > 0 && whiteUser.engine) || (blackDiff > 0 && blackUser.engine)
            for {
              _ ← gameRepo.setEloDiffs(game.id, whiteDiff, blackDiff)
              _ ← eloUpdater.game(whiteUser, whiteElo, game.id) doUnless cheaterWin
              _ ← eloUpdater.game(blackUser, blackElo, game.id) doUnless cheaterWin
            } yield ()
          }
        ).fold(identity, io())
      } yield ()
    } | io()
}<|MERGE_RESOLUTION|>--- conflicted
+++ resolved
@@ -45,19 +45,11 @@
       finish(pov.game, Draw, None, Some(_.drawOfferAccepted))
     else !!("opponent is not proposing a draw")
 
-<<<<<<< HEAD
   def outoftime(game: DbGame): ValidIOEvents = game.outoftimePlayer.fold(
     player ⇒ finish(game, Outoftime,
       Some(!player.color) filter game.toChess.board.hasEnoughMaterialToMate),
-    !!("no outoftime applicable " + game.clock)
+    !!("no outoftime applicable " + game.clock.fold(_.remainingTimes, "-"))
   )
-=======
-  def outoftime(game: DbGame): ValidIOEvents =
-    game.outoftimePlayer some { player ⇒
-      finish(game, Outoftime,
-        Some(!player.color) filter game.toChess.board.hasEnoughMaterialToMate)
-    } none !!("no outoftime applicable " + game.clock.fold(_.remainingTimes, "-"))
->>>>>>> c6dc9772
 
   def outoftimes(games: List[DbGame]): List[IO[Unit]] =
     games map { g ⇒
