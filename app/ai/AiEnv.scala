--- conflicted
+++ resolved
@@ -10,21 +10,6 @@
 
   import settings._
 
-<<<<<<< HEAD
-  val ai: () ⇒ Ai = (AiChoice, AiClientMode) match {
-    case (AiStockfish, false) ⇒ () ⇒ stockfishAi
-    case (AiStockfish, true)  ⇒ () ⇒ stockfishClient or stockfishAi
-    case (AiCrafty, false)    ⇒ () ⇒ craftyAi
-    case (AiCrafty, true)     ⇒ () ⇒ craftyClient or craftyAi
-    case _                    ⇒ () ⇒ stupidAi
-  }
-
-  lazy val client: Client = AiChoice match {
-    case AiStockfish ⇒ stockfishClient
-    case AiCrafty    ⇒ craftyClient
-  }
-
-=======
   lazy val ai: () ⇒ Ai = (AiChoice, isClient) match {
     case (AiStockfish, true)  ⇒ () ⇒ stockfishClient or stockfishAi
     case (AiStockfish, false) ⇒ () ⇒ stockfishAi
@@ -33,16 +18,11 @@
     case _                    ⇒ () ⇒ stupidAi
   }
 
->>>>>>> a71d2beb
   lazy val craftyAi = new crafty.Ai(
     server = craftyServer)
 
   lazy val craftyClient = new crafty.Client(
-<<<<<<< HEAD
-    remoteUrl = AiCraftyRemoteUrl)
-=======
     playUrl = AiCraftyPlayUrl)
->>>>>>> a71d2beb
 
   lazy val craftyServer = new crafty.Server(
     execPath = AiCraftyExecPath,
@@ -52,19 +32,6 @@
     server = stockfishServer)
 
   lazy val stockfishClient = new stockfish.Client(
-<<<<<<< HEAD
-    remoteUrl = AiStockfishRemoteUrl)
-
-  lazy val stockfishServer = new stockfish.Server(
-    execPath = AiStockfishExecPath,
-    config = stockfishConfig)
-
-  lazy val stockfishConfig = new stockfish.Config(settings)
-
-  lazy val stupidAi = new StupidAi
-
-  val isServer = AiServerMode
-=======
     playUrl = AiStockfishPlayUrl,
     analyseUrl = AiStockfishAnalyseUrl)
 
@@ -91,5 +58,4 @@
       case AiCrafty    ⇒ craftyClient
     }
   }
->>>>>>> a71d2beb
 }