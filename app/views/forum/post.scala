package views
package html.forum

import lila.api.Context
import lila.app.templating.Environment._
import lila.app.ui.ScalatagsTemplate._
import lila.common.String.html.richText
import lila.forum.Post

import controllers.routes

object post {

  def recent(posts: List[lila.forum.MiniForumPost])(implicit ctx: Context) =
    ol(
      posts map { p =>
        li(
          a(
            dataIcon := p.isTeam.option(""),
            cls      := "post_link text",
            href     := routes.ForumPost.redirect(p.postId),
            title    := p.topicName
          )(
            shorten(p.topicName, 30)
          ),
          " ",
          userIdLink(p.userId, withOnline = false),
          " ",
          span(cls := "extract")(shorten(p.text, 70))
        )
      }
    )

  def show(
      categ: lila.forum.Categ,
      topic: lila.forum.Topic,
      post: lila.forum.Post,
      url: String,
      canReply: Boolean,
      canModCateg: Boolean,
      canReact: Boolean
  )(implicit ctx: Context) = {
    st.article(cls := List("forum-post" -> true, "erased" -> post.erased), id := post.number)(
      div(cls := "forum-post__metas")(
        (!post.erased || canModCateg) option div(
          bits.authorLink(
            post = post,
            cssClass = s"author${(topic.userId == post.userId) ?? " author--op"}".some
          ),
          a(href := url)(
            post.updatedAt
              .map { updatedAt =>
                frag(
                  span(cls := "post-edited")("edited "),
                  momentFromNow(updatedAt)
                )
              }
              .getOrElse {
                momentFromNow(post.createdAt)
              }
          ),
          (!post.erased && ctx.me.exists(post.shouldShowEditForm)) option
            button(cls := "mod edit button button-empty text", tpe := "button", dataIcon := "")("Edit"),
          ctx.me flatMap { me =>
            if (!post.erased && post.canBeEditedBy(me))
              postForm(action := routes.ForumPost.delete(categ.slug, post.id))(
                submitButton(
                  cls := "mod delete button button-empty confirm",
                  dataIcon := "",
<<<<<<< HEAD
                  title    := "Delete"
                )
=======
                  title := "Delete"
                ),
>>>>>>> 2fa16081
              ).some
            else
              frag(
                if (canModCateg || topic.canOwnerMod(me.id))
                  a(
<<<<<<< HEAD
                    cls      := "mod delete button button-empty",
                    href     := routes.ForumPost.delete(categ.slug, post.id),
                    dataIcon := "",
                    title    := "Delete"
                  ),
                if (!canModCateg)
=======
                    cls := "mod delete button button-empty",
                    href := routes.ForumPost.delete(categ.slug, post.id),
                    dataIcon := "",
                    title := "Delete"
                  )
                else
>>>>>>> 2fa16081
                  post.userId map { userId =>
                    val postUrl = s"${netBaseUrl}${routes.ForumPost.redirect(post.id)}"
                    frag(
                      nbsp,
                      a(
                        titleOrText(trans.reportXToModerators.txt(userId)),
                        cls := "mod report button button-empty",
                        href := s"${routes.Report.form}?username=${userId}&postUrl=${urlencode(postUrl)}&reason=comm",
                        dataIcon := ""
                      )
                    )
                  }
              ).some
          },
          (canReply && !post.erased) option button(
            cls      := "mod quote button button-empty text",
            tpe      := "button",
            dataIcon := "❝"
          )("Quote")
        ),
        a(cls := "anchor", href := url)(s"#${post.number}")
      ),
      p(cls := "forum-post__message")(
        if (post.erased) "<Comment deleted by user>"
        else richText(post.text)
      ),
      !post.erased option reactions(post, canReact),
      ctx.me.exists(post.shouldShowEditForm) option
        postForm(cls := "edit-post-form", action := routes.ForumPost.edit(post.id))(
          textarea(
            bits.dataTopic := topic.id,
            name           := "changes",
            cls            := "post-text-area edit-post-box",
            minlength      := 3,
            required
          )(post.text),
          div(cls := "edit-buttons")(
            a(
              cls   := "edit-post-cancel",
              href  := routes.ForumPost.redirect(post.id),
              style := "margin-left:20px"
            )(
              trans.cancel()
            ),
            submitButton(cls := "button")(trans.apply())
          )
        )
    )
  }

  def reactions(post: Post, canReact: Boolean)(implicit ctx: Context) = {
    val mine             = ctx.me ?? { Post.Reaction.of(~post.reactions, _) }
    val canActuallyReact = canReact && ctx.me.exists(me => !me.isBot && !post.isBy(me))
    div(cls := List("reactions" -> true, "reactions-auth" -> canActuallyReact))(
      Post.Reaction.list.map { r =>
        val users = ~post.reactions.flatMap(_ get r)
        val size  = users.size
        button(
          dataHref := canActuallyReact option routes.ForumPost.react(post.categId, post.id, r, !mine(r)).url,
          cls      := List("mine" -> mine(r), "yes" -> (size > 0), "no" -> (size < 1)),
          title := {
            if (size > 0) {
              val who =
                if (size > 10) s"${users take 8 mkString ", "} and ${size - 8} others"
                else users mkString ", "
              s"$who reacted with $r"
            } else r
          }
        )(
          img(src := assetUrl(s"images/emoji/$r.png"), alt := r),
          size > 0 option size
        )
      }
    )
  }
}<|MERGE_RESOLUTION|>--- conflicted
+++ resolved
@@ -67,33 +67,19 @@
                 submitButton(
                   cls := "mod delete button button-empty confirm",
                   dataIcon := "",
-<<<<<<< HEAD
-                  title    := "Delete"
-                )
-=======
                   title := "Delete"
                 ),
->>>>>>> 2fa16081
               ).some
             else
               frag(
                 if (canModCateg || topic.canOwnerMod(me.id))
                   a(
-<<<<<<< HEAD
-                    cls      := "mod delete button button-empty",
-                    href     := routes.ForumPost.delete(categ.slug, post.id),
-                    dataIcon := "",
-                    title    := "Delete"
-                  ),
-                if (!canModCateg)
-=======
                     cls := "mod delete button button-empty",
                     href := routes.ForumPost.delete(categ.slug, post.id),
                     dataIcon := "",
                     title := "Delete"
                   )
                 else
->>>>>>> 2fa16081
                   post.userId map { userId =>
                     val postUrl = s"${netBaseUrl}${routes.ForumPost.redirect(post.id)}"
                     frag(
