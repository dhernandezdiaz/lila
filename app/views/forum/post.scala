package views
package html.forum

import lila.api.Context
import lila.app.templating.Environment._
import lila.app.ui.ScalatagsTemplate._
import lila.common.String.html.richText
import lila.forum.Post
import lila.security.Granter

import controllers.routes

object post {

  def recent(posts: List[lila.forum.MiniForumPost])(implicit ctx: Context) =
    ol(
      posts map { p =>
        li(
          a(
            dataIcon := p.isTeam.option(""),
            cls := "post_link text",
            href := routes.ForumPost.redirect(p.postId),
            title := p.topicName
          )(
            shorten(p.topicName, 30)
          ),
          " ",
          userIdLink(p.userId, withOnline = false),
          " ",
          span(cls := "extract")(shorten(p.text, 70))
        )
      }
    )

  def show(
      categ: lila.forum.Categ,
      topic: lila.forum.Topic,
      post: lila.forum.Post,
      url: String,
      canReply: Boolean,
      canModCateg: Boolean,
      canReact: Boolean
  )(implicit ctx: Context) = {
    st.article(cls := List("forum-post" -> true, "erased" -> post.erased), id := post.number)(
      div(cls := "forum-post__metas")(
        (!post.erased || canModCateg) option div(
          authorLink(post = post, cssClass = "author".some, modIcon = post.displayModIcon),
          a(href := url)(
            post.updatedAt
              .map { updatedAt =>
                frag(
                  span(cls := "post-edited")("edited "),
                  momentFromNow(updatedAt)
                )
              }
              .getOrElse {
                momentFromNow(post.createdAt)
              }
          ),
<<<<<<< HEAD
          (!post.erased && ctx.me.exists(post.shouldShowEditForm)) option
            a(cls := "mod edit button button-empty text", dataIcon := "")("Edit"),
          if (!post.erased && ctx.me.exists(post.canBeEditedBy))
=======
          (!post.erased && ctx.userId.exists(post.shouldShowEditForm)) option
            button(cls := "mod edit button button-empty text", tpe := "button", dataIcon := "")("Edit"),
          if (!post.erased && ctx.userId.has(~post.userId))
>>>>>>> f1448a9b
            postForm(action := routes.ForumPost.delete(categ.slug, post.id))(
              submitButton(
                cls := "mod delete button button-empty confirm",
                dataIcon := "",
                title := "Delete"
              )
            )
          else if (canModCateg)
            a(
              cls := "mod delete button button-empty",
              href := routes.ForumPost.delete(categ.slug, post.id),
              dataIcon := "",
              title := "Delete"
            )
          else
            post.userId map { userId =>
              val postUrl = s"${netBaseUrl}${routes.ForumPost.redirect(post.id)}"
              frag(
                nbsp,
                a(
                  titleOrText(trans.reportXToModerators.txt(userId)),
                  cls := "mod report button button-empty",
                  href := s"${routes.Report.form}?username=${userId}&postUrl=${urlencode(postUrl)}",
                  dataIcon := ""
                )
              )
            },
          canReply option button(
            cls := "mod quote button button-empty text",
            tpe := "button",
            dataIcon := "❝"
          )("Quote")
        ),
        a(cls := "anchor", href := url)(s"#${post.number}")
      ),
      p(cls := "forum-post__message")(
        if (post.erased) "<Comment deleted by user>"
        else richText(post.text)
      ),
      !post.erased option reactions(post, canReact),
      ctx.me.exists(post.shouldShowEditForm) option
        postForm(cls := "edit-post-form", action := routes.ForumPost.edit(post.id))(
          textarea(
            bits.dataTopic := topic.id,
            name := "changes",
            cls := "post-text-area edit-post-box",
            minlength := 3,
            required
          )(post.text),
          div(cls := "edit-buttons")(
            a(
              cls := "edit-post-cancel",
              href := routes.ForumPost.redirect(post.id),
              style := "margin-left:20px"
            )(
              trans.cancel()
            ),
            submitButton(cls := "button")(trans.apply())
          )
        )
    )
  }

  def reactions(post: Post, canReact: Boolean)(implicit ctx: Context) = {
    val mine             = ctx.me ?? { Post.Reaction.of(~post.reactions, _) }
    val canActuallyReact = canReact && ctx.me.exists(!_.isBot)
    div(cls := List("reactions" -> true, "reactions-auth" -> canActuallyReact))(
      Post.Reaction.list.map { r =>
        val users = ~post.reactions.flatMap(_ get r)
        val size  = users.size
        button(
          dataHref := canActuallyReact option routes.ForumPost.react(post.id, r, !mine(r)).url,
          cls := List("mine" -> mine(r), "yes" -> (size > 0), "no" -> (size < 1)),
          title := {
            if (size > 0) {
              val who =
                if (size > 10) s"${users take 8 mkString ", "} and ${size - 8} others"
                else users mkString ", "
              s"$who reacted with $r"
            } else r
          }
        )(
          img(src := assetUrl(s"images/emoji/$r.png"), alt := r),
          size > 0 option size
        )
      }
    )
  }
}<|MERGE_RESOLUTION|>--- conflicted
+++ resolved
@@ -57,15 +57,9 @@
                 momentFromNow(post.createdAt)
               }
           ),
-<<<<<<< HEAD
           (!post.erased && ctx.me.exists(post.shouldShowEditForm)) option
-            a(cls := "mod edit button button-empty text", dataIcon := "")("Edit"),
+            button(cls := "mod edit button button-empty text", tpe := "button", dataIcon := "")("Edit"),
           if (!post.erased && ctx.me.exists(post.canBeEditedBy))
-=======
-          (!post.erased && ctx.userId.exists(post.shouldShowEditForm)) option
-            button(cls := "mod edit button button-empty text", tpe := "button", dataIcon := "")("Edit"),
-          if (!post.erased && ctx.userId.has(~post.userId))
->>>>>>> f1448a9b
             postForm(action := routes.ForumPost.delete(categ.slug, post.id))(
               submitButton(
                 cls := "mod delete button button-empty confirm",
