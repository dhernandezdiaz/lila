package views
package html.forum

import lila.api.Context
import lila.app.templating.Environment._
import lila.app.ui.ScalatagsTemplate._
import lila.common.String.html.richText
import lila.forum.Post

import controllers.routes

object post {

  def recent(posts: List[lila.forum.MiniForumPost])(implicit ctx: Context) =
    ol(
      posts map { p =>
        li(
          a(
            dataIcon := p.isTeam.option(""),
            cls      := "post_link text",
            href     := routes.ForumPost.redirect(p.postId),
            title    := p.topicName
          )(
            shorten(p.topicName, 30)
          ),
          " ",
          userIdLink(p.userId, withOnline = false),
          " ",
          span(cls := "extract")(shorten(p.text, 70))
        )
      }
    )

  def show(
      categ: lila.forum.Categ,
      topic: lila.forum.Topic,
      post: lila.forum.Post,
      url: String,
      canReply: Boolean,
      canModCateg: Boolean,
      canReact: Boolean
  )(implicit ctx: Context) = {
    st.article(cls := List("forum-post" -> true, "erased" -> post.erased), id := post.number)(
      div(cls := "forum-post__metas")(
        (!post.erased || canModCateg) option div(
          bits.authorLink(
            post = post,
            cssClass = s"author${(topic.userId == post.userId) ?? " author--op"}".some
          ),
          a(href := url)(
            post.updatedAt
              .map { updatedAt =>
                frag(
                  span(cls := "post-edited")("edited "),
                  momentFromNow(updatedAt)
                )
              }
              .getOrElse {
                momentFromNow(post.createdAt)
              }
          ),
          (!post.erased && ctx.me.exists(post.shouldShowEditForm)) option
            button(cls := "mod edit button button-empty text", tpe := "button", dataIcon := "")("Edit"),
          ctx.me flatMap { me =>
            if (!post.erased && post.canBeEditedBy(me))
              postForm(action := routes.ForumPost.delete(categ.slug, post.id))(
                submitButton(
                  cls      := "mod delete button button-empty confirm",
                  dataIcon := "",
                  title    := "Delete"
                )
              ).some
<<<<<<< HEAD
=======
            else if (canModCateg)
              a(
                cls      := "mod delete button button-empty",
                href     := routes.ForumPost.delete(categ.slug, post.id),
                dataIcon := "",
                title    := "Delete"
              ).some
>>>>>>> 462008d6
            else
              frag(
                if (canModCateg || topic.canOwnerMod(me.id))
                  a(
                    cls := "mod delete button button-empty",
                    href := routes.ForumPost.delete(categ.slug, post.id),
                    dataIcon := "",
                    title := "Delete"
                  ),
                if (!canModCateg)
                  post.userId map { userId =>
                    val postUrl = s"${netBaseUrl}${routes.ForumPost.redirect(post.id)}"
                    frag(
                      nbsp,
                      a(
                        titleOrText(trans.reportXToModerators.txt(userId)),
                        cls := "mod report button button-empty",
                        href := s"${routes.Report.form}?username=${userId}&postUrl=${urlencode(postUrl)}&reason=comm",
                        dataIcon := ""
                      )
                    )
                  }
              ).some
          },
          (canReply && !post.erased) option button(
            cls      := "mod quote button button-empty text",
            tpe      := "button",
            dataIcon := "❝"
          )("Quote")
        ),
        a(cls := "anchor", href := url)(s"#${post.number}")
      ),
      p(cls := "forum-post__message")(
        if (post.erased) "<Comment deleted by user>"
        else richText(post.text)
      ),
      !post.erased option reactions(post, canReact),
      ctx.me.exists(post.shouldShowEditForm) option
        postForm(cls := "edit-post-form", action := routes.ForumPost.edit(post.id))(
          textarea(
            bits.dataTopic := topic.id,
            name           := "changes",
            cls            := "post-text-area edit-post-box",
            minlength      := 3,
            required
          )(post.text),
          div(cls := "edit-buttons")(
            a(
              cls   := "edit-post-cancel",
              href  := routes.ForumPost.redirect(post.id),
              style := "margin-left:20px"
            )(
              trans.cancel()
            ),
            submitButton(cls := "button")(trans.apply())
          )
        )
    )
  }

  def reactions(post: Post, canReact: Boolean)(implicit ctx: Context) = {
    val mine             = ctx.me ?? { Post.Reaction.of(~post.reactions, _) }
    val canActuallyReact = canReact && ctx.me.exists(me => !me.isBot && !post.isBy(me))
    div(cls := List("reactions" -> true, "reactions-auth" -> canActuallyReact))(
      Post.Reaction.list.map { r =>
        val users = ~post.reactions.flatMap(_ get r)
        val size  = users.size
        button(
          dataHref := canActuallyReact option routes.ForumPost.react(post.categId, post.id, r, !mine(r)).url,
          cls      := List("mine" -> mine(r), "yes" -> (size > 0), "no" -> (size < 1)),
          title := {
            if (size > 0) {
              val who =
                if (size > 10) s"${users take 8 mkString ", "} and ${size - 8} others"
                else users mkString ", "
              s"$who reacted with $r"
            } else r
          }
        )(
          img(src := assetUrl(s"images/emoji/$r.png"), alt := r),
          size > 0 option size
        )
      }
    )
  }
}<|MERGE_RESOLUTION|>--- conflicted
+++ resolved
@@ -70,24 +70,14 @@
                   title    := "Delete"
                 )
               ).some
-<<<<<<< HEAD
-=======
-            else if (canModCateg)
-              a(
-                cls      := "mod delete button button-empty",
-                href     := routes.ForumPost.delete(categ.slug, post.id),
-                dataIcon := "",
-                title    := "Delete"
-              ).some
->>>>>>> 462008d6
             else
               frag(
                 if (canModCateg || topic.canOwnerMod(me.id))
                   a(
-                    cls := "mod delete button button-empty",
-                    href := routes.ForumPost.delete(categ.slug, post.id),
+                    cls      := "mod delete button button-empty",
+                    href     := routes.ForumPost.delete(categ.slug, post.id),
                     dataIcon := "",
-                    title := "Delete"
+                    title    := "Delete"
                   ),
                 if (!canModCateg)
                   post.userId map { userId =>
