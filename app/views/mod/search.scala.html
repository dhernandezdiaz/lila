@(form: Form[_], users: List[User.WithEmails])(implicit ctx: Context)

<<<<<<< HEAD
@base.layout(
title = "Search users",
moreCss = responsiveCssTag("mod.misc"),
responsive = true) {
<main class="page-menu">
  @mod.menu("search").toHtml
  <div id="mod-search" class="page-menu__content box box-pad">
    <h1>Search users</h1>
    <form class="search" action="@routes.Mod.search" method="GET">
      <input name="q" placeholder="Search by IP, email, or username" value="@query" autofocus />
    </form>
    @if(users.nonEmpty) {
    <table class="slist">
      <thead>
        <tr>
          <th>User</th>
          <th>Games</th>
          <th>Marks</th>
          <th>IPban</th>
          <th>Closed</th>
          <th>Created</th>
          <th>Active</th>
        </tr>
      </thead>
      <tbody>
        @users.map { u =>
        <tr>
          <td>@userLink(u, withBestRating = true, params = "?mod")</td>
          <td>@u.count.game.localize</td>
          <td>
            @if(u.engine){ENGINE}
            @if(u.booster){BOOSTER}
            @if(u.troll){SHADOWBAN}
          </td>
          <td>@if(u.ipBan){IPBAN}</td>
          <td>@if(u.disabled){CLOSED}</td>
          <td>@momentFromNow(u.createdAt)</td>
          <td>@u.seenAt.map(momentFromNow(_))</td>
        </tr>
        }
    </tbody></table>
    }
  </div>
</main>
}.toHtml
=======
@title = @{ "Search users" }

@layout(
title = title,
active = "search") {

<style type="text/css">
  #mod-search form {
    margin: 30px 0;
  }
  #mod-search form input {
    padding: 15px 25px;
    font-size: 1.2em;
    width: 400px;
    margin-right: 1em;
    position: relative;
  }
  #mod-search .slist em {
    font-size: 0.85em;
  }
</style>

<div id="mod-search" class="content_box">
  <h1 data-icon="y" class="text">@title</h1>
  <form class="search" action="@routes.Mod.search" method="GET">
    <input name="q" placeholder="Search by IP, email, or username" value="@form("q").value" />
    @base.form.select(form("as"), lila.mod.UserSearch.asChoices)
  </form>
  @userTable(users)
</div>
}
>>>>>>> 89071a5c
<|MERGE_RESOLUTION|>--- conflicted
+++ resolved
@@ -1,6 +1,5 @@
 @(form: Form[_], users: List[User.WithEmails])(implicit ctx: Context)
 
-<<<<<<< HEAD
 @base.layout(
 title = "Search users",
 moreCss = responsiveCssTag("mod.misc"),
@@ -9,73 +8,10 @@
   @mod.menu("search").toHtml
   <div id="mod-search" class="page-menu__content box box-pad">
     <h1>Search users</h1>
-    <form class="search" action="@routes.Mod.search" method="GET">
-      <input name="q" placeholder="Search by IP, email, or username" value="@query" autofocus />
-    </form>
-    @if(users.nonEmpty) {
-    <table class="slist">
-      <thead>
-        <tr>
-          <th>User</th>
-          <th>Games</th>
-          <th>Marks</th>
-          <th>IPban</th>
-          <th>Closed</th>
-          <th>Created</th>
-          <th>Active</th>
-        </tr>
-      </thead>
-      <tbody>
-        @users.map { u =>
-        <tr>
-          <td>@userLink(u, withBestRating = true, params = "?mod")</td>
-          <td>@u.count.game.localize</td>
-          <td>
-            @if(u.engine){ENGINE}
-            @if(u.booster){BOOSTER}
-            @if(u.troll){SHADOWBAN}
-          </td>
-          <td>@if(u.ipBan){IPBAN}</td>
-          <td>@if(u.disabled){CLOSED}</td>
-          <td>@momentFromNow(u.createdAt)</td>
-          <td>@u.seenAt.map(momentFromNow(_))</td>
-        </tr>
-        }
-    </tbody></table>
-    }
-  </div>
-</main>
-}.toHtml
-=======
-@title = @{ "Search users" }
-
-@layout(
-title = title,
-active = "search") {
-
-<style type="text/css">
-  #mod-search form {
-    margin: 30px 0;
-  }
-  #mod-search form input {
-    padding: 15px 25px;
-    font-size: 1.2em;
-    width: 400px;
-    margin-right: 1em;
-    position: relative;
-  }
-  #mod-search .slist em {
-    font-size: 0.85em;
-  }
-</style>
-
-<div id="mod-search" class="content_box">
-  <h1 data-icon="y" class="text">@title</h1>
   <form class="search" action="@routes.Mod.search" method="GET">
     <input name="q" placeholder="Search by IP, email, or username" value="@form("q").value" />
     @base.form.select(form("as"), lila.mod.UserSearch.asChoices)
   </form>
   @userTable(users)
 </div>
-}
->>>>>>> 89071a5c
+}