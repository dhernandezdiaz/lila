package views.html.streamer

import controllers.routes

import lila.app.templating.Environment.{ *, given }
import lila.web.ui.ScalatagsTemplate.{ *, given }
import lila.common.String.html.richText
import lila.streamer.Stream.YouTube

import lila.core.perf.UserPerfs
import lila.core.perf.UserWithPerfs
import lila.rating.UserPerfsExt.best6Perfs

object show:

  import trans.streamer.*

  def apply(
      s: lila.streamer.Streamer.WithUserAndStream,
      perfs: UserPerfs,
      activities: Vector[lila.activity.ActivityView]
  )(using ctx: PageContext) =
    views.html.base.layout(
      title = s"${s.titleName} streams chess",
      moreCss = cssTag("streamer.show"),
<<<<<<< HEAD
      modules = jsModule("bits.streamer"),
      openGraph = lila.app.ui
=======
      moreJs = jsModule("streamer"),
      openGraph = lila.web
>>>>>>> d286a5e2
        .OpenGraph(
          title = s"${s.titleName} streams chess",
          description =
            shorten(~(s.streamer.headline.map(_.value).orElse(s.streamer.description.map(_.value))), 152),
          url = s"$netBaseUrl${routes.Streamer.show(s.user.username)}",
          `type` = "video",
          image = s.streamer.hasPicture.option(picture.thumbnail.url(s.streamer))
        )
        .some,
      csp = defaultCsp.finalizeWithTwitch.some
    ):
      main(cls := "page-menu streamer-show")(
        st.aside(cls := "page-menu__menu")(
          s.streamer.approval.chatEnabled.option(
            div(cls := "streamer-chat")(
              s.stream match
                case Some(YouTube.Stream(_, _, videoId, _, _)) =>
                  iframe(
                    frame.credentialless,
                    st.frameborder  := "0",
                    frame.scrolling := "no",
                    src := s"https://www.youtube.com/live_chat?v=$videoId&embed_domain=${netConfig.domain}"
                  )
                case _ =>
                  s.streamer.twitch.map { twitch =>
                    iframe(
                      frame.credentialless,
                      st.frameborder  := "0",
                      frame.scrolling := "yes",
                      src := s"https://twitch.tv/embed/${twitch.userId}/chat?${(ctx.pref.currentBg != "light")
                          .so("darkpopout&")}parent=${netConfig.domain}"
                    )
                  }
            )
          ),
          bits.menu("show", s.some)
        ),
        div(cls := "page-menu__content")(
          s.stream match
            case Some(YouTube.Stream(_, _, videoId, _, _)) =>
              div(cls := "box embed youTube")(
                iframe(
                  src            := s"https://www.youtube.com/embed/$videoId?autoplay=1",
                  st.frameborder := "0",
                  frame.allowfullscreen,
                  frame.credentialless
                )
              )
            case _ =>
              s.streamer.twitch
                .map { twitch =>
                  div(cls := "box embed twitch")(
                    iframe(
                      src := s"https://player.twitch.tv/?channel=${twitch.userId}&parent=${netConfig.domain}",
                      frame.allowfullscreen,
                      frame.credentialless
                    )
                  )
                }
                .getOrElse(div(cls := "box embed")(div(cls := "nostream")(offline())))
          ,
          standardFlash,
          div(cls := "box streamer")(
            views.html.streamer.header(s),
            div(cls := "description")(richText(s.streamer.description.fold("")(_.value))),
            ctx.pref.showRatings.option(a(cls := "ratings", href := routes.User.show(s.user.username)):
              perfs.best6Perfs.map { showPerfRating(perfs, _) }
            ),
            views.html.activity(UserWithPerfs(s.user, perfs), activities)
          )
        )
      )<|MERGE_RESOLUTION|>--- conflicted
+++ resolved
@@ -23,13 +23,8 @@
     views.html.base.layout(
       title = s"${s.titleName} streams chess",
       moreCss = cssTag("streamer.show"),
-<<<<<<< HEAD
       modules = jsModule("bits.streamer"),
-      openGraph = lila.app.ui
-=======
-      moreJs = jsModule("streamer"),
       openGraph = lila.web
->>>>>>> d286a5e2
         .OpenGraph(
           title = s"${s.titleName} streams chess",
           description =
