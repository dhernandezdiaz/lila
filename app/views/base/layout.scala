package views.html.base

import controllers.report.routes.Report as reportRoutes
import controllers.routes
import controllers.team.routes.Team as teamRoutes
import play.api.i18n.Lang

import lila.web.ContentSecurityPolicy
import lila.app.templating.Environment.{ *, given }
import lila.ui.ScalatagsTemplate.{ *, given }
import lila.core.app.LangPath
import lila.common.String.html.safeJsonValue
import scalalib.StringUtils.escapeHtmlRaw

object layout:

  object bits:
    val doctype = raw("<!DOCTYPE html>")
    def htmlTag(using lang: Lang, ctx: Context) =
      val isRTL = lila.i18n.LangList.isRTL(lang)
      html(st.lang := lang.code, dir := isRTL.option("rtl"))
    val topComment = raw("""<!-- Lichess is open source! See https://lichess.org/source -->""")
    val charset    = raw("""<meta charset="utf-8">""")
    val viewport = raw:
      """<meta name="viewport" content="width=device-width,initial-scale=1,viewport-fit=cover">"""
    def metaCsp(csp: ContentSecurityPolicy): Frag = raw:
      s"""<meta http-equiv="Content-Security-Policy" content="$csp">"""
    def metaCsp(csp: Option[ContentSecurityPolicy])(using ctx: PageContext): Frag =
      metaCsp(csp.getOrElse(defaultCsp))
    def metaThemeColor(using ctx: PageContext): Frag =
      raw:
        s"""<meta name="theme-color" media="(prefers-color-scheme: light)" content="${ctx.pref.themeColorLight}">""" +
          s"""<meta name="theme-color" media="(prefers-color-scheme: dark)" content="${ctx.pref.themeColorDark}">""" +
          s"""<meta name="theme-color" content="${ctx.pref.themeColor}">"""
    def systemThemeScript(using ctx: PageContext) =
      (ctx.pref.bg === lila.pref.Pref.Bg.SYSTEM).option(
        embedJsUnsafe(
<<<<<<< HEAD
          "if (window.matchMedia('(prefers-color-scheme: light)').matches) " +
=======
          "if (window.matchMedia('(prefers-color-scheme: light)')?.matches) " +
>>>>>>> 483a07d0
            "document.documentElement.classList.add('light');"
        )
      )
    def systemThemeEmbedScript(using ctx: EmbedContext) =
<<<<<<< HEAD
      "<script>if (window.matchMedia('(prefers-color-scheme: light)').matches) " +
=======
      "<script>if (window.matchMedia('(prefers-color-scheme: light)')?.matches) " +
>>>>>>> 483a07d0
        "document.documentElement.classList.add('light');</script>"
    def pieceSprite(using ctx: PageContext): Frag = pieceSprite(ctx.pref.currentPieceSet)
    def pieceSprite(ps: lila.pref.PieceSet): Frag =
      link(
        id   := "piece-sprite",
        href := assetUrl(s"piece-css/$ps.${env.web.settings.pieceImageExternal.get().so("external.")}css"),
        rel  := "stylesheet"
      )
  import bits.*

  private val noTranslate = raw("""<meta name="google" content="notranslate">""")

  private def preload(href: String, as: String, crossorigin: Boolean, tpe: Option[String] = None) =
    val linkType = tpe.so(t => s"""type="$t" """)
    raw:
      s"""<link rel="preload" href="$href" as="$as" $linkType${crossorigin.so("crossorigin")}>"""

  private def fontPreload(using ctx: PageContext) = frag(
    preload(assetUrl("font/lichess.woff2"), "font", crossorigin = true, "font/woff2".some),
    preload(
      assetUrl("font/noto-sans-v14-latin-regular.woff2"),
      "font",
      crossorigin = true,
      "font/woff2".some
    ),
    (!ctx.pref.pieceNotationIsLetter).option(
      preload(assetUrl("font/lichess.chess.woff2"), "font", crossorigin = true, "font/woff2".some)
    )
  )
  private def boardPreload(using ctx: PageContext) = frag(
    preload(assetUrl(s"images/board/${ctx.pref.currentTheme.file}"), "image", crossorigin = false),
    ctx.pref.is3d.option(
      preload(
        assetUrl(s"images/staunton/board/${ctx.pref.currentTheme3d.file}"),
        "image",
        crossorigin = false
      )
    )
  )
  private def piecesPreload(using ctx: PageContext) =
    env.web.settings.pieceImageExternal
      .get()
      .option(raw:
        (for
          c <- List('w', 'b')
          p <- List('K', 'Q', 'R', 'B', 'N', 'P')
          href = staticAssetUrl(s"piece/${ctx.pref.currentPieceSet.name}/$c$p.svg")
        yield s"""<link rel="preload" href="$href" as="image">""").mkString
      )

  private val manifests = raw:
    """<link rel="manifest" href="/manifest.json"><meta name="twitter:site" content="@lichess">"""

  private val jsLicense = raw("""<link rel="jslicense" href="/source">""")

  private val favicons = raw:
    List(512, 256, 192, 128, 64)
      .map: px =>
        s"""<link rel="icon" type="image/png" href="${assetUrl(
            s"logo/lichess-favicon-$px.png"
          )}" sizes="${px}x$px">"""
      .mkString(
        "",
        "",
        s"""<link id="favicon" rel="icon" type="image/png" href="${assetUrl(
            "logo/lichess-favicon-32.png"
          )}" sizes="32x32">"""
      )
  private def blindModeForm(using ctx: PageContext) = raw:
    s"""<form id="blind-mode" action="${routes.Main.toggleBlindMode}" method="POST"><input type="hidden" name="enable" value="${
        if ctx.blind then 0 else 1
      }"><input type="hidden" name="redirect" value="${ctx.req.path}"><button type="submit">Accessibility: ${
        if ctx.blind then "Disable" else "Enable"
      } blind mode</button></form>"""

  private def zenZone(using Translate) = spaceless:
    s"""
<div id="zenzone">
  <a href="/" class="zen-home"></a>
  <a data-icon="${Icon.Checkmark}" id="zentog" class="text fbt active">${trans.preferences.zenMode
        .txt()}</a>
</div>"""

  private def dasher(me: User) =
    div(cls := "dasher")(
      a(id := "user_tag", cls := "toggle link", href := routes.Auth.logoutGet)(me.username),
      div(id := "dasher_app", cls := "dropdown")
    )

  private def anonDasher(using ctx: PageContext) =
    val prefs = trans.preferences.preferences.txt()
    frag(
      a(href := s"${routes.Auth.login.url}?referrer=${ctx.req.path}", cls := "signin")(trans.site.signIn()),
      div(cls := "dasher")(
        button(cls := "toggle anon link", title := prefs, aria.label := prefs, dataIcon := Icon.Gear),
        div(id     := "dasher_app", cls         := "dropdown")
      )
    )

  private def allNotifications(using ctx: PageContext) =
    val challengeTitle = trans.challenge.challengesX.txt(ctx.nbChallenges)
    val notifTitle     = trans.site.notificationsX.txt(ctx.nbNotifications.value)
    spaceless:
      s"""<div>
  <button id="challenge-toggle" class="toggle link">
    <span title="$challengeTitle" role="status" aria-label="$challengeTitle" class="data-count" data-count="${ctx.nbChallenges}" data-icon="${Icon.Swords}"></span>
  </button>
  <div id="challenge-app" class="dropdown"></div>
</div>
<div>
  <button id="notify-toggle" class="toggle link">
    <span title="$notifTitle" role="status" aria-label="$notifTitle" class="data-count" data-count="${ctx.nbNotifications}" data-icon="${Icon.BellOutline}"></span>
  </button>
  <div id="notify-app" class="dropdown"></div>
</div>"""

  private val clinputLink = a(cls := "link")(span(dataIcon := Icon.Search))

  private def clinput(using ctx: PageContext) =
    div(id := "clinput")(
      clinputLink,
      input(
        spellcheck   := "false",
        autocomplete := ctx.blind.toString,
        aria.label   := trans.search.search.txt(),
        placeholder  := trans.search.search.txt(),
        enterkeyhint := "search"
      )
    )

  private val warnNoAutoplay =
    div(id := "warn-no-autoplay")(
      a(dataIcon := Icon.Mute, target := "_blank", href := s"${routes.Main.faq}#autoplay")
    )

  private def current2dTheme(using ctx: PageContext) =
    if ctx.pref.is3d && ctx.pref.theme == "horsey" then lila.pref.Theme.default
    else ctx.pref.currentTheme

  private def botImage =
    img(
      src   := assetUrl("images/icons/bot.png"),
      title := "Robot chess",
      style := "display:inline;width:34px;height:34px;vertical-align:top;margin-right:5px;vertical-align:text-top"
    )

  // consolidate script packaging here to dedup chunk dependencies
  private def modulesPreload(modules: EsmList)(using ctx: PageContext) =
    val keys: List[String] = "site" :: {
      ctx.data.inquiry.isDefined.option("mod.inquiry")
        :: (!netConfig.isProd).option("site.devMode")
        :: modules.map(_.map(_.key))
    }.flatten // in head
    frag(
      jsTag("manifest"),
      cashTag,
      keys.map(jsTag),
      env.web.manifest.deps(keys).map(jsTag)
    )

  private def modulesInit(modules: EsmList)(using ctx: PageContext) =
    modules.flatMap(_.map(_.init)) // in body

  private def hrefLang(langStr: String, path: String) =
    s"""<link rel="alternate" hreflang="$langStr" href="$netBaseUrl$path"/>"""

  private def hrefLangs(path: LangPath) = raw {
    val pathEnd = if path.value == "/" then "" else path.value
    hrefLang("x-default", path.value) + hrefLang("en", path.value) +
      lila.i18n.LangList.popularAlternateLanguages.map { l =>
        hrefLang(l.value, s"/$l$pathEnd")
      }.mkString
  }

  private def pageZoom(using ctx: Context): Int = {
    def oldZoom = ctx.req.session.get("zoom2").flatMap(_.toIntOption).map(_ - 100)
    ctx.req.cookies
      .get("zoom")
      .map(_.value)
      .flatMap(_.toIntOption)
      .orElse(oldZoom)
      .filter(0 <=)
      .filter(100 >=)
  } | 80

  private def boardStyle(zoomable: Boolean)(using ctx: Context) =
    s"---board-opacity:${ctx.pref.boardOpacity};" +
      s"---board-brightness:${ctx.pref.boardBrightness};" +
      s"---board-hue:${ctx.pref.boardHue};" +
      ~zoomable.option(s"---zoom:$pageZoom;")

  private val spinnerMask = raw:
    """<svg width="0" height="0"><mask id="mask"><path fill="#fff" stroke="#fff" stroke-linejoin="round" d="M38.956.5c-3.53.418-6.452.902-9.286 2.984C5.534 1.786-.692 18.533.68 29.364 3.493 50.214 31.918 55.785 41.329 41.7c-7.444 7.696-19.276 8.752-28.323 3.084C3.959 39.116-.506 27.392 4.683 17.567 9.873 7.742 18.996 4.535 29.03 6.405c2.43-1.418 5.225-3.22 7.655-3.187l-1.694 4.86 12.752 21.37c-.439 5.654-5.459 6.112-5.459 6.112-.574-1.47-1.634-2.942-4.842-6.036-3.207-3.094-17.465-10.177-15.788-16.207-2.001 6.967 10.311 14.152 14.04 17.663 3.73 3.51 5.426 6.04 5.795 6.756 0 0 9.392-2.504 7.838-8.927L37.4 7.171z"/></mask></svg>"""

  private val spaceRegex              = """\s{2,}+""".r
  private def spaceless(html: String) = raw(spaceRegex.replaceAllIn(html.replace("\\n", ""), ""))

  private val dailyNewsAtom = link(
    href     := routes.Feed.atom,
    st.title := "Lichess Updates Feed",
    tpe      := "application/atom+xml",
    rel      := "alternate"
  )

  private val dataVapid         = attr("data-vapid")
  private val dataSocketDomains = attr("data-socket-domains") := netConfig.socketDomains.mkString(",")
  private val dataSocketAlts    = attr("data-socket-alts")    := netConfig.socketAlts.mkString(",")
  private val dataNonce         = attr("data-nonce")
  private val dataAnnounce      = attr("data-announce")
  val dataSoundSet              = attr("data-sound-set")
  val dataTheme                 = attr("data-theme")
  val dataDirection             = attr("data-direction")
  val dataBoardTheme            = attr("data-board-theme")
  val dataPieceSet              = attr("data-piece-set")
  val dataAssetUrl              = attr("data-asset-url")      := netConfig.assetBaseUrl.value
  val dataAssetVersion          = attr("data-asset-version")
  val dataDev                   = attr("data-dev")            := (!netConfig.minifiedAssets).option("true")

  def apply(
      title: String,
      fullTitle: Option[String] = None,
      robots: Boolean = netConfig.crawlable,
      moreCss: Frag = emptyFrag,
      modules: EsmList = Nil,
      moreJs: Frag = emptyFrag,
      pageModule: Option[PageModule] = None,
      playing: Boolean = false,
      openGraph: Option[lila.web.OpenGraph] = None,
      zoomable: Boolean = false,
      zenable: Boolean = false,
      csp: Option[ContentSecurityPolicy] = None,
      wrapClass: String = "",
      atomLinkTag: Option[Tag] = None,
      withHrefLangs: Option[LangPath] = None
  )(body: Frag)(using ctx: PageContext): Frag =
    import ctx.pref
    updateManifest()
    frag(
      doctype,
      htmlTag(
        (ctx.data.inquiry.isEmpty && ctx.impersonatedBy.isEmpty && !ctx.blind)
          .option(cls := ctx.pref.themeColorClass),
        topComment,
        head(
          charset,
          viewport,
          metaCsp(csp),
          metaThemeColor,
          st.headTitle:
            val prodTitle = fullTitle | s"$title • $siteName"
            if netConfig.isProd then prodTitle
            else s"${ctx.me.so(_.username + " ")} $prodTitle"
          ,
          cssTag("theme-all"),
          cssTag("site"),
          pref.is3d.option(cssTag("board-3d")),
          ctx.data.inquiry.isDefined.option(cssTag("mod.inquiry")),
          ctx.impersonatedBy.isDefined.option(cssTag("mod.impersonate")),
          ctx.blind.option(cssTag("blind")),
          moreCss,
          pieceSprite,
          meta(
            content := openGraph.fold(trans.site.siteDescription.txt())(o => o.description),
            name    := "description"
          ),
          link(rel := "mask-icon", href := assetUrl("logo/lichess.svg"), attr("color") := "black"),
          favicons,
          (!robots).option(raw("""<meta content="noindex, nofollow" name="robots">""")),
          noTranslate,
          openGraph.map(_.frags),
          atomLinkTag | dailyNewsAtom,
          (pref.bg == lila.pref.Pref.Bg.TRANSPARENT).option(pref.bgImgOrDefault).map { img =>
            raw:
              s"""<style id="bg-data">html.transp::before{background-image:url("${escapeHtmlRaw(img)
                  .replace("&amp;", "&")}");}</style>"""
          },
          fontPreload,
          boardPreload,
          piecesPreload,
          manifests,
          jsLicense,
          withHrefLangs.map(hrefLangs),
          modulesPreload(modules ++ pageModule.so(module => jsPageModule(module.name))),
          systemThemeScript
        ),
        st.body(
          cls := {
            val baseClass =
              s"${pref.currentBg} ${current2dTheme.cssClass} ${pref.currentTheme3d.cssClass} ${pref.currentPieceSet3d.toString} coords-${pref.coordsClass}"
            List(
              baseClass              -> true,
              "dark-board"           -> (pref.bg == lila.pref.Pref.Bg.DARKBOARD),
              "simple-board"         -> pref.simpleBoard,
              "piece-letter"         -> pref.pieceNotationIsLetter,
              "blind-mode"           -> ctx.blind,
              "kid"                  -> ctx.kid.yes,
              "mobile"               -> lila.common.HTTPRequest.isMobileBrowser(ctx.req),
              "playing fixed-scroll" -> playing,
              "no-rating"            -> !pref.showRatings,
              "no-flair"             -> !pref.flairs,
              "zen"                  -> (pref.isZen || (playing && pref.isZenAuto)),
              "zenable"              -> zenable,
              "zen-auto"             -> (zenable && pref.isZenAuto)
            )
          },
          dataDev,
          dataVapid := (ctx.isAuth && env.security.lilaCookie.isRememberMe(ctx.req))
            .option(env.push.vapidPublicKey),
          dataUser     := ctx.userId,
          dataSoundSet := pref.currentSoundSet.toString,
          dataSocketDomains,
          pref.isUsingAltSocket.option(dataSocketAlts),
          dataAssetUrl,
          dataAssetVersion := assetVersion,
          dataNonce        := ctx.nonce.ifTrue(sameAssetDomain).map(_.value),
          dataTheme        := pref.currentBg,
          dataBoardTheme   := pref.currentTheme.name,
          dataPieceSet     := pref.currentPieceSet.name,
          dataAnnounce     := lila.web.AnnounceApi.get.map(a => safeJsonValue(a.json)),
<<<<<<< HEAD
          style            := boardStyle(zoomable)
=======
          style            := zoomable.option(s"---zoom:$pageZoom")
>>>>>>> 483a07d0
        )(
          blindModeForm,
          ctx.data.inquiry.map { views.html.mod.inquiry(_) },
          ctx.me.ifTrue(ctx.impersonatedBy.isDefined).map { views.html.mod.impersonate(_) },
          netConfig.stageBanner.option(views.html.base.bits.stage),
          lila.security.EmailConfirm.cookie
            .get(ctx.req)
            .ifTrue(ctx.isAnon)
            .map(views.html.auth.bits.checkYourEmailBanner(_)),
          zenable.option(zenZone),
          siteHeader(zenable),
          div(
            id := "main-wrap",
            cls := List(
              wrapClass -> wrapClass.nonEmpty,
              "is2d"    -> pref.is2d,
              "is3d"    -> pref.is3d
            )
          )(body),
          ctx.me
            .exists(_.enabled.yes)
            .option(
              div(id := "friend_box")(
                div(cls := "friend_box_title")(
                  trans.site.nbFriendsOnline.plural(0, iconTag(Icon.UpTriangle))
                ),
                div(cls := "content_wrap none")(
                  div(cls := "content list")
                )
              )
            ),
          netConfig.socketDomains.nonEmpty.option(
            a(
              id       := "network-status",
              cls      := "link text",
              dataIcon := Icon.ChasingArrows
            )
          ),
          spinnerMask,
          div(id := "inline-scripts")(
            frag(ctx.needsFp.option(fingerprintTag), ctx.nonce.map(inlineJs.apply)),
            modulesInit(modules ++ pageModule.so(module => jsPageModule(module.name))),
            moreJs,
            pageModule.map { mod => frag(jsonScript(mod.data)) }
          )
        )
      )
    )

  object siteHeader:

    private val topnavToggle = spaceless:
      """
<input type="checkbox" id="tn-tg" class="topnav-toggle fullscreen-toggle" autocomplete="off" aria-label="Navigation">
<label for="tn-tg" class="fullscreen-mask"></label>
<label for="tn-tg" class="hbg"><span class="hbg__in"></span></label>"""

    private def reports(using PageContext) =
      if isGranted(_.SeeReport) then
        val (score, mid, high) = blockingReportScores
        a(
          cls := List(
            "link data-count report-score link-center" -> true,
            "report-score--high"                       -> (score > high),
            "report-score--low"                        -> (score <= mid)
          ),
          title     := "Moderation",
          href      := reportRoutes.list,
          dataCount := score,
          dataIcon  := Icon.Agent
        ).some
      else
        isGranted(_.PublicChatView).option(
          a(
            cls      := "link",
            title    := "Moderation",
            href     := routes.Mod.publicChat,
            dataIcon := Icon.Agent
          )
        )

    private def teamRequests(using ctx: PageContext) =
      (ctx.teamNbRequests > 0).option(
        a(
          cls       := "link data-count link-center",
          href      := teamRoutes.requests,
          dataCount := ctx.teamNbRequests,
          dataIcon  := Icon.Group,
          title     := trans.team.teams.txt()
        )
      )

    def apply(zenable: Boolean)(using ctx: PageContext) =
      header(id := "top")(
        div(cls := "site-title-nav")(
          (!ctx.isAppealUser).option(topnavToggle),
          a(cls := "site-title", href := langHref("/"))(
            if ctx.kid.yes then span(title := trans.site.kidMode.txt(), cls := "kiddo")(":)")
            else ctx.isBot.option(botImage),
            div(cls := "site-icon", dataIcon := Icon.Logo),
            div(cls := "site-name")(siteNameFrag)
          ),
          (!ctx.isAppealUser).option(
            frag(
              topnav(),
              (ctx.kid.no && !ctx.me.exists(_.isPatron) && !zenable).option(
                a(cls := "site-title-nav__donate")(
                  href := routes.Plan.index
                )(trans.patron.donate())
              )
            )
          ),
          ctx.blind.option(h2("Navigation"))
        ),
        div(cls := "site-buttons")(
          warnNoAutoplay,
          (!ctx.isAppealUser).option(clinput),
          reports,
          teamRequests,
          if ctx.isAppealUser then
            postForm(action := routes.Auth.logout):
              submitButton(cls := "button button-red link")(trans.site.logOut())
          else
            ctx.me
              .map: me =>
                frag(allNotifications, dasher(me))
              .getOrElse { (!ctx.data.error).option(anonDasher) }
        )
      )

  object inlineJs:

    def apply(nonce: Nonce)(using Translate) = embedJsUnsafe(jsCode, nonce)

    private val i18nKeys = List(
      trans.site.pause,
      trans.site.resume,
      trans.site.nbFriendsOnline,
      trans.site.reconnecting,
      trans.site.noNetwork,
      trans.timeago.justNow,
      trans.timeago.inNbSeconds,
      trans.timeago.inNbMinutes,
      trans.timeago.inNbHours,
      trans.timeago.inNbDays,
      trans.timeago.inNbWeeks,
      trans.timeago.inNbMonths,
      trans.timeago.inNbYears,
      trans.timeago.rightNow,
      trans.timeago.nbMinutesAgo,
      trans.timeago.nbHoursAgo,
      trans.timeago.nbDaysAgo,
      trans.timeago.nbWeeksAgo,
      trans.timeago.nbMonthsAgo,
      trans.timeago.nbYearsAgo,
      trans.timeago.nbMinutesRemaining,
      trans.timeago.nbHoursRemaining,
      trans.timeago.completed
    )

    private val cache = new java.util.concurrent.ConcurrentHashMap[Lang, String]
    lila.common.Bus.subscribeFun("i18n.load"):
      case lang: Lang => cache.remove(lang)

    private def jsCode(using t: Translate) =
      cache.computeIfAbsent(
        t.lang,
        _ =>
          val qty  = lila.i18n.JsQuantity(t.lang)
          val i18n = safeJsonValue(i18nJsObject(i18nKeys))
<<<<<<< HEAD
          "window.site??={};" +
=======
          "if (!window.site) window.site={};" +
>>>>>>> 483a07d0
            """window.site.load=new Promise(r=>document.addEventListener("DOMContentLoaded",r));""" +
            s"window.site.quantity=$qty;" +
            s"window.site.siteI18n=$i18n;"
      )
  end inlineJs<|MERGE_RESOLUTION|>--- conflicted
+++ resolved
@@ -35,20 +35,12 @@
     def systemThemeScript(using ctx: PageContext) =
       (ctx.pref.bg === lila.pref.Pref.Bg.SYSTEM).option(
         embedJsUnsafe(
-<<<<<<< HEAD
           "if (window.matchMedia('(prefers-color-scheme: light)').matches) " +
-=======
-          "if (window.matchMedia('(prefers-color-scheme: light)')?.matches) " +
->>>>>>> 483a07d0
             "document.documentElement.classList.add('light');"
         )
       )
     def systemThemeEmbedScript(using ctx: EmbedContext) =
-<<<<<<< HEAD
       "<script>if (window.matchMedia('(prefers-color-scheme: light)').matches) " +
-=======
-      "<script>if (window.matchMedia('(prefers-color-scheme: light)')?.matches) " +
->>>>>>> 483a07d0
         "document.documentElement.classList.add('light');</script>"
     def pieceSprite(using ctx: PageContext): Frag = pieceSprite(ctx.pref.currentPieceSet)
     def pieceSprite(ps: lila.pref.PieceSet): Frag =
@@ -285,7 +277,6 @@
       withHrefLangs: Option[LangPath] = None
   )(body: Frag)(using ctx: PageContext): Frag =
     import ctx.pref
-    updateManifest()
     frag(
       doctype,
       htmlTag(
@@ -368,11 +359,7 @@
           dataBoardTheme   := pref.currentTheme.name,
           dataPieceSet     := pref.currentPieceSet.name,
           dataAnnounce     := lila.web.AnnounceApi.get.map(a => safeJsonValue(a.json)),
-<<<<<<< HEAD
           style            := boardStyle(zoomable)
-=======
-          style            := zoomable.option(s"---zoom:$pageZoom")
->>>>>>> 483a07d0
         )(
           blindModeForm,
           ctx.data.inquiry.map { views.html.mod.inquiry(_) },
@@ -543,11 +530,7 @@
         _ =>
           val qty  = lila.i18n.JsQuantity(t.lang)
           val i18n = safeJsonValue(i18nJsObject(i18nKeys))
-<<<<<<< HEAD
-          "window.site??={};" +
-=======
           "if (!window.site) window.site={};" +
->>>>>>> 483a07d0
             """window.site.load=new Promise(r=>document.addEventListener("DOMContentLoaded",r));""" +
             s"window.site.quantity=$qty;" +
             s"window.site.siteI18n=$i18n;"
