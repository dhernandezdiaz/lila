--- conflicted
+++ resolved
@@ -181,12 +181,8 @@
   private val dataAnnounce      = attr("data-announce")
   val dataSoundSet              = attr("data-sound-set")
   val dataTheme                 = attr("data-theme")
-<<<<<<< HEAD
   val dataPieceSet              = attr("data-piece-set")
-  val dataAssetUrl              = attr("data-asset-url")
-=======
   val dataAssetUrl              = attr("data-asset-url") := netConfig.assetBaseUrl
->>>>>>> 31cdcf8c
   val dataAssetVersion          = attr("data-asset-version")
   val dataDev                   = attr("data-dev") := (!netConfig.minifiedAssets).option("true")
 
