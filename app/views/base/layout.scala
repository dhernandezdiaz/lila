package views.html.base

import controllers.report.routes.Report as reportRoutes
import controllers.routes
import controllers.team.routes.Team as teamRoutes
import play.api.i18n.Lang

import lila.web.ContentSecurityPolicy
import lila.app.templating.Environment.{ *, given }
import lila.ui.ScalatagsTemplate.{ *, given }
import lila.web.LangPath
import lila.common.String.html.safeJsonValue
import scalalib.StringUtils.escapeHtmlRaw

object layout:

  object bits:
    val doctype = raw("<!DOCTYPE html>")
    def htmlTag(using lang: Lang, ctx: Context) =
      val isRTL = lila.i18n.LangList.isRTL(lang)
      html(st.lang := lang.code, dir := isRTL.option("rtl"))
    val topComment = raw("""<!-- Lichess is open source! See https://lichess.org/source -->""")
    val charset    = raw("""<meta charset="utf-8">""")
    val viewport = raw:
      """<meta name="viewport" content="width=device-width,initial-scale=1,viewport-fit=cover">"""
    def metaCsp(csp: ContentSecurityPolicy): Frag = raw:
      s"""<meta http-equiv="Content-Security-Policy" content="$csp">"""
    def metaCsp(csp: Option[ContentSecurityPolicy])(using ctx: PageContext): Frag =
      metaCsp(csp.getOrElse(defaultCsp))
    def metaThemeColor(using ctx: PageContext): Frag =
      raw:
        s"""<meta name="theme-color" media="(prefers-color-scheme: light)" content="${ctx.pref.themeColorLight}">""" +
          s"""<meta name="theme-color" media="(prefers-color-scheme: dark)" content="${ctx.pref.themeColorDark}">""" +
          s"""<meta name="theme-color" content="${ctx.pref.themeColor}">"""
    def systemThemeScript(using ctx: PageContext) =
      (ctx.pref.bg === lila.pref.Pref.Bg.SYSTEM).option(
        embedJsUnsafe(
          "if (window.matchMedia('(prefers-color-scheme: light)').matches) " +
            "document.documentElement.classList.add('light');"
        )
      )
    def systemThemeEmbedScript(using ctx: EmbedContext) =
      "<script>if (window.matchMedia('(prefers-color-scheme: light)').matches) " +
        "document.documentElement.classList.add('light');</script>"
    def pieceSprite(using ctx: PageContext): Frag = pieceSprite(ctx.pref.currentPieceSet)
    def pieceSprite(ps: lila.pref.PieceSet): Frag =
      link(
        id   := "piece-sprite",
        href := assetUrl(s"piece-css/$ps.${env.web.settings.pieceImageExternal.get().so("external.")}css"),
        rel  := "stylesheet"
      )
  import bits.*

  private val noTranslate = raw("""<meta name="google" content="notranslate">""")

  private def preload(href: String, as: String, crossorigin: Boolean, tpe: Option[String] = None) =
    val linkType = tpe.so(t => s"""type="$t" """)
    raw:
      s"""<link rel="preload" href="$href" as="$as" $linkType${crossorigin.so("crossorigin")}>"""

  private def fontPreload(using ctx: PageContext) = frag(
    preload(assetUrl("font/lichess.woff2"), "font", crossorigin = true, "font/woff2".some),
    preload(
      assetUrl("font/noto-sans-v14-latin-regular.woff2"),
      "font",
      crossorigin = true,
      "font/woff2".some
    ),
    (!ctx.pref.pieceNotationIsLetter).option(
      preload(assetUrl("font/lichess.chess.woff2"), "font", crossorigin = true, "font/woff2".some)
    )
  )
  private def boardPreload(using ctx: PageContext) = frag(
    preload(assetUrl(s"images/board/${ctx.pref.currentTheme.file}"), "image", crossorigin = false),
    ctx.pref.is3d.option(
      preload(
        assetUrl(s"images/staunton/board/${ctx.pref.currentTheme3d.file}"),
        "image",
        crossorigin = false
      )
    )
  )
  private def piecesPreload(using ctx: PageContext) =
    env.web.settings.pieceImageExternal
      .get()
      .option(raw:
        (for
          c <- List('w', 'b')
          p <- List('K', 'Q', 'R', 'B', 'N', 'P')
          href = staticAssetUrl(s"piece/${ctx.pref.currentPieceSet.name}/$c$p.svg")
        yield s"""<link rel="preload" href="$href" as="image">""").mkString
      )

  private val manifests = raw:
    """<link rel="manifest" href="/manifest.json"><meta name="twitter:site" content="@lichess">"""

  private val jsLicense = raw("""<link rel="jslicense" href="/source">""")

  private val favicons = raw:
    List(512, 256, 192, 128, 64)
      .map: px =>
        s"""<link rel="icon" type="image/png" href="${assetUrl(
            s"logo/lichess-favicon-$px.png"
          )}" sizes="${px}x$px">"""
      .mkString(
        "",
        "",
        s"""<link id="favicon" rel="icon" type="image/png" href="${assetUrl(
            "logo/lichess-favicon-32.png"
          )}" sizes="32x32">"""
      )
  private def blindModeForm(using ctx: PageContext) = raw:
    s"""<form id="blind-mode" action="${routes.Main.toggleBlindMode}" method="POST"><input type="hidden" name="enable" value="${
        if ctx.blind then 0 else 1
      }"><input type="hidden" name="redirect" value="${ctx.req.path}"><button type="submit">Accessibility: ${
        if ctx.blind then "Disable" else "Enable"
      } blind mode</button></form>"""

  private def zenZone(using Translate) = spaceless:
    s"""
<div id="zenzone">
  <a href="/" class="zen-home"></a>
  <a data-icon="${Icon.Checkmark}" id="zentog" class="text fbt active">${trans.preferences.zenMode
        .txt()}</a>
</div>"""

  private def dasher(me: User) =
    div(cls := "dasher")(
      a(id := "user_tag", cls := "toggle link", href := routes.Auth.logoutGet)(me.username),
      div(id := "dasher_app", cls := "dropdown")
    )

  private def anonDasher(using ctx: PageContext) =
    val prefs = trans.preferences.preferences.txt()
    frag(
      a(href := s"${routes.Auth.login.url}?referrer=${ctx.req.path}", cls := "signin")(trans.site.signIn()),
      div(cls := "dasher")(
        button(cls := "toggle anon link", title := prefs, aria.label := prefs, dataIcon := Icon.Gear),
        div(id     := "dasher_app", cls         := "dropdown")
      )
    )

  private def allNotifications(using ctx: PageContext) =
    val challengeTitle = trans.challenge.challengesX.txt(ctx.nbChallenges)
    val notifTitle     = trans.site.notificationsX.txt(ctx.nbNotifications.value)
    spaceless:
      s"""<div>
  <button id="challenge-toggle" class="toggle link">
    <span title="$challengeTitle" role="status" aria-label="$challengeTitle" class="data-count" data-count="${ctx.nbChallenges}" data-icon="${Icon.Swords}"></span>
  </button>
  <div id="challenge-app" class="dropdown"></div>
</div>
<div>
  <button id="notify-toggle" class="toggle link">
    <span title="$notifTitle" role="status" aria-label="$notifTitle" class="data-count" data-count="${ctx.nbNotifications}" data-icon="${Icon.BellOutline}"></span>
  </button>
  <div id="notify-app" class="dropdown"></div>
</div>"""

  private val clinputLink = a(cls := "link")(span(dataIcon := Icon.Search))

  private def clinput(using ctx: PageContext) =
    div(id := "clinput")(
      clinputLink,
      input(
        spellcheck   := "false",
        autocomplete := ctx.blind.toString,
        aria.label   := trans.search.search.txt(),
        placeholder  := trans.search.search.txt(),
        enterkeyhint := "search"
      )
    )

  private val warnNoAutoplay =
    div(id := "warn-no-autoplay")(
      a(dataIcon := Icon.Mute, target := "_blank", href := s"${routes.Main.faq}#autoplay")
    )

  private def current2dTheme(using ctx: PageContext) =
    if ctx.pref.is3d && ctx.pref.theme == "horsey" then lila.pref.Theme.default
    else ctx.pref.currentTheme

  private def botImage =
    img(
      src   := assetUrl("images/icons/bot.png"),
      title := "Robot chess",
      style := "display:inline;width:34px;height:34px;vertical-align:top;margin-right:5px;vertical-align:text-top"
    )

  // consolidate script packaging here to dedup chunk dependencies
  private def modulesPreload(modules: EsmList)(using ctx: PageContext) =
    val keys: List[String] = "site" :: {
      ctx.data.inquiry.isDefined.option("mod.inquiry")
        :: (!netConfig.isProd).option("site.devMode")
        :: modules.map(_.map(_.key))
    }.flatten // in head
    frag(
      jsTag("manifest"),
      cashTag,
      keys.map(jsTag),
      env.web.manifest.deps(keys).map(jsTag)
    )

  private def modulesInit(modules: EsmList)(using ctx: PageContext) =
    modules.flatMap(_.map(_.init)) // in body

  private def hrefLang(langStr: String, path: String) =
    s"""<link rel="alternate" hreflang="$langStr" href="$netBaseUrl$path"/>"""

  private def hrefLangs(path: LangPath) = raw {
    val pathEnd = if path.value == "/" then "" else path.value
    hrefLang("x-default", path.value) + hrefLang("en", path.value) +
      lila.i18n.LangList.popularAlternateLanguages.map { l =>
        hrefLang(l.value, s"/$l$pathEnd")
      }.mkString
  }

  private def pageZoom(using ctx: Context): Int = {
    def oldZoom = ctx.req.session.get("zoom2").flatMap(_.toIntOption).map(_ - 100)
    ctx.req.cookies
      .get("zoom")
      .map(_.value)
      .flatMap(_.toIntOption)
      .orElse(oldZoom)
      .filter(0 <=)
      .filter(100 >=)
  } | 80

  private def boardStyle(zoomable: Boolean)(using ctx: Context) =
<<<<<<< HEAD
    s"---board-opacity:${ctx.pref.boardOpacity};" +
      s"---board-brightness:${ctx.pref.boardBrightness};" +
      s"---board-hue:${ctx.pref.boardHue};" +
=======
    s"---board-opacity:${ctx.pref.board.opacity};" +
      s"---board-brightness:${ctx.pref.board.brightness};" +
      s"---board-hue:${ctx.pref.board.hue};" +
>>>>>>> c44de863
      ~zoomable.option(s"---zoom:$pageZoom;")

  private val spinnerMask = raw:
    """<svg width="0" height="0"><mask id="mask"><path fill="#fff" stroke="#fff" stroke-linejoin="round" d="M38.956.5c-3.53.418-6.452.902-9.286 2.984C5.534 1.786-.692 18.533.68 29.364 3.493 50.214 31.918 55.785 41.329 41.7c-7.444 7.696-19.276 8.752-28.323 3.084C3.959 39.116-.506 27.392 4.683 17.567 9.873 7.742 18.996 4.535 29.03 6.405c2.43-1.418 5.225-3.22 7.655-3.187l-1.694 4.86 12.752 21.37c-.439 5.654-5.459 6.112-5.459 6.112-.574-1.47-1.634-2.942-4.842-6.036-3.207-3.094-17.465-10.177-15.788-16.207-2.001 6.967 10.311 14.152 14.04 17.663 3.73 3.51 5.426 6.04 5.795 6.756 0 0 9.392-2.504 7.838-8.927L37.4 7.171z"/></mask></svg>"""

  private val spaceRegex              = """\s{2,}+""".r
  private def spaceless(html: String) = raw(spaceRegex.replaceAllIn(html.replace("\\n", ""), ""))

  private val dailyNewsAtom = link(
    href     := routes.Feed.atom,
    st.title := "Lichess Updates Feed",
    tpe      := "application/atom+xml",
    rel      := "alternate"
  )

  private val dataVapid         = attr("data-vapid")
  private val dataSocketDomains = attr("data-socket-domains") := netConfig.socketDomains.mkString(",")
  private val dataSocketAlts    = attr("data-socket-alts")    := netConfig.socketAlts.mkString(",")
  private val dataNonce         = attr("data-nonce")
  private val dataAnnounce      = attr("data-announce")
  val dataSoundSet              = attr("data-sound-set")
  val dataTheme                 = attr("data-theme")
  val dataDirection             = attr("data-direction")
  val dataBoardTheme            = attr("data-board-theme")
  val dataPieceSet              = attr("data-piece-set")
  val dataAssetUrl              = attr("data-asset-url")      := netConfig.assetBaseUrl.value
  val dataAssetVersion          = attr("data-asset-version")
  val dataDev                   = attr("data-dev")            := (!netConfig.minifiedAssets).option("true")

  def apply(
      title: String,
      fullTitle: Option[String] = None,
      robots: Boolean = netConfig.crawlable,
      moreCss: Frag = emptyFrag,
      modules: EsmList = Nil,
      moreJs: Frag = emptyFrag,
      pageModule: Option[PageModule] = None,
      playing: Boolean = false,
      openGraph: Option[lila.web.OpenGraph] = None,
      zoomable: Boolean = false,
      zenable: Boolean = false,
      csp: Option[ContentSecurityPolicy] = None,
      wrapClass: String = "",
      atomLinkTag: Option[Tag] = None,
      withHrefLangs: Option[LangPath] = None
  )(body: Frag)(using ctx: PageContext): Frag =
    import ctx.pref
    frag(
      doctype,
      htmlTag(
        (ctx.data.inquiry.isEmpty && ctx.impersonatedBy.isEmpty && !ctx.blind)
          .option(cls := ctx.pref.themeColorClass),
        topComment,
        head(
          charset,
          viewport,
          metaCsp(csp),
          metaThemeColor,
          st.headTitle:
            val prodTitle = fullTitle | s"$title • $siteName"
            if netConfig.isProd then prodTitle
            else s"${ctx.me.so(_.username + " ")} $prodTitle"
          ,
          cssTag("theme-all"),
          cssTag("site"),
          pref.is3d.option(cssTag("board-3d")),
          ctx.data.inquiry.isDefined.option(cssTag("mod.inquiry")),
          ctx.impersonatedBy.isDefined.option(cssTag("mod.impersonate")),
          ctx.blind.option(cssTag("blind")),
          moreCss,
          pieceSprite,
          meta(
            content := openGraph.fold(trans.site.siteDescription.txt())(o => o.description),
            name    := "description"
          ),
          link(rel := "mask-icon", href := assetUrl("logo/lichess.svg"), attr("color") := "black"),
          favicons,
          (!robots).option(raw("""<meta content="noindex, nofollow" name="robots">""")),
          noTranslate,
          openGraph.map(_.frags),
          atomLinkTag | dailyNewsAtom,
          (pref.bg == lila.pref.Pref.Bg.TRANSPARENT).option(pref.bgImgOrDefault).map { img =>
            raw:
              s"""<style id="bg-data">html.transp::before{background-image:url("${escapeHtmlRaw(img)
                  .replace("&amp;", "&")}");}</style>"""
          },
          fontPreload,
          boardPreload,
          piecesPreload,
          manifests,
          jsLicense,
          withHrefLangs.map(hrefLangs),
          modulesPreload(modules ++ pageModule.so(module => jsPageModule(module.name))),
          systemThemeScript
        ),
        st.body(
          cls := {
            val baseClass =
              s"${pref.currentBg} ${current2dTheme.cssClass} ${pref.currentTheme3d.cssClass} ${pref.currentPieceSet3d.toString} coords-${pref.coordsClass}"
            List(
              baseClass              -> true,
<<<<<<< HEAD
              "simple-board"         -> pref.simpleBoard,
=======
              "simple-board"         -> pref.board.simple,
>>>>>>> c44de863
              "piece-letter"         -> pref.pieceNotationIsLetter,
              "blind-mode"           -> ctx.blind,
              "kid"                  -> ctx.kid.yes,
              "mobile"               -> lila.common.HTTPRequest.isMobileBrowser(ctx.req),
              "playing fixed-scroll" -> playing,
              "no-rating"            -> !pref.showRatings,
              "no-flair"             -> !pref.flairs,
              "zen"                  -> (pref.isZen || (playing && pref.isZenAuto)),
              "zenable"              -> zenable,
              "zen-auto"             -> (zenable && pref.isZenAuto)
            )
          },
          dataDev,
          dataVapid := (ctx.isAuth && env.security.lilaCookie.isRememberMe(ctx.req))
            .option(env.push.vapidPublicKey),
          dataUser     := ctx.userId,
          dataSoundSet := pref.currentSoundSet.toString,
          dataSocketDomains,
          pref.isUsingAltSocket.option(dataSocketAlts),
          dataAssetUrl,
          dataAssetVersion := assetVersion,
          dataNonce        := ctx.nonce.ifTrue(sameAssetDomain).map(_.value),
          dataTheme        := pref.currentBg,
          dataBoardTheme   := pref.currentTheme.name,
          dataPieceSet     := pref.currentPieceSet.name,
          dataAnnounce     := lila.web.AnnounceApi.get.map(a => safeJsonValue(a.json)),
          style            := boardStyle(zoomable)
        )(
          blindModeForm,
          ctx.data.inquiry.map { views.html.mod.inquiry(_) },
          ctx.me.ifTrue(ctx.impersonatedBy.isDefined).map { views.html.mod.impersonate(_) },
          netConfig.stageBanner.option(views.html.base.bits.stage),
          lila.security.EmailConfirm.cookie
            .get(ctx.req)
            .ifTrue(ctx.isAnon)
            .map(views.html.auth.bits.checkYourEmailBanner(_)),
          zenable.option(zenZone),
          siteHeader(zenable),
          div(
            id := "main-wrap",
            cls := List(
              wrapClass -> wrapClass.nonEmpty,
              "is2d"    -> pref.is2d,
              "is3d"    -> pref.is3d
            )
          )(body),
          ctx.me
            .exists(_.enabled.yes)
            .option(
              div(id := "friend_box")(
                div(cls := "friend_box_title")(
                  trans.site.nbFriendsOnline.plural(0, iconTag(Icon.UpTriangle))
                ),
                div(cls := "content_wrap none")(
                  div(cls := "content list")
                )
              )
            ),
          netConfig.socketDomains.nonEmpty.option(
            a(
              id       := "network-status",
              cls      := "link text",
              dataIcon := Icon.ChasingArrows
            )
          ),
          spinnerMask,
          div(id := "inline-scripts")(
            frag(ctx.needsFp.option(fingerprintTag), ctx.nonce.map(inlineJs.apply)),
            modulesInit(modules ++ pageModule.so(module => jsPageModule(module.name))),
            moreJs,
            pageModule.map { mod => frag(jsonScript(mod.data)) }
          )
        )
      )
    )

  object siteHeader:

    private val topnavToggle = spaceless:
      """
<input type="checkbox" id="tn-tg" class="topnav-toggle fullscreen-toggle" autocomplete="off" aria-label="Navigation">
<label for="tn-tg" class="fullscreen-mask"></label>
<label for="tn-tg" class="hbg"><span class="hbg__in"></span></label>"""

    private def reports(using PageContext) =
      if isGranted(_.SeeReport) then
        val (score, mid, high) = blockingReportScores
        a(
          cls := List(
            "link data-count report-score link-center" -> true,
            "report-score--high"                       -> (score > high),
            "report-score--low"                        -> (score <= mid)
          ),
          title     := "Moderation",
          href      := reportRoutes.list,
          dataCount := score,
          dataIcon  := Icon.Agent
        ).some
      else
        isGranted(_.PublicChatView).option(
          a(
            cls      := "link",
            title    := "Moderation",
            href     := routes.Mod.publicChat,
            dataIcon := Icon.Agent
          )
        )

    private def teamRequests(using ctx: PageContext) =
      (ctx.teamNbRequests > 0).option(
        a(
          cls       := "link data-count link-center",
          href      := teamRoutes.requests,
          dataCount := ctx.teamNbRequests,
          dataIcon  := Icon.Group,
          title     := trans.team.teams.txt()
        )
      )

    def apply(zenable: Boolean)(using ctx: PageContext) =
      header(id := "top")(
        div(cls := "site-title-nav")(
          (!ctx.isAppealUser).option(topnavToggle),
          a(cls := "site-title", href := langHref("/"))(
            if ctx.kid.yes then span(title := trans.site.kidMode.txt(), cls := "kiddo")(":)")
            else ctx.isBot.option(botImage),
            div(cls := "site-icon", dataIcon := Icon.Logo),
            div(cls := "site-name")(siteNameFrag)
          ),
          (!ctx.isAppealUser).option(
            frag(
              topnav(),
              (ctx.kid.no && !ctx.me.exists(_.isPatron) && !zenable).option(
                a(cls := "site-title-nav__donate")(
                  href := routes.Plan.index
                )(trans.patron.donate())
              )
            )
          ),
          ctx.blind.option(h2("Navigation"))
        ),
        div(cls := "site-buttons")(
          warnNoAutoplay,
          (!ctx.isAppealUser).option(clinput),
          reports,
          teamRequests,
          if ctx.isAppealUser then
            postForm(action := routes.Auth.logout):
              submitButton(cls := "button button-red link")(trans.site.logOut())
          else
            ctx.me
              .map: me =>
                frag(allNotifications, dasher(me))
              .getOrElse { (!ctx.data.error).option(anonDasher) }
        )
      )

  object inlineJs:

    def apply(nonce: Nonce)(using Translate) = embedJsUnsafe(jsCode, nonce)

    private val i18nKeys = List(
      trans.site.pause,
      trans.site.resume,
      trans.site.nbFriendsOnline,
      trans.site.reconnecting,
      trans.site.noNetwork,
      trans.timeago.justNow,
      trans.timeago.inNbSeconds,
      trans.timeago.inNbMinutes,
      trans.timeago.inNbHours,
      trans.timeago.inNbDays,
      trans.timeago.inNbWeeks,
      trans.timeago.inNbMonths,
      trans.timeago.inNbYears,
      trans.timeago.rightNow,
      trans.timeago.nbMinutesAgo,
      trans.timeago.nbHoursAgo,
      trans.timeago.nbDaysAgo,
      trans.timeago.nbWeeksAgo,
      trans.timeago.nbMonthsAgo,
      trans.timeago.nbYearsAgo,
      trans.timeago.nbMinutesRemaining,
      trans.timeago.nbHoursRemaining,
      trans.timeago.completed
    )

    private val cache = new java.util.concurrent.ConcurrentHashMap[Lang, String]
    lila.common.Bus.subscribeFun("i18n.load"):
      case lang: Lang => cache.remove(lang)

    private def jsCode(using t: Translate) =
      cache.computeIfAbsent(
        t.lang,
        _ =>
          val qty  = lila.i18n.JsQuantity(t.lang)
          val i18n = safeJsonValue(i18nJsObject(i18nKeys))
          "if (!window.site) window.site={};" +
            """window.site.load=new Promise(r=>document.addEventListener("DOMContentLoaded",r));""" +
            s"window.site.quantity=$qty;" +
            s"window.site.siteI18n=$i18n;"
      )
  end inlineJs<|MERGE_RESOLUTION|>--- conflicted
+++ resolved
@@ -227,15 +227,9 @@
   } | 80
 
   private def boardStyle(zoomable: Boolean)(using ctx: Context) =
-<<<<<<< HEAD
-    s"---board-opacity:${ctx.pref.boardOpacity};" +
-      s"---board-brightness:${ctx.pref.boardBrightness};" +
-      s"---board-hue:${ctx.pref.boardHue};" +
-=======
     s"---board-opacity:${ctx.pref.board.opacity};" +
       s"---board-brightness:${ctx.pref.board.brightness};" +
       s"---board-hue:${ctx.pref.board.hue};" +
->>>>>>> c44de863
       ~zoomable.option(s"---zoom:$pageZoom;")
 
   private val spinnerMask = raw:
@@ -337,11 +331,7 @@
               s"${pref.currentBg} ${current2dTheme.cssClass} ${pref.currentTheme3d.cssClass} ${pref.currentPieceSet3d.toString} coords-${pref.coordsClass}"
             List(
               baseClass              -> true,
-<<<<<<< HEAD
-              "simple-board"         -> pref.simpleBoard,
-=======
               "simple-board"         -> pref.board.simple,
->>>>>>> c44de863
               "piece-letter"         -> pref.pieceNotationIsLetter,
               "blind-mode"           -> ctx.blind,
               "kid"                  -> ctx.kid.yes,
