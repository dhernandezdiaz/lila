--- conflicted
+++ resolved
@@ -82,13 +82,8 @@
           p.atomLinkTag | dailyNewsAtom,
           (pref.bg == lila.pref.Pref.Bg.TRANSPARENT).option(pref.bgImgOrDefault).map { loc =>
             val url =
-<<<<<<< HEAD
-              escapeHtmlRaw(if loc.startsWith("/assets/") then assetUrl(loc.drop(8)) else loc)
-                .replace("&amp;", "&")
-=======
               if loc.startsWith("/assets/") then assetUrl(loc.drop(8))
               else escapeHtmlRaw(loc).replace("&amp;", "&")
->>>>>>> cf7c0657
             raw(s"""<style id="bg-data">html.transp::before{background-image:url("$url");}</style>""")
           },
           fontPreload,
