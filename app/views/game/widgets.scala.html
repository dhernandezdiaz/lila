--- conflicted
+++ resolved
@@ -27,19 +27,8 @@
   @defining(user flatMap g.player) { fromPlayer =>
   @defining(fromPlayer | g.firstPlayer ) { firstPlayer =>
   @gameFen(g, firstPlayer.color, ownerLink, withTitle = false)
-<<<<<<< HEAD
-  <div class="infos" data-icon="@g.perfType match {
-    case _ if g.fromPosition => {*}
-    case _ if g.hasAi => {:}
-    case _ if g.isPgnImport => {/}
-    case _ if g.isFicsRelay => {/}
-    case Some(p) => {@p.iconChar}
-    case _ => {8}
-    }">
-=======
   <a class="game_link_overlay" href="@gameLink(g, firstPlayer.color, ownerLink)"></a>
   <div class="infos" data-icon="@gameIcon(g)">
->>>>>>> 8f8d1cf7
     @bookmark.toggle(g)
     <div class="header">
       <strong>
