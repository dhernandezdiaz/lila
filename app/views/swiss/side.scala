--- conflicted
+++ resolved
@@ -56,13 +56,8 @@
             views.html.base.bits.fenAnalysisLink(fen)
           ),
         teamLink(s.teamId),
-<<<<<<< HEAD
-        views.html.gathering.verdicts(verdicts, s.perfType) | br,
-        small(trans.by(userIdLink(s.createdBy.some, withFlair = true))),
-=======
         views.html.gathering.verdicts(verdicts, s.perfType, s.isEnterable) | br,
         small(trans.by(userIdLink(s.createdBy.some))),
->>>>>>> c11a68c2
         br,
         absClientInstant(s.startsAt)
       ),
