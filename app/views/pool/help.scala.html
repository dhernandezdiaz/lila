--- conflicted
+++ resolved
@@ -8,17 +8,6 @@
 
   <h1 class="lichess_title" data-icon="8"> @setup.name Pool help</h1>
 
-<<<<<<< HEAD
-  <p>
-    Pools is a different way to compete with a variety of players.
-    Simply enter a pool and the system will automatically pair you with an opponent;
-    usually someone near your rating and someone you haven't played in the last few games.
-  </p>
-  <p>
-    It may take a few moments for the system to pair you with an opponent;
-    depending on how many appropriate opponents are available in the pool.
-  </p>
-=======
     <p>
       The pool system is a different way to compete with a variety of players.
       Simply enter a pool and the system will automatically pair you with an opponent;
@@ -28,7 +17,6 @@
       It may take a few moments for the system to pair you with an opponent.
       This depends on how many appropriate opponents are available in the pool.
     </p>
->>>>>>> 1dd5577e
 
   <p>
     The games are @setup.clock.show, and are always rated in the @setup.name category.
@@ -44,17 +32,10 @@
     This rule eliminates a whole set of possible abuses and disputes.
   </p>
 
-<<<<<<< HEAD
-  <p>
-    Computers and computer-assisted players are not allowed to play.
-    Please do not get assistance from chess engines, databases, or from other players while playing.
-  </p>
-=======
     <p>
       As with all rated games on lichess.org, computers and computer-assisted players are not allowed to play.
       Please do not get assistance from chess engines, databases, or from other players while playing.
     </p>
   </div>
->>>>>>> 1dd5577e
 </div>
 }