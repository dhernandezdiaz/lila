--- conflicted
+++ resolved
@@ -114,63 +114,6 @@
     }
   </table>
   }
-<<<<<<< HEAD
-</div>
-<div class="underboard_content" style="display:none">
-  <div class="analysis_panels">
-    @if(game.analysable) {
-    <div class="panel computer_analysis">
-      @analysis.map { a =>
-      @advantageChart.map { chart =>
-      <div
-        id="adv_chart"
-        data-title="Advantage (up: white, down: black)"
-        data-max="@lila.analyse.AdvantageChart.max"
-        data-rows="@chart"></div>
-      }.getOrElse {
-      @analyse.computing()
-      }
-      }.getOrElse {
-      @if(analysis.isEmpty) {
-      <form class="future_game_analysis@if(ctx.isAnon) {  must_login }" action="@routes.Analyse.requestAnalysis(gameId)" method="post">
-        <button type="submit" class="button"><span class="is3" data-icon="A"> @trans.requestAComputerAnalysis()</span></button>
-      </form>
-      }
-      }
-      <div class="view_game_analysis future_game_analysis" data-href="@routes.Round.watcher(pov.gameId, pov.color.name)">
-        <a class="button" href="@routes.Round.watcher(pov.gameId, pov.color.name)">
-          <span class="is3" data-icon="A"> @trans.viewTheComputerAnalysis()</span>
-        </a>
-      </div>
-    </div>
-    }
-    <div class="panel fen_pgn">
-      <p><strong>FEN</strong><input type="input" readonly="true" spellcheck="false" class="copyable fen" /></p>
-      <p><strong>PGN</strong>
-        <a data-icon="x" href="@routes.Analyse.pgn(game.id)"> Download annotated</a>
-        @if(analysis.isDefined) {
-        /
-        <a data-icon="x" href="@routes.Analyse.pgn(game.id)?as=raw"> Download raw</a>
-        }
-        @if(game.isPgnImport) {
-        /
-        <a data-icon="x" href="@routes.Analyse.pgn(game.id)?as=imported"> Download imported</a>
-        }
-      </p>
-      <div class="pgn">@Html(nl2br(escape(pgn)))</div>
-    </div>
-    <div class="panel move_times">
-      <div
-        id="movetimes_chart"
-        data-series="@timeChart.series"
-        data-max="@timeChart.maxTime"></div>
-    </div>
-    @cross.map { c =>
-    <div class="panel crosstable">
-      @views.html.game.crosstable(pov.player.userId.fold(c)(c.fromPov))
-    </div>
-    }
-=======
   <div class="panel fen_pgn">
     <p><strong>FEN</strong><input type="input" readonly="true" spellcheck="false" class="copyable fen" /></p>
     <p><strong>PGN</strong>
@@ -193,7 +136,6 @@
       id="movetimes_chart"
       data-series="@timeChart.series"
       data-max="@timeChart.maxTime"></div>
->>>>>>> 682abb23
   </div>
   <div class="analysis_menu">
     @if(game.analysable) {
