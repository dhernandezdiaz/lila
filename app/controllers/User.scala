package controllers

import play.api.libs.json.Json
import play.api.mvc._, Results._

import lila.api.{ Context, BodyContext }
import lila.app._
import lila.app.mashup.GameFilterMenu
import lila.common.LilaCookie
import lila.db.api.$find
import lila.evaluation.{ PlayerAggregateAssessment }
import lila.game.{ GameRepo, Pov }
import lila.rating.PerfType
import lila.security.Permission
import lila.user.tube.userTube
import lila.user.{ User => UserModel, UserRepo }
import views._

object User extends LilaController {

  private def env = Env.user
  private def gamePaginator = Env.game.paginator
  private def forms = lila.user.DataForm
  private def relationApi = Env.relation.api
  private def userGameSearch = Env.gameSearch.userGameSearch

  def tv(username: String) = Open { implicit ctx =>
    OptionFuResult(UserRepo named username) { user =>
      (GameRepo lastPlayedPlaying user) orElse
        (GameRepo lastPlayed user) flatMap {
          _.fold(fuccess(Redirect(routes.User.show(username)))) { pov =>
            Round.watch(pov, userTv = user.some)
          }
        }
    }
  }

  def show(username: String) = OpenBody { implicit ctx =>
    filter(username, none, 1)
  }

  def showMini(username: String) = Open { implicit ctx =>
    OptionFuResult(UserRepo named username) { user =>
      GameRepo lastPlayedPlaying user zip
        Env.donation.isDonor(user.id) zip
        (ctx.userId ?? { relationApi.blocks(user.id, _) }) zip
        (ctx.userId ?? { Env.game.crosstableApi(user.id, _) }) zip
        (ctx.isAuth ?? { Env.pref.api.followable(user.id) }) zip
        (ctx.userId ?? { relationApi.relation(_, user.id) }) map {
          case (((((pov, donor), blocked), crosstable), followable), relation) =>
            Ok(html.user.mini(user, pov, blocked, followable, relation, crosstable, donor))
              .withHeaders(CACHE_CONTROL -> "max-age=5")
        }
    }
  }

  def showFilter(username: String, filterName: String, page: Int) = OpenBody { implicit ctx =>
    filter(username, filterName.some, page)
  }

  def online = Open { implicit req =>
    val max = 100
    def get(nb: Int) = UserRepo.byIdsSortRating(env.onlineUserIdMemo.keys, nb)
    negotiate(
      html = env.cached topOnline max map { html.user.online(_, max) },
      api = _ => env.cached topOnline getInt("nb").fold(10)(_ min max) map { list =>
        Ok(Json.toJson(list.map(env.jsonView(_, true))))
      }
    )
  }

  private def filter(
    username: String,
    filterOption: Option[String],
    page: Int,
    status: Results.Status = Results.Ok)(implicit ctx: BodyContext[_]) =
    Reasonable(page) {
      OptionFuResult(UserRepo named username) { u =>
        if (u.enabled || isGranted(_.UserSpy)) negotiate(
          html = {
            if (lila.common.HTTPRequest.isSynchronousHttp(ctx.req)) userShow(u, filterOption, page)
            else userGames(u, filterOption, page) map {
              case (filterName, pag) => html.user.games(u, pag, filterName)
            }
          } map { status(_) },
          api = _ => userGames(u, filterOption, page) map {
            case (filterName, pag) => Ok(Env.api.userGameApi.filter(filterName, pag))
          })
        else negotiate(
          html = fuccess(NotFound(html.user.disabled(u))),
          api = _ => fuccess(NotFound(Json.obj("error" -> "No such user, or account closed"))))
      }
    }

  private def userShow(u: UserModel, filterOption: Option[String], page: Int)(implicit ctx: BodyContext[_]) = for {
    info ← Env.current.userInfo(u, ctx)
    filters = GameFilterMenu(info, ctx.me, filterOption)
    pag <- GameFilterMenu.paginatorOf(
      userGameSearch = userGameSearch,
      user = u,
      info = info.some,
      filter = filters.current,
      me = ctx.me,
      page = page)(ctx.body)
    relation <- ctx.userId ?? { relationApi.relation(_, u.id) }
    notes <- ctx.me ?? { me =>
      relationApi friends me.id flatMap { env.noteApi.get(u, me, _) }
    }
    followable <- ctx.isAuth ?? { Env.pref.api followable u.id }
    blocked <- ctx.userId ?? { relationApi.blocks(u.id, _) }
    searchForm = GameFilterMenu.searchForm(userGameSearch, filters.current)(ctx.body)
  } yield html.user.show(u, info, pag, filters, searchForm, relation, notes, followable, blocked)

  private def userGames(u: UserModel, filterOption: Option[String], page: Int)(implicit ctx: BodyContext[_]) = {
    import lila.app.mashup.GameFilter.{ All, Playing }
    filterOption.fold({
      Env.simul isHosting u.id map (_.fold(Playing, All).name)
    })(fuccess) flatMap { filterName =>
      GameFilterMenu.paginatorOf(
        userGameSearch = userGameSearch,
        user = u,
        info = none,
        filter = GameFilterMenu.currentOf(GameFilterMenu.all, filterName),
        me = ctx.me,
        page = page
      )(ctx.body) map { filterName -> _ }
    }
  }

  def list = Open { implicit ctx =>
    val nb = 10
    for {
<<<<<<< HEAD
      bullet ← env.cached topPerf PerfType.Bullet.key
      blitz ← env.cached topPerf PerfType.Blitz.key
      classical ← env.cached topPerf PerfType.Classical.key
      chess960 ← env.cached topPerf PerfType.Chess960.key
      kingOfTheHill ← env.cached topPerf PerfType.KingOfTheHill.key
      threeCheck ← env.cached topPerf PerfType.ThreeCheck.key
      antichess <- env.cached topPerf PerfType.Antichess.key
      atomic <- env.cached topPerf PerfType.Atomic.key
      horde <- env.cached topPerf PerfType.Horde.key
      racingKings <- env.cached topPerf PerfType.RacingKings.key
      nbAllTime ← env.cached topNbGame nb map2 { (user: UserModel) =>
        user -> user.count.game
      }
      nbWeek ← Env.game.cached activePlayerUidsWeek nb flatMap { pairs =>
        UserRepo.byOrderedIds(pairs.map(_.userId)) map (_ zip pairs.map(_.nb))
=======
      bullet ← env.cached top10Perf PerfType.Bullet.key
      blitz ← env.cached top10Perf PerfType.Blitz.key
      classical ← env.cached top10Perf PerfType.Classical.key
      chess960 ← env.cached top10Perf PerfType.Chess960.key
      kingOfTheHill ← env.cached top10Perf PerfType.KingOfTheHill.key
      threeCheck ← env.cached top10Perf PerfType.ThreeCheck.key
      antichess <- env.cached top10Perf PerfType.Antichess.key
      atomic <- env.cached top10Perf PerfType.Atomic.key
      horde <- env.cached top10Perf PerfType.Horde.key
      nbAllTime ← env.cached topNbGame nb
      nbDay ← Env.game.cached activePlayerUidsDay nb map {
        _ flatMap { pair =>
          env lightUser pair.userId map { UserModel.LightCount(_, pair.nb) }
        }
>>>>>>> e3a9bd7b
      }
      tourneyWinners ← Env.tournament.winners scheduled nb
      online ← env.cached topOnline 50
      res <- negotiate(
        html = fuccess(Ok(html.user.list(
          tourneyWinners = tourneyWinners,
          online = online,
          bullet = bullet,
          blitz = blitz,
          classical = classical,
          chess960 = chess960,
          kingOfTheHill = kingOfTheHill,
          threeCheck = threeCheck,
          antichess = antichess,
          atomic = atomic,
          horde = horde,
<<<<<<< HEAD
          racingKings = racingKings,
          nbWeek = nbWeek,
=======
          nbDay = nbDay,
>>>>>>> e3a9bd7b
          nbAllTime = nbAllTime))),
        api = _ => fuccess {
          implicit val lightPerfWrites = play.api.libs.json.Writes[UserModel.LightPerf] { l =>
            Json.obj(
              "id" -> l.user.id,
              "username" -> l.user.name,
              "title" -> l.user.title,
              "perfs" -> Json.obj(
                l.perfKey -> Json.obj("rating" -> l.rating, "progress" -> l.progress)))
          }
          Ok(Json.obj(
            "bullet" -> bullet,
            "blitz" -> blitz,
            "classical" -> classical,
            "chess960" -> chess960,
            "kingOfTheHill" -> kingOfTheHill,
            "threeCheck" -> threeCheck,
            "antichess" -> antichess,
            "atomic" -> atomic,
            "horde" -> horde))
        })
    } yield res
  }

  def top200(perfKey: String) = Open { implicit ctx =>
    lila.rating.PerfType(perfKey).fold(notFound) { perfType =>
      env.cached top200Perf perfType.key map { users =>
        Ok(html.user.top200(perfType, users))
      }
    }
  }

  def mod(username: String) = Secure(_.UserSpy) { implicit ctx =>
    me => OptionFuOk(UserRepo named username) { user =>
      (!isGranted(_.SetEmail, user) ?? UserRepo.email(user.id)) zip
        (Env.security userSpy user.id) zip
        (Env.mod.assessApi.getPlayerAggregateAssessmentWithGames(user.id)) zip
        Env.mod.logApi.userHistory(user.id) zip
        Env.mod.callNeural(user) flatMap {
          case ((((email, spy), playerAggregateAssessment), history), neuralResult) =>
            (Env.playban.api bans spy.usersSharingIp.map(_.id)) map { bans =>
              html.user.mod(user, email, spy, playerAggregateAssessment, bans, history, neuralResult)
            }
        }
    }
  }

  def writeNote(username: String) = AuthBody { implicit ctx =>
    me => OptionFuResult(UserRepo named username) { user =>
      implicit val req = ctx.body
      env.forms.note.bindFromRequest.fold(
        err => filter(username, none, 1, Results.BadRequest),
        text => env.noteApi.write(user, text, me) inject Redirect(routes.User.show(username).url + "?note")
      )
    }
  }

  def opponents(username: String) = Open { implicit ctx =>
    OptionFuOk(UserRepo named username) { user =>
      lila.game.BestOpponents(user.id, 50) flatMap { ops =>
        ctx.isAuth.fold(
          Env.pref.api.followables(ops map (_._1.id)),
          fuccess(List.fill(50)(true))
        ) flatMap { followables =>
            (ops zip followables).map {
              case ((u, nb), followable) => ctx.userId ?? { myId =>
                relationApi.relation(myId, u.id)
              } map { lila.relation.Related(u, nb, followable, _) }
            }.sequenceFu map { relateds =>
              html.user.opponents(user, relateds)
            }
          }
      }
    }
  }

  def perfStat(username: String, perfKey: String) = Open { implicit ctx =>
    OptionFuResult(UserRepo named username) { u =>
      if ((u.disabled || (u.lame && !ctx.is(u))) && !isGranted(_.UserSpy)) notFound
      else lila.rating.PerfType(perfKey).fold(notFound) { perfType =>
        for {
          perfStat <- Env.perfStat.get(u, perfType)
          ranks <- Env.user.cached.ranking.getAll(u.id)
          distribution <- u.perfs(perfType).established ?? {
            Env.user.cached.ratingDistribution(perfType.key) map some
          }
          data = Env.perfStat.jsonView(u, perfStat, ranks get perfType.key, distribution)
          response <- negotiate(
            html = Ok(html.user.perfStat(u, ranks, perfType, data)).fuccess,
            api = _ => Ok(data).fuccess)
        } yield response
      }
    }
  }

  def autocomplete = Open { implicit ctx =>
    get("term", ctx.req).filter(_.nonEmpty).fold(BadRequest("No search term provided").fuccess: Fu[Result]) { term =>
      JsonOk(UserRepo usernamesLike term)
    }
  }
}<|MERGE_RESOLUTION|>--- conflicted
+++ resolved
@@ -130,23 +130,6 @@
   def list = Open { implicit ctx =>
     val nb = 10
     for {
-<<<<<<< HEAD
-      bullet ← env.cached topPerf PerfType.Bullet.key
-      blitz ← env.cached topPerf PerfType.Blitz.key
-      classical ← env.cached topPerf PerfType.Classical.key
-      chess960 ← env.cached topPerf PerfType.Chess960.key
-      kingOfTheHill ← env.cached topPerf PerfType.KingOfTheHill.key
-      threeCheck ← env.cached topPerf PerfType.ThreeCheck.key
-      antichess <- env.cached topPerf PerfType.Antichess.key
-      atomic <- env.cached topPerf PerfType.Atomic.key
-      horde <- env.cached topPerf PerfType.Horde.key
-      racingKings <- env.cached topPerf PerfType.RacingKings.key
-      nbAllTime ← env.cached topNbGame nb map2 { (user: UserModel) =>
-        user -> user.count.game
-      }
-      nbWeek ← Env.game.cached activePlayerUidsWeek nb flatMap { pairs =>
-        UserRepo.byOrderedIds(pairs.map(_.userId)) map (_ zip pairs.map(_.nb))
-=======
       bullet ← env.cached top10Perf PerfType.Bullet.key
       blitz ← env.cached top10Perf PerfType.Blitz.key
       classical ← env.cached top10Perf PerfType.Classical.key
@@ -156,12 +139,12 @@
       antichess <- env.cached top10Perf PerfType.Antichess.key
       atomic <- env.cached top10Perf PerfType.Atomic.key
       horde <- env.cached top10Perf PerfType.Horde.key
+      racingKings <- env.cached topPerf PerfType.RacingKings.key
       nbAllTime ← env.cached topNbGame nb
       nbDay ← Env.game.cached activePlayerUidsDay nb map {
         _ flatMap { pair =>
           env lightUser pair.userId map { UserModel.LightCount(_, pair.nb) }
         }
->>>>>>> e3a9bd7b
       }
       tourneyWinners ← Env.tournament.winners scheduled nb
       online ← env.cached topOnline 50
@@ -178,12 +161,8 @@
           antichess = antichess,
           atomic = atomic,
           horde = horde,
-<<<<<<< HEAD
           racingKings = racingKings,
-          nbWeek = nbWeek,
-=======
           nbDay = nbDay,
->>>>>>> e3a9bd7b
           nbAllTime = nbAllTime))),
         api = _ => fuccess {
           implicit val lightPerfWrites = play.api.libs.json.Writes[UserModel.LightPerf] { l =>
