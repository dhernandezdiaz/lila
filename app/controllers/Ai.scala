package controllers

import lila._
import http.Context

import play.api._
import mvc._

import play.api.libs.concurrent._
import play.api.Play.current

object Ai extends LilaController {

  private val craftyServer = env.ai.craftyServer
  private val stockfishServer = env.ai.stockfishServer
<<<<<<< HEAD

  def playCrafty = Action { implicit req ⇒
=======
  private val isServer = env.ai.isServer

  def playCrafty = Action { implicit req ⇒
    IfServer {
      implicit val ctx = Context(req, None)
      Async {
        Akka.future {
          craftyServer.play(fen = getOr("fen", ""), level = getIntOr("level", 1))
        } map { res ⇒
          res.fold(
            err ⇒ BadRequest(err.shows),
            op ⇒ Ok(op.unsafePerformIO)
          )
        }
      }
    }
  }

  def playStockfish = Action { implicit req ⇒
    implicit val ctx = Context(req, None)
    IfServer {
      Async {
        Akka.future {
          stockfishServer.play(
            pgn = getOr("pgn", ""),
            initialFen = get("initialFen"),
            level = getIntOr("level", 1))
        } map { res ⇒
          res.fold(
            err ⇒ BadRequest(err.shows),
            op ⇒ Ok(op.unsafePerformIO)
          )
        }
      }
    }
  }

  def analyseStockfish = Action { implicit req ⇒
>>>>>>> a71d2beb
    implicit val ctx = Context(req, None)
    IfServer {
      Async {
        stockfishServer.analyse(
          pgn = getOr("pgn", ""),
          initialFen = get("initialFen")
        ).asPromise map { res ⇒
          res.fold(
            err ⇒ InternalServerError(err.shows),
            analyse ⇒ Ok(analyse.encode)
          )
        }
      }
    }
  }

<<<<<<< HEAD
  def playStockfish = Action { implicit req ⇒
    implicit val ctx = Context(req, None)
    Async {
      Akka.future {
        stockfishServer(
          pgn = getOr("pgn", ""), 
          initialFen = get("initialFen"),
          level = getIntOr("level", 1))
      } map { res ⇒
        res.fold(
          err ⇒ BadRequest(err.shows),
          op ⇒ Ok(op.unsafePerformIO)
        )
      }
    }
  }
=======
  private def IfServer(result: ⇒ Result) =
    isServer.fold(result, BadRequest("Not an AI server"))
>>>>>>> a71d2beb
}<|MERGE_RESOLUTION|>--- conflicted
+++ resolved
@@ -13,10 +13,6 @@
 
   private val craftyServer = env.ai.craftyServer
   private val stockfishServer = env.ai.stockfishServer
-<<<<<<< HEAD
-
-  def playCrafty = Action { implicit req ⇒
-=======
   private val isServer = env.ai.isServer
 
   def playCrafty = Action { implicit req ⇒
@@ -55,7 +51,6 @@
   }
 
   def analyseStockfish = Action { implicit req ⇒
->>>>>>> a71d2beb
     implicit val ctx = Context(req, None)
     IfServer {
       Async {
@@ -72,25 +67,6 @@
     }
   }
 
-<<<<<<< HEAD
-  def playStockfish = Action { implicit req ⇒
-    implicit val ctx = Context(req, None)
-    Async {
-      Akka.future {
-        stockfishServer(
-          pgn = getOr("pgn", ""), 
-          initialFen = get("initialFen"),
-          level = getIntOr("level", 1))
-      } map { res ⇒
-        res.fold(
-          err ⇒ BadRequest(err.shows),
-          op ⇒ Ok(op.unsafePerformIO)
-        )
-      }
-    }
-  }
-=======
   private def IfServer(result: ⇒ Result) =
     isServer.fold(result, BadRequest("Not an AI server"))
->>>>>>> a71d2beb
 }