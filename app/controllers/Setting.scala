--- conflicted
+++ resolved
@@ -15,18 +15,7 @@
 
   def set(name: String) = OpenBody { implicit ctx ⇒
     implicit val req = ctx.body
-<<<<<<< HEAD
-    val setter = name match {
-      case "theme" ⇒ setTheme.some
-      case "sound" ⇒ setSound.some
-      case "chat" ⇒ setChat.some
-      case "bg" ⇒ setBg.some
-      case _       ⇒ none
-    }
-    setter.fold(notFound) {
-=======
-    (setters get name).fold({
->>>>>>> b0e7900f
+    (setters get name).fold(NotFound) {
       case (form, process) ⇒
         FormResult(form) { value ⇒
           Ok() withCookies process(HttpSetting(ctx), value).unsafePerformIO
