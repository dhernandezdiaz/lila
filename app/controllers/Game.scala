package controllers

import play.api.mvc.Action

import lila.app._
import lila.common.HTTPRequest
import lila.game.{ Game => GameModel, GameRepo }
import play.api.http.ContentTypes
import views._

object Game extends LilaController {

  private def paginator = Env.game.paginator
  private def analysePaginator = Env.analyse.paginator
  private def cached = Env.game.cached
  private def searchEnv = Env.gameSearch
  def searchForm = searchEnv.forms.search

  def search(page: Int) = OpenBody { implicit ctx =>
    if (HTTPRequest.isBot(ctx.req)) notFound
    else Reasonable(page, 100) {
      implicit def req = ctx.body
      searchForm.bindFromRequest.fold(
        failure => Ok(html.game.search(failure)).fuccess,
        data => searchEnv.nonEmptyQuery(data) ?? { query =>
          searchEnv.paginator(query, page) map (_.some)
        } map { pager =>
          Ok(html.game.search(searchForm fill data, pager))
        }
      )
    }
  }

  def delete(gameId: String) = Auth { implicit ctx =>
    me =>
      OptionFuResult(GameRepo game gameId) { game =>
        if (game.pgnImport.flatMap(_.user) ?? (me.id==)) {
          Env.hub.actor.bookmark ! lila.hub.actorApi.bookmark.Remove(game.id)
          (GameRepo remove game.id) >>
            (lila.analyse.AnalysisRepo remove game.id) >>
            Env.game.cached.clearNbImportedByCache(me.id) inject
            Redirect(routes.User.show(me.username))
        }
        else fuccess {
          Redirect(routes.Round.watcher(game.id, game.firstColor.name))
        }
      }
  }

  def export(user: String) = Auth { implicit ctx =>
    _ =>
      Env.security.forms.emptyWithCaptcha map {
        case (form, captcha) => Ok(html.game.export(user, form, captcha))
      }
  }

<<<<<<< HEAD
  def relayed(page: Int) = Open { implicit ctx =>
    Reasonable(page) {
      paginator relayed page zip makeListMenu map {
        case (pag, menu) => html.game.relayed(pag, menu)
      }
    }
  }

  def export(user: String) = Auth { implicit ctx =>
=======
  def exportConfirm(user: String) = AuthBody { implicit ctx =>
>>>>>>> 8f8d1cf7
    me =>
      implicit val req = ctx.body
      val userId = user.toLowerCase
      if (me.id == userId)
        Env.security.forms.empty.bindFromRequest.fold(
          err => Env.security.forms.anyCaptcha map { captcha =>
            BadRequest(html.game.export(userId, err, captcha))
          },
          _ => fuccess {
            play.api.Logger("export").info(s"$user from ${ctx.req.remoteAddress}")
            import org.joda.time.DateTime
            import org.joda.time.format.DateTimeFormat
            val date = (DateTimeFormat forPattern "yyyy-MM-dd") print new DateTime
            Ok.chunked(Env.game export userId).withHeaders(
              CONTENT_TYPE -> ContentTypes.TEXT,
              CONTENT_DISPOSITION -> ("attachment; filename=" + s"lichess_${me.username}_$date.pgn"))
          })
      else notFound
  }
}<|MERGE_RESOLUTION|>--- conflicted
+++ resolved
@@ -54,7 +54,6 @@
       }
   }
 
-<<<<<<< HEAD
   def relayed(page: Int) = Open { implicit ctx =>
     Reasonable(page) {
       paginator relayed page zip makeListMenu map {
@@ -63,10 +62,7 @@
     }
   }
 
-  def export(user: String) = Auth { implicit ctx =>
-=======
   def exportConfirm(user: String) = AuthBody { implicit ctx =>
->>>>>>> 8f8d1cf7
     me =>
       implicit val req = ctx.body
       val userId = user.toLowerCase
