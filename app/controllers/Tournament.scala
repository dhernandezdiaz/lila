package controllers

import play.api.data.Form
import play.api.libs.json._
import play.api.mvc._

import lila.api.Context
import lila.app._
import lila.common.HTTPRequest
import lila.game.{ Pov, GameRepo }
import lila.tournament.{ System, TournamentRepo, Tournament => Tourney, VisibleTournaments }
import lila.user.UserRepo
import views._

object Tournament extends LilaController {

  private def env = Env.tournament
  private def repo = TournamentRepo

  private def tournamentNotFound(implicit ctx: Context) = NotFound(html.tournament.notFound())

  val home = Open { implicit ctx =>
<<<<<<< HEAD
    env.api.fetchVisibleTournaments zip repo.scheduledDedup zip UserRepo.allSortToints(10) map {
      case ((visible@VisibleTournaments(created, started, finished), scheduled), leaderboard) =>
        Ok(html.tournament.home(scheduled, leaderboard, env scheduleJsonView visible))
    }
=======
    fetchTournaments zip repo.scheduledDedup zip UserRepo.allSortToints(10) map {
      case ((((created, started), finished), scheduled), leaderboard) =>
        Ok(html.tournament.home(created, started, finished, scheduled, leaderboard))
    } map NoCache
>>>>>>> dff1ecb5
  }

  def help(sysStr: Option[String]) = Open { implicit ctx =>
    val system = sysStr flatMap {
      case "arena" => System.Arena.some
      case _       => none
    }
    Ok(html.tournament.faqPage(system)).fuccess
  }

  def show(id: String) = Open { implicit ctx =>
    val page = getInt("page")
    negotiate(
      html = repo byId id flatMap {
        _.fold(tournamentNotFound.fuccess) { tour =>
          env.version(tour.id) zip env.jsonView(tour, page, ctx.userId) zip chatOf(tour) map {
            case ((version, data), chat) => html.tournament.show(tour, version, data, chat)
          }
        }
      },
      api = _ => repo byId id flatMap {
        case None       => NotFound(Json.obj("error" -> "No such tournament")).fuccess
        case Some(tour) => env.jsonView(tour, page, ctx.userId) map { Ok(_) }
      } map (_ as JSON)
    ) map NoCache
  }

  def standing(id: String, page: Int) = Open { implicit ctx =>
    OptionFuResult(repo byId id) { tour =>
      env.jsonView.standing(tour, page) map { data =>
        Ok(data) as JSON
      }
    }
  }

  def gameStanding(id: String) = Open { implicit ctx =>
    env.api.miniStanding(id, true) map {
      case Some(m) if !m.tour.isCreated => Ok(html.tournament.gameStanding(m))
      case _                            => NotFound
    }
  }

  def join(id: String) = Auth { implicit ctx =>
    implicit me =>
      NoEngine {
        negotiate(
          html = repo enterableById id map {
            case None => tournamentNotFound
            case Some(tour) =>
              env.api.join(tour.id, me)
              Redirect(routes.Tournament.show(tour.id))
          },
          api = _ => OptionFuOk(repo enterableById id) { tour =>
            env.api.join(tour.id, me)
            fuccess(Json.obj("ok" -> true))
          }
        )
      }
  }

  def withdraw(id: String) = Auth { implicit ctx =>
    me =>
      OptionResult(repo byId id) { tour =>
        env.api.withdraw(tour.id, me.id)
        if (HTTPRequest.isXhr(ctx.req)) Ok(Json.obj("ok" -> true)) as JSON
        else Redirect(routes.Tournament.show(tour.id))
      }
  }

  def form = Auth { implicit ctx =>
    me =>
      NoEngine {
        Ok(html.tournament.form(env.forms.create, env.forms)).fuccess
      }
  }

  def create = AuthBody { implicit ctx =>
    implicit me =>
      NoEngine {
        implicit val req = ctx.body
        env.forms.create.bindFromRequest.fold(
          err => BadRequest(html.tournament.form(err, env.forms)).fuccess,
          setup => env.api.createTournament(setup, me) map { tour =>
            Redirect(routes.Tournament.show(tour.id))
          })
      }
  }

  def websocket(id: String, apiVersion: Int) = SocketOption[JsValue] { implicit ctx =>
    (getInt("version") |@| get("sri")).tupled ?? {
      case (version, uid) => env.socketHandler.join(id, version, uid, ctx.me)
    }
  }

  private def chatOf(tour: lila.tournament.Tournament)(implicit ctx: Context) =
    ctx.isAuth ?? {
      Env.chat.api.userChat find tour.id map (_.forUser(ctx.me).some)
    }
}<|MERGE_RESOLUTION|>--- conflicted
+++ resolved
@@ -20,17 +20,10 @@
   private def tournamentNotFound(implicit ctx: Context) = NotFound(html.tournament.notFound())
 
   val home = Open { implicit ctx =>
-<<<<<<< HEAD
     env.api.fetchVisibleTournaments zip repo.scheduledDedup zip UserRepo.allSortToints(10) map {
-      case ((visible@VisibleTournaments(created, started, finished), scheduled), leaderboard) =>
+      case ((visible, scheduled), leaderboard) =>
         Ok(html.tournament.home(scheduled, leaderboard, env scheduleJsonView visible))
-    }
-=======
-    fetchTournaments zip repo.scheduledDedup zip UserRepo.allSortToints(10) map {
-      case ((((created, started), finished), scheduled), leaderboard) =>
-        Ok(html.tournament.home(created, started, finished, scheduled, leaderboard))
     } map NoCache
->>>>>>> dff1ecb5
   }
 
   def help(sysStr: Option[String]) = Open { implicit ctx =>
