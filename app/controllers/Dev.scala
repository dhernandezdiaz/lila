--- conflicted
+++ resolved
@@ -18,14 +18,8 @@
     Env.report.scoreThresholdSetting,
     Env.streamer.alwaysFeaturedSetting,
     Env.rating.ratingFactorsSetting,
-<<<<<<< HEAD
-    Env.lobby.socketRemoteUsersSetting,
-    Env.api.serviceWorkerSetting,
     Env.plan.donationGoalSetting,
-    Env.rating.deviationIncreaseOverTimeSetting
-=======
-    Env.plan.donationGoalSetting
->>>>>>> 0e735f82
+    Env.lobby.socketRemoteUsersSetting
   )
 
   def settings = Secure(_.Settings) { implicit ctx => me =>
