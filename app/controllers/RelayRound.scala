--- conflicted
+++ resolved
@@ -117,15 +117,10 @@
     Found(env.relay.api.byIdWithTour(id)): rt =>
       Found(env.study.studyRepo.byId(rt.round.studyId)): study =>
         studyC.CanView(study)(
-<<<<<<< HEAD
-          env.study.chapterRepo orderedMetadataMin rt.round.studyId map: games =>
-            JsonOk(env.relay.jsonView.withUrlAndGames(rt withStudy study, games))
-=======
           env.study.chapterRepo
-            .orderedMetadataByStudy(rt.round.studyId)
+            .orderedMetadataMin(rt.round.studyId)
             .map: games =>
               JsonOk(env.relay.jsonView.withUrlAndGames(rt.withStudy(study), games))
->>>>>>> c9e0ab42
         )(studyC.privateUnauthorizedJson, studyC.privateForbiddenJson)
 
   def pgn(ts: String, rs: String, id: StudyId) = studyC.pgn(id)
