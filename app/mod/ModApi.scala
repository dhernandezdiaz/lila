--- conflicted
+++ resolved
@@ -4,12 +4,8 @@
 import user.{ User, UserRepo }
 import elo.EloUpdater
 import lobby.Messenger
-<<<<<<< HEAD
-import security.{ Firewall, Store ⇒ SecurityStore }
+import security.{ Firewall, UserSpy, Store ⇒ SecurityStore }
 import core.Futuristic._
-=======
-import security.{ Firewall, UserSpy }
->>>>>>> b0e7900f
 
 import scalaz.effects._
 import play.api.libs.concurrent.Execution.Implicits._
@@ -37,22 +33,12 @@
     } yield ())
   } yield ()
 
-<<<<<<< HEAD
   def ban(mod: User, username: String): Funit = withUser(username) { user ⇒
-    for {
-      spy ← securityStore userSpy username
-      _ ← io(spy.ips foreach firewall.blockIp)
-      _ ← lobbyMessenger mute user.username doUnless user.isChatBan
-      _ ← logApi.ban(mod, user)
-    } yield ()
-=======
-  def ban(mod: User, username: String): IO[Unit] = withUser(username) { user ⇒
     userSpy(username) flatMap { spy ⇒
       io(spy.ips foreach firewall.blockIp) >>
         (lobbyMessenger mute user.username doUnless user.isChatBan) >>
         logApi.ban(mod, user)
     }
->>>>>>> b0e7900f
   }
 
   def ipban(mod: User, ip: String): Funit = for {
