import com.typesafe.sbt.packager.Keys.scriptClasspath
import com.typesafe.sbt.web.SbtWeb.autoImport._
import play.Play.autoImport._
import play.sbt.PlayImport._
import play.twirl.sbt.Import._
import PlayKeys._
import sbt._, Keys._

object ApplicationBuild extends Build {

  import BuildSettings._
  import Dependencies._

  lazy val root = Project("lila", file("."))
    .enablePlugins(_root_.play.sbt.PlayScala)
    .dependsOn(api)
    .aggregate(api)
    .settings(Seq(
      scalaVersion := globalScalaVersion,
      resolvers ++= Dependencies.Resolvers.commons,
      scalacOptions := compilerOptions,
      incOptions := incOptions.value.withNameHashing(true),
      updateOptions := updateOptions.value.withCachedResolution(true),
      sources in doc in Compile := List(),
      // disable publishing the main API jar
      publishArtifact in (Compile, packageDoc) := false,
      // disable publishing the main sources jar
      publishArtifact in (Compile, packageSrc) := false,
      // don't stage the conf dir
      externalizeResources := false,
      // shorter prod classpath
      scriptClasspath := Seq("*"),
      // offline := true,
      libraryDependencies ++= Seq(
        scalaz, scalalib, hasher, config, apache,
        jgit, findbugs, RM, akka.actor, akka.slf4j,
        spray.caching, maxmind, prismic,
        kamon.core, kamon.statsd, java8compat, semver),
      TwirlKeys.templateImports ++= Seq(
        "lila.game.{ Game, Player, Pov }",
        "lila.tournament.Tournament",
        "lila.user.{ User, UserContext }",
        "lila.security.Permission",
        "lila.app.templating.Environment._",
        "lila.api.Context",
        "lila.common.paginator.Paginator"),
      watchSources <<= sourceDirectory in Compile map { sources =>
        (sources ** "*").get
      },
      // trump sbt-web into not looking at public/
      resourceDirectory in Assets := (sourceDirectory in Compile).value / "assets"
    ))

  lazy val modules = Seq(
    chess, common, db, rating, user, security, hub, socket,
    message, notifyModule, i18n, game, bookmark, search,
    gameSearch, timeline, forum, forumSearch, team, teamSearch,
    analyse, mod, site, round, lobby, setup,
    importer, tournament, simul, relation, report, pref, // simulation,
    evaluation, chat, puzzle, tv, coordinate, blog, qa,
    history, worldMap, opening, video, shutup, push,
    playban, insight, perfStat, slack, quote, challenge,
<<<<<<< HEAD
    study, studySearch, fishnet, explorer, learn, plan, coach)
=======
    study, studySearch, fishnet, explorer, learn, plan, event)
>>>>>>> 5c8c3090

  lazy val moduleRefs = modules map projectToRef
  lazy val moduleCPDeps = moduleRefs map { new sbt.ClasspathDependency(_, None) }

  lazy val api = project("api", moduleCPDeps)
    .settings(
      libraryDependencies ++= provided(
        play.api, hasher, config, apache, jgit, findbugs, RM,
        kamon.core, kamon.statsd)
    ) aggregate (moduleRefs: _*)

  lazy val puzzle = project("puzzle", Seq(
    common, memo, hub, db, user, rating)).settings(
    libraryDependencies ++= provided(play.api, RM)
  )

  lazy val quote = project("quote", Seq())

  lazy val opening = project("opening", Seq(
    common, memo, hub, db, user)).settings(
    libraryDependencies ++= provided(play.api, RM)
  )

  lazy val video = project("video", Seq(
    common, memo, hub, db, user)).settings(
    libraryDependencies ++= provided(play.api, RM)
  )

  lazy val coach = project("coach", Seq(
    common, hub, db, user)).settings(
    libraryDependencies ++= provided(play.api, RM)
  )

  lazy val coordinate = project("coordinate", Seq(common, db)).settings(
    libraryDependencies ++= provided(play.api, RM)
  )

  lazy val worldMap = project("worldMap", Seq(common, hub, memo, rating)).settings(
    libraryDependencies ++= provided(play.api, maxmind)
  )

  lazy val qa = project("qa", Seq(common, db, memo, user, security, notifyModule)).settings(
    libraryDependencies ++= provided(play.api, RM)
  )

  lazy val blog = project("blog", Seq(common, memo, user, message)).settings(
    libraryDependencies ++= provided(play.api, RM, prismic)
  )

  lazy val evaluation = project("evaluation", Seq(
    common, hub, db, user, game, analyse)).settings(
    libraryDependencies ++= provided(play.api, RM)
  )

  // lazy val simulation = project("simulation", Seq(
  //   common, hub, socket, game, tv, round, setup)).settings(
  //   libraryDependencies ++= provided(play.api, RM)
  // )

  lazy val common = project("common").settings(
    libraryDependencies ++= provided(play.api, play.test, RM, kamon.core)
  )

  lazy val rating = project("rating", Seq(common, db, chess)).settings(
    libraryDependencies ++= provided(play.api, RM)
  )

  lazy val perfStat = project("perfStat", Seq(common, db, chess, user, game, rating)).settings(
    libraryDependencies ++= provided(play.api, RM)
  )

  lazy val history = project("history", Seq(common, db, memo, game, user)).settings(
    libraryDependencies ++= provided(play.api, RM)
  )

  lazy val db = project("db", Seq(common)).settings(
    libraryDependencies ++= provided(play.test, play.api, RM, hasher)
  )

  lazy val memo = project("memo", Seq(common, db)).settings(
    libraryDependencies ++= Seq(guava, findbugs, spray.caching) ++ provided(play.api, RM)
  )

  lazy val search = project("search", Seq(common, hub)).settings(
    libraryDependencies ++= provided(play.api)
  )

  lazy val chat = project("chat", Seq(common, db, user, security, i18n, socket)).settings(
    libraryDependencies ++= provided(play.api, RM)
  )

  lazy val timeline = project("timeline", Seq(common, db, game, user, hub, security, relation)).settings(
    libraryDependencies ++= provided(play.api, play.test, RM)
  )

  lazy val event = project("event", Seq(common, db)).settings(
    libraryDependencies ++= provided(play.api, play.test, RM)
  )

  lazy val mod = project("mod", Seq(common, db, user, hub, security, game, analyse, evaluation, report, notifyModule)).settings(
    libraryDependencies ++= provided(play.api, play.test, RM)
  )

  lazy val user = project("user", Seq(common, memo, db, hub, chess, rating)).settings(
    libraryDependencies ++= provided(play.api, play.test, RM, hasher)
  )

  lazy val game = project("game", Seq(common, memo, db, hub, user, chess, chat)).settings(
    libraryDependencies ++= provided(play.api, RM)
  )

  lazy val gameSearch = project("gameSearch", Seq(common, hub, chess, search, game)).settings(
    libraryDependencies ++= provided(
      play.api, RM))

  lazy val tv = project("tv", Seq(common, db, hub, socket, game, user, chess)).settings(
    libraryDependencies ++= provided(play.api, RM, hasher)
  )

  lazy val analyse = project("analyse", Seq(common, hub, chess, game, user, notifyModule)).settings(
    libraryDependencies ++= provided(play.api, RM, spray.caching)
  )

  lazy val round = project("round", Seq(
    common, db, memo, hub, socket, chess, game, user,
    i18n, fishnet, pref, chat, history, playban)).settings(
    libraryDependencies ++= provided(play.api, RM, hasher, kamon.core)
  )

  lazy val lobby = project("lobby", Seq(
    common, db, memo, hub, socket, chess, game, user, round, timeline, relation, playban, security)).settings(
    libraryDependencies ++= provided(play.api, RM)
  )

  lazy val setup = project("setup", Seq(
    common, db, memo, hub, socket, chess, game, user, lobby, pref, relation)).settings(
    libraryDependencies ++= provided(play.api, RM)
  )

  lazy val importer = project("importer", Seq(common, chess, game, round)).settings(
    libraryDependencies ++= provided(play.api, RM)
  )

  lazy val insight = project("insight",
    Seq(common, chess, game, user, analyse, relation, pref, socket, round, security)
  ).settings(
      libraryDependencies ++= provided(play.api, RM)
    )

  lazy val tournament = project("tournament", Seq(
    common, hub, socket, chess, game, round, security, chat, memo, quote, history, notifyModule)).settings(
    libraryDependencies ++= provided(play.api, RM)
  )

  lazy val simul = project("simul", Seq(
    common, hub, socket, chess, game, round, chat, memo, quote)).settings(
    libraryDependencies ++= provided(play.api, RM)
  )

  lazy val fishnet = project("fishnet", Seq(common, chess, game, analyse, db)).settings(
    libraryDependencies ++= provided(play.api, RM, semver)
  )

  lazy val security = project("security", Seq(common, hub, db, user)).settings(
    libraryDependencies ++= provided(play.api, RM, maxmind, hasher)
  )

  lazy val shutup = project("shutup", Seq(common, db, hub, game, relation)).settings(
    libraryDependencies ++= provided(play.api, RM)
  )

  lazy val challenge = project("challenge", Seq(common, db, hub, setup, game)).settings(
    libraryDependencies ++= provided(play.api, RM)
  )

  lazy val study = project("study", Seq(common, db, hub, socket, game, round, importer, notifyModule, relation)).settings(
    libraryDependencies ++= provided(play.api, RM)
  )

  lazy val studySearch = project("studySearch", Seq(common, hub, study, search)).settings(
    libraryDependencies ++= provided(play.api, RM)
  )

  lazy val learn = project("learn", Seq(common, db, user)).settings(
    libraryDependencies ++= provided(play.api, RM)
  )

  lazy val playban = project("playban", Seq(common, db, game)).settings(
    libraryDependencies ++= provided(play.api, RM)
  )

  lazy val push = project("push", Seq(common, db, user, game, challenge)).settings(
    libraryDependencies ++= provided(play.api, RM)
  )

  lazy val slack = project("slack", Seq(common, hub, user)).settings(
    libraryDependencies ++= provided(play.api, RM)
  )

  lazy val plan = project("plan", Seq(common, user, notifyModule)).settings(
    libraryDependencies ++= provided(play.api, RM)
  )

  lazy val relation = project("relation", Seq(common, db, memo, hub, user, game, pref)).settings(
    libraryDependencies ++= provided(play.api, RM)
  )

  lazy val pref = project("pref", Seq(common, db, user)).settings(
    libraryDependencies ++= provided(play.api, RM)
  )

  lazy val message = project("message", Seq(common, db, user, hub, relation, security, notifyModule)).settings(
    libraryDependencies ++= provided(play.api, RM, spray.caching)
  )

  lazy val forum = project("forum", Seq(common, db, user, security, hub, mod, notifyModule)).settings(
    libraryDependencies ++= provided(play.api, RM, spray.caching)
  )

  lazy val forumSearch = project("forumSearch", Seq(common, hub, forum, search)).settings(
    libraryDependencies ++= provided(play.api, RM)
  )

  lazy val team = project("team", Seq(common, memo, db, user, forum, security, hub, notifyModule)).settings(
    libraryDependencies ++= provided(play.api, RM)
  )

  lazy val teamSearch = project("teamSearch", Seq(common, hub, team, search)).settings(
    libraryDependencies ++= provided(play.api, RM)
  )

  lazy val i18n = project("i18n", Seq(common, db, user, hub)).settings(
    sourceGenerators in Compile += Def.task {
      MessageCompiler(
        (baseDirectory in Compile).value / "messages",
        (sourceManaged in Compile).value / "messages"
      )
    }.taskValue,
    libraryDependencies ++= provided(play.api, RM, jgit)
  )

  lazy val bookmark = project("bookmark", Seq(common, memo, db, hub, user, game)).settings(
    libraryDependencies ++= provided(
      play.api, play.test, RM)
  )

  lazy val report = project("report", Seq(common, db, user)).settings(
    libraryDependencies ++= provided(
      play.api, RM)
  )

  lazy val explorer = project("explorer", Seq(common, db, game)).settings(
    libraryDependencies ++= provided(play.api, RM)
  )

  lazy val notifyModule = project("notify", Seq(common, db, user, hub, relation)).settings(
    libraryDependencies ++= provided(play.api, RM)
  )

  lazy val site = project("site", Seq(common, socket)).settings(
    libraryDependencies ++= provided(play.api)
  )

  lazy val socket = project("socket", Seq(common, hub, memo)).settings(
    libraryDependencies ++= provided(play.api)
  )

  lazy val hub = project("hub", Seq(common, chess)).settings(
    libraryDependencies ++= provided(play.api)
  )

  lazy val chess = project("chess")
}<|MERGE_RESOLUTION|>--- conflicted
+++ resolved
@@ -60,11 +60,7 @@
     evaluation, chat, puzzle, tv, coordinate, blog, qa,
     history, worldMap, opening, video, shutup, push,
     playban, insight, perfStat, slack, quote, challenge,
-<<<<<<< HEAD
-    study, studySearch, fishnet, explorer, learn, plan, coach)
-=======
-    study, studySearch, fishnet, explorer, learn, plan, event)
->>>>>>> 5c8c3090
+    study, studySearch, fishnet, explorer, learn, plan, event, coach)
 
   lazy val moduleRefs = modules map projectToRef
   lazy val moduleCPDeps = moduleRefs map { new sbt.ClasspathDependency(_, None) }
