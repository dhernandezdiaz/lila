import play.sbt.PlayImport._
import sbt._, Keys._

object Dependencies {

  object Resolvers {

    val sonatype  = Resolver.sonatypeRepo("releases")
    val sonatypeS = Resolver.sonatypeRepo("snapshots")
    val lilaMaven = "lila-maven" at "https://raw.githubusercontent.com/ornicar/lila-maven/master"

    val commons = Seq(sonatype, lilaMaven, sonatypeS)
  }

  val scalaz      = "org.scalaz"            %% "scalaz-core"                    % "7.2.30"
  val scalalib    = "com.github.ornicar"    %% "scalalib"                       % "6.8"
  val hasher      = "com.roundeights"       %% "hasher"                         % "1.2.1"
  val jodaTime    = "joda-time"             % "joda-time"                       % "2.10.5"
  val chess       = "org.lichess"           %% "scalachess"                     % "9.2.1"
  val compression = "org.lichess"           %% "compression"                    % "1.5"
  val maxmind     = "com.sanoma.cda"        %% "maxmind-geoip2-scala"           % "1.3.1-THIB"
  val prismic     = "io.prismic"            %% "scala-kit"                      % "1.2.18-THIB213"
  val scrimage    = "com.sksamuel.scrimage" %% "scrimage-core"                  % "2.1.8-SNAPSHOT"
  val scaffeine   = "com.github.blemale"    %% "scaffeine"                      % "4.0.0" % "compile"
  val googleOAuth = "com.google.auth"       % "google-auth-library-oauth2-http" % "0.20.0"
  val scalaUri    = "io.lemonlabs"          %% "scala-uri"                      % "2.2.0"
  val scalatags   = "com.lihaoyi"           %% "scalatags"                      % "0.8.5"
  val lettuce     = "io.lettuce"            % "lettuce-core"                    % "5.2.2.RELEASE"
  val epoll       = "io.netty"              % "netty-transport-native-epoll"    % "4.1.44.Final" classifier "linux-x86_64"
  val autoconfig  = "io.methvin.play"       %% "autoconfig-macros"              % "0.3.2" % "provided"
  val scalatest   = "org.scalatest"         %% "scalatest"                      % "3.1.0" % Test
  val akkatestkit = "com.typesafe.akka"     %% "akka-testkit"                   % "2.6.1" % Test

  object flexmark {
    val version = "0.50.50"
    val bundle =
      ("com.vladsch.flexmark" % "flexmark" % version) ::
        List("formatter", "ext-tables", "ext-autolink", "ext-gfm-strikethrough").map { ext =>
          "com.vladsch.flexmark" % s"flexmark-$ext" % version
        }
  }

  object macwire {
    val version = "2.3.3"
    val macros  = "com.softwaremill.macwire" %% "macros" % version % "provided"
    val util    = "com.softwaremill.macwire" %% "util" % version % "provided"
  }

  object reactivemongo {
    val version = "0.20.3"
    val driver  = "org.reactivemongo" %% "reactivemongo" % version
    val stream  = "org.reactivemongo" %% "reactivemongo-akkastream" % version
    val epoll   = "org.reactivemongo" % "reactivemongo-shaded-native" % s"$version-linux-x86-64"
    def bundle  = Seq(driver, stream)
  }

  object play {
    val version = "2.8.1"
    val api     = "com.typesafe.play" %% "play" % version
    val json    = "com.typesafe.play" %% "play-json" % "2.8.1"
  }
  object kamon {
    val core       = "io.kamon" %% "kamon-core"           % "2.0.5"
<<<<<<< HEAD
    val influxdb   = "io.kamon" %% "kamon-influxdb"       % "2.1.0"
    val metrics    = "io.kamon" %% "kamon-system-metrics" % "2.0.2"
    val prometheus = "io.kamon" %% "kamon-prometheus"     % "2.0.1"
=======
    val influxdb   = "io.kamon" %% "kamon-influxdb"       % "2.0.1-LILA"
    val metrics    = "io.kamon" %% "kamon-system-metrics" % "2.1.0"
    val prometheus = "io.kamon" %% "kamon-prometheus"     % "2.1.0"
>>>>>>> 8b019edb
  }

  object silencer {
    val version = "1.4.4"
    val plugin  = "com.github.ghik" % "silencer-plugin" % version cross CrossVersion.full
    val lib     = "com.github.ghik" % "silencer-lib" % version % Provided cross CrossVersion.full
    val bundle  = Seq(compilerPlugin(plugin), lib)
  }
}<|MERGE_RESOLUTION|>--- conflicted
+++ resolved
@@ -61,15 +61,9 @@
   }
   object kamon {
     val core       = "io.kamon" %% "kamon-core"           % "2.0.5"
-<<<<<<< HEAD
     val influxdb   = "io.kamon" %% "kamon-influxdb"       % "2.1.0"
-    val metrics    = "io.kamon" %% "kamon-system-metrics" % "2.0.2"
-    val prometheus = "io.kamon" %% "kamon-prometheus"     % "2.0.1"
-=======
-    val influxdb   = "io.kamon" %% "kamon-influxdb"       % "2.0.1-LILA"
     val metrics    = "io.kamon" %% "kamon-system-metrics" % "2.1.0"
     val prometheus = "io.kamon" %% "kamon-prometheus"     % "2.1.0"
->>>>>>> 8b019edb
   }
 
   object silencer {
