--- conflicted
+++ resolved
@@ -17,11 +17,7 @@
   val alleycats   = "org.typelevel"                %% "alleycats-core"                  % "2.10.0"
   val scalalib    = "com.github.ornicar"           %% "scalalib"                        % "9.5.5"
   val hasher      = "com.roundeights"              %% "hasher"                          % "1.3.1"
-<<<<<<< HEAD
-  val chess       = "org.lichess"                  %% "scalachess"                      % "15.7.3"
-=======
   val chess       = "org.lichess"                  %% "scalachess"                      % "15.7.4"
->>>>>>> d3bab074
   val compression = "org.lichess"                  %% "compression"                     % "1.10"
   val maxmind     = "com.maxmind.geoip2"            % "geoip2"                          % "4.0.1"
   val prismic     = "io.prismic"                   %% "scala-kit"                       % "1.2.19_lila-3.2"
