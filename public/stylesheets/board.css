--- conflicted
+++ resolved
@@ -1143,11 +1143,8 @@
   left: 0;
   padding: 10px 15px;
   opacity: 0.5;
-<<<<<<< HEAD
   z-index: 3;
-=======
   display: none;
->>>>>>> bba12562
 }
 body.playing.zen #zentog {
   display: block;
