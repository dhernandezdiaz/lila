package lila.rating

import chess.{ Variant, Speed }

sealed abstract class PerfType(
  val key: Perf.Key,
  val name: String,
  val title: String,
  val iconChar: Char)

object PerfType {

  case object Bullet extends PerfType(
    key = "bullet",
    name = Speed.Bullet.name,
    title = Speed.Bullet.title,
    iconChar = 'T')

  case object Blitz extends PerfType(
    key = "blitz",
    name = Speed.Blitz.name,
    title = Speed.Blitz.title,
    iconChar = ')')

  case object Classical extends PerfType(
    key = "classical",
    name = Speed.Classical.name,
    title = Speed.Classical.title,
    iconChar = '+')

  case object Correspondence extends PerfType(
    key = "correspondence",
    name = "Corresp.",
    title = "Correspondence (days per turn)",
    iconChar = ';')

  case object Standard extends PerfType(
    key = "standard",
    name = Variant.Standard.name,
    title = "Standard rules of chess",
    iconChar = '8')

  case object Chess960 extends PerfType(
    key = "chess960",
    name = Variant.Chess960.name,
    title = "Chess960 variant",
    iconChar = ''')

  case object KingOfTheHill extends PerfType(
    key = "kingOfTheHill",
    name = Variant.KingOfTheHill.name,
    title = "King of the Hill variant",
    iconChar = '(')

  case object Antichess extends PerfType(
    key = "antichess",
    name = Variant.Antichess.name,
    title = "Antichess variant",
    iconChar = '>'
  )

  case object Atomic extends PerfType(
    key="atomic",
    name= Variant.Atomic.name,
    title = "Atomic chess variant",
    iconChar = '>'
  )

  case object ThreeCheck extends PerfType(
    key = "threeCheck",
    name = Variant.ThreeCheck.name,
    title = "Three-check variant",
    iconChar = '.')

  case object Puzzle extends PerfType(
    key = "puzzle",
    name = "Training",
    title = "Training puzzles",
    iconChar = '-')

<<<<<<< HEAD
  val all: List[PerfType] = List(Bullet, Blitz, Classical, Correspondence, Standard, Chess960, KingOfTheHill, ThreeCheck, Antichess, Atomic, Puzzle)
=======
  case object Opening extends PerfType(
    key = "opening",
    name = "Opening",
    title = "Opening trainer",
    iconChar = ']')

  val all: List[PerfType] = List(Bullet, Blitz, Classical, Correspondence, Standard, Chess960, KingOfTheHill, ThreeCheck, Antichess, Puzzle, Opening)
>>>>>>> 23d8def8
  val byKey = all map { p => (p.key, p) } toMap

  val default = Standard

  def apply(key: Perf.Key): Option[PerfType] = byKey get key
  def orDefault(key: Perf.Key): PerfType = apply(key) | default

  def name(key: Perf.Key): Option[String] = apply(key) map (_.name)

  val nonPuzzle: List[PerfType] = List(Bullet, Blitz, Classical, Correspondence, Chess960, KingOfTheHill, ThreeCheck, Antichess, Atomic)
  val leaderboardable: List[PerfType] = List(Bullet, Blitz, Classical, Chess960, KingOfTheHill, ThreeCheck)
}<|MERGE_RESOLUTION|>--- conflicted
+++ resolved
@@ -78,17 +78,13 @@
     title = "Training puzzles",
     iconChar = '-')
 
-<<<<<<< HEAD
-  val all: List[PerfType] = List(Bullet, Blitz, Classical, Correspondence, Standard, Chess960, KingOfTheHill, ThreeCheck, Antichess, Atomic, Puzzle)
-=======
   case object Opening extends PerfType(
     key = "opening",
     name = "Opening",
     title = "Opening trainer",
     iconChar = ']')
 
-  val all: List[PerfType] = List(Bullet, Blitz, Classical, Correspondence, Standard, Chess960, KingOfTheHill, ThreeCheck, Antichess, Puzzle, Opening)
->>>>>>> 23d8def8
+  val all: List[PerfType] = List(Bullet, Blitz, Classical, Correspondence, Standard, Chess960, KingOfTheHill, ThreeCheck, Antichess, Atomic, Puzzle, Opening)
   val byKey = all map { p => (p.key, p) } toMap
 
   val default = Standard
