package lila.simul

import akka.actor.ActorSystem
import play.api.libs.iteratee._
import play.api.libs.json._
import scala.concurrent.duration._

import actorApi._
import lila.hub.TimeBomb
import lila.socket.actorApi.{ Connected => _, _ }
import lila.hub.Trouper
import lila.socket.{ SocketTrouper, History, Historical }
import lila.chat.Chat

private[simul] final class Socket(
    system: ActorSystem,
    simulId: String,
    protected val history: History[Messadata],
    getSimul: Simul.ID => Fu[Option[Simul]],
    jsonView: JsonView,
    lightUser: lila.common.LightUser.Getter,
    sriTtl: Duration,
    keepMeAlive: () => Unit
<<<<<<< HEAD
) extends SocketTrouper[SimulSocketMember](system, uidTtl) with Historical[SimulSocketMember, Messadata] {
=======
) extends SocketTrouper[Member](system, sriTtl) with Historical[Member, Messadata] {
>>>>>>> a4851054

  lilaBus.subscribe(this, chatClassifier)

  override def stop(): Unit = {
    super.stop()
    lilaBus.unsubscribe(this, chatClassifier)
  }

  private def chatClassifier = Chat classify Chat.Id(simulId)

  private var delayedCrowdNotification = false

  private def redirectPlayer(game: lila.game.Game, colorOption: Option[chess.Color]): Unit = {
    colorOption foreach { color =>
      val player = game player color
      player.userId foreach { userId =>
        membersByUserId(userId) foreach { member =>
          notifyMember("redirect", game fullIdOf player.color)(member)
        }
      }
    }
  }

  def receiveSpecific = ({

    case StartGame(game, hostId) => redirectPlayer(game, game.playerByUserId(hostId) map (!_.color))

    case StartSimul(firstGame, hostId) => redirectPlayer(firstGame, firstGame.playerByUserId(hostId) map (_.color))

    case HostIsOn(gameId) => notifyVersion("hostGame", gameId, Messadata())

    case Reload =>
      getSimul(simulId) foreach {
        _ foreach { simul =>
          jsonView(simul, none) foreach { obj =>
            notifyVersion("reload", obj, Messadata())
          }
        }
      }

    case Aborted => notifyVersion("aborted", Json.obj(), Messadata())

    case lila.socket.Socket.GetVersion(promise) => promise success history.version

    case GetUserIdsP(promise) => promise success members.values.flatMap(_.userId)

    case Join(sri, user, version, promise) =>
      val (enumerator, channel) = Concurrent.broadcast[JsValue]
<<<<<<< HEAD
      val member = SimulSocketMember(channel, user)
      addMember(uid, member)
=======
      val member = Member(channel, user)
      addMember(sri, member)
>>>>>>> a4851054
      notifyCrowd
      promise success Connected(
        prependEventsSince(version, enumerator, member),
        member
      )

    case NotifyCrowd =>
      delayedCrowdNotification = false
      showSpectators(lightUser)(members.values) foreach { notifyAll("crowd", _) }

  }: Trouper.Receive) orElse lila.chat.Socket.out(
    send = (t, d, trollish) => notifyVersion(t, d, Messadata(trollish))
  )

  override protected def broom: Unit = {
    super.broom
    if (members.nonEmpty) keepMeAlive()
  }

  override protected def afterQuit(sri: lila.socket.Socket.Sri, member: Member) = notifyCrowd

  def notifyCrowd: Unit =
    if (!delayedCrowdNotification) {
      delayedCrowdNotification = true
      system.scheduler.scheduleOnce(500 millis)(this ! NotifyCrowd)
    }

  protected def shouldSkipMessageFor(message: Message, member: Member) =
    message.metadata.trollish && !member.troll
}<|MERGE_RESOLUTION|>--- conflicted
+++ resolved
@@ -21,11 +21,7 @@
     lightUser: lila.common.LightUser.Getter,
     sriTtl: Duration,
     keepMeAlive: () => Unit
-<<<<<<< HEAD
 ) extends SocketTrouper[SimulSocketMember](system, uidTtl) with Historical[SimulSocketMember, Messadata] {
-=======
-) extends SocketTrouper[Member](system, sriTtl) with Historical[Member, Messadata] {
->>>>>>> a4851054
 
   lilaBus.subscribe(this, chatClassifier)
 
@@ -74,13 +70,8 @@
 
     case Join(sri, user, version, promise) =>
       val (enumerator, channel) = Concurrent.broadcast[JsValue]
-<<<<<<< HEAD
       val member = SimulSocketMember(channel, user)
-      addMember(uid, member)
-=======
-      val member = Member(channel, user)
       addMember(sri, member)
->>>>>>> a4851054
       notifyCrowd
       promise success Connected(
         prependEventsSince(version, enumerator, member),
