package lila.relation

import akka.stream.scaladsl.*
import reactivemongo.akkastream.cursorProducer
import reactivemongo.api.ReadPreference
import scala.concurrent.duration.*

import lila.common.config.MaxPerSecond
import lila.db.dsl.{ given, * }
import lila.user.{ User, UserRepo }

<<<<<<< HEAD
final class RelationStream(
    colls: Colls,
    userRepo: UserRepo
)(implicit mat: akka.stream.Materializer):
=======
final class RelationStream(coll: Coll, userRepo: UserRepo)(using akka.stream.Materializer):
>>>>>>> 4c562713

  import RelationStream.*

  private val coll = colls.relation

  def follow(user: User, direction: Direction, perSecond: MaxPerSecond): Source[User, ?] =
    coll
      .find(
        $doc(selectField(direction) -> user.id, "r" -> Follow),
        $doc(projectField(direction) -> true, "_id" -> false).some
      )
      .batchSize(perSecond.value)
      .cursor[Bdoc](ReadPreference.secondaryPreferred)
      .documentSource()
      .grouped(perSecond.value)
      .map(_.flatMap(_.getAsOpt[UserId](projectField(direction))))
      .throttle(1, 1 second)
      .mapAsync(1)(userRepo.usersFromSecondary)
      .mapConcat(identity)

  private def selectField(d: Direction) = d match
    case Direction.Following => "u1"
    case Direction.Followers => "u2"
  private def projectField(d: Direction) = d match
    case Direction.Following => "u2"
    case Direction.Followers => "u1"

object RelationStream:

  enum Direction:
    case Following, Followers<|MERGE_RESOLUTION|>--- conflicted
+++ resolved
@@ -9,14 +9,7 @@
 import lila.db.dsl.{ given, * }
 import lila.user.{ User, UserRepo }
 
-<<<<<<< HEAD
-final class RelationStream(
-    colls: Colls,
-    userRepo: UserRepo
-)(implicit mat: akka.stream.Materializer):
-=======
-final class RelationStream(coll: Coll, userRepo: UserRepo)(using akka.stream.Materializer):
->>>>>>> 4c562713
+final class RelationStream(colls: Colls, userRepo: UserRepo)(using akka.stream.Materializer):
 
   import RelationStream.*
 
