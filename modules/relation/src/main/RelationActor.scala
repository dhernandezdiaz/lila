--- conflicted
+++ resolved
@@ -18,12 +18,8 @@
     api: RelationApi,
     onlinePlayings: ExpireSetMemo,
     onlineStudying: OnlineStudyingCache,
-<<<<<<< HEAD
-    onlineStudyingAll: OnlineStudyingCache) extends Actor {
-=======
-    onlineStudyingAll: lila.memo.ExpireSetMemo
+    onlineStudyingAll: OnlineStudyingCache
 ) extends Actor {
->>>>>>> c311dde8
 
   private val bus = context.system.lilaBus
 
