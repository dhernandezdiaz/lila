package lila.oauth

import org.joda.time.DateTime
import reactivemongo.api.bson._

import lila.common.SecureRandom
import lila.user.User

case class AccessToken(
    id: AccessToken.Id,
    publicId: BSONObjectID,
    userId: User.ID,
    createdAt: Option[DateTime] = None, // for personal access tokens
    description: Option[String] = None, // for personal access tokens
    usedAt: Option[DateTime] = None,
    scopes: List[OAuthScope],
    clientOrigin: Option[String],
    expires: Option[DateTime]
) {
  def isBrandNew = createdAt.exists(DateTime.now.minusSeconds(5).isBefore)
}

object AccessToken {

  case class Id(value: String) extends AnyVal
  object Id {
<<<<<<< HEAD
    def random()         = Id(s"lio_${SecureRandom.nextString(32)}")
    def randomPersonal() = Id(SecureRandom.nextString(16)) // TODO: remove
=======
    def random() = Id(s"lio_${SecureRandom.nextString(32)}")
    def randomPersonal() = Id(SecureRandom.nextString(16)) // TODO: prefix lip_, more entropy
>>>>>>> 86969b97
  }

  case class ForAuth(userId: User.ID, scopes: List[OAuthScope])

  object BSONFields {
    val id           = "access_token_id"
    val publicId     = "_id"
    val userId       = "user_id"
    val createdAt    = "create_date"
    val description  = "description"
    val usedAt       = "used_at"
    val scopes       = "scopes"
    val clientOrigin = "clientOrigin"
    val expires      = "expires"
  }

  import lila.db.BSON
  import lila.db.dsl._
  import BSON.BSONJodaDateTimeHandler
  import OAuthScope.scopeHandler

  private[oauth] val forAuthProjection = $doc(
    BSONFields.userId -> true,
    BSONFields.scopes -> true
  )

  implicit private[oauth] val accessTokenIdHandler = stringAnyValHandler[Id](_.value, Id.apply)

  implicit val ForAuthBSONReader = new BSONDocumentReader[ForAuth] {
    def readDocument(doc: BSONDocument) =
      for {
        userId <- doc.getAsTry[User.ID](BSONFields.userId)
        scopes <- doc.getAsTry[List[OAuthScope]](BSONFields.scopes)
      } yield ForAuth(userId, scopes)
  }

  implicit val AccessTokenBSONHandler = new BSON[AccessToken] {

    import BSONFields._

    def reads(r: BSON.Reader): AccessToken =
      AccessToken(
        id = r.get[Id](id),
        publicId = r.get[BSONObjectID](publicId),
        userId = r str userId,
        createdAt = r.getO[DateTime](createdAt),
        description = r strO description,
        usedAt = r.getO[DateTime](usedAt),
        scopes = r.get[List[OAuthScope]](scopes),
        clientOrigin = r strO clientOrigin,
        expires = r.getO[DateTime](expires)
      )

    def writes(w: BSON.Writer, o: AccessToken) =
      $doc(
        id           -> o.id,
        publicId     -> o.publicId,
        userId       -> o.userId,
        createdAt    -> o.createdAt,
        description  -> o.description,
        usedAt       -> o.usedAt,
        scopes       -> o.scopes,
        clientOrigin -> o.clientOrigin,
        expires      -> o.expires
      )
  }
}<|MERGE_RESOLUTION|>--- conflicted
+++ resolved
@@ -24,13 +24,8 @@
 
   case class Id(value: String) extends AnyVal
   object Id {
-<<<<<<< HEAD
-    def random()         = Id(s"lio_${SecureRandom.nextString(32)}")
-    def randomPersonal() = Id(SecureRandom.nextString(16)) // TODO: remove
-=======
-    def random() = Id(s"lio_${SecureRandom.nextString(32)}")
+    def random() =         Id(s"lio_${SecureRandom.nextString(32)}")
     def randomPersonal() = Id(SecureRandom.nextString(16)) // TODO: prefix lip_, more entropy
->>>>>>> 86969b97
   }
 
   case class ForAuth(userId: User.ID, scopes: List[OAuthScope])
