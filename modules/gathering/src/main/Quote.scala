--- conflicted
+++ resolved
@@ -1578,7 +1578,6 @@
     Quote("Chess as a game is too serious; as a serious pursuit too frivolous.", "Moses Mendelssohn"),
     Quote("Chess makes me a better person", "Albert Badosa"),
     Quote(
-<<<<<<< HEAD
       "Formerly I played to amuse myself, then to study, but now I play to create.",
       "Vera Menchik"
     ),
@@ -1618,8 +1617,7 @@
       "...if you lose it's not the end of the world.",
       "Hou Yifan"
     ),
-    Quote("Success in chess requires many factors such as environment, hard practice, coach, talent... When we are children, we should not set the goal of becoming a super grandmaster. Do not play chess because of pressure, let chess become your joy and success will come naturally.",
-=======
+    Quote(
       "Success in chess requires many factors such as environment, hard practice, coach, talent... When we are children, we should not set the goal of becoming a super grandmaster. Do not play chess because of pressure, let chess become your joy and success will come naturally.",
       "Lê Quang Liêm"
     ),
@@ -1629,7 +1627,6 @@
     ),
     Quote(
       "I do not set limits for myself. I will continue to play chess as long as I enjoy the fun of competing and learning new things.",
->>>>>>> 8dee60f7
       "Lê Quang Liêm"
     ),
     Quote("In chess, as in life, a man is his own most dangerous opponent.", "Vasíliy Smyslóv"),
