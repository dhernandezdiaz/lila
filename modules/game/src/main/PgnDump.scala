--- conflicted
+++ resolved
@@ -1,6 +1,5 @@
 package lila.game
 
-import play.api.i18n.Lang
 import chess.format.pgn.{ InitialComments, ParsedPgn, Parser, Pgn, PgnTree, SanStr, Tag, TagType, Tags }
 import chess.format.{ Fen, pgn as chessPgn }
 import chess.{ ByColor, Centis, Color, Outcome, Ply, Tree }
@@ -21,7 +20,7 @@
       initialFen: Option[Fen.Epd],
       flags: WithFlags,
       teams: Option[ByColor[TeamId]] = None
-  )(using Lang): Fu[Pgn] =
+  ): Fu[Pgn] =
     val imported = game.pgnImport.flatMap: pgni =>
       Parser.full(pgni.pgn).toOption
 
@@ -66,19 +65,9 @@
   private def eventOf(game: Game)(using lila.hub.i18n.Translate) =
     val perf = game.perfType.trans
     game.tournamentId
-<<<<<<< HEAD
-      .map: id =>
-        s"${game.mode} $perf tournament https://lichess.org/tournament/$id"
-      .orElse:
-        game.simulId.map: id =>
-          s"$perf simul https://lichess.org/simul/$id"
-      .getOrElse:
-        s"${game.mode} $perf game"
-=======
       .map(id => s"${game.mode} $perf tournament https://lichess.org/tournament/$id")
       .orElse(game.simulId.map(id => s"$perf simul https://lichess.org/simul/$id"))
       .getOrElse(s"${game.mode} $perf game")
->>>>>>> ec8b6f69
 
   private def ratingDiffTag(p: Player, tag: Tag.type => TagType) =
     p.ratingDiff.map(rd => Tag(tag(Tag), s"${if rd >= 0 then "+" else ""}$rd"))
@@ -95,7 +84,7 @@
       case ByColor(wu, bu) =>
         Tags:
           val importedDate = imported.flatMap(_.tags(_.Date))
-          List(
+          List[Option[Tag]](
             Tag(
               _.Event,
               imported.flatMap(_.tags(_.Event)) | { if game.imported then "Import" else eventOf(game) }
