package lila.game

import org.joda.time.DateTime
import scala.collection.Searching._
import scala.collection.breakOut
import scala.concurrent.duration._

import chess._
import chess.variant.Variant

import org.lichess.clockencoder.{ Encoder => ClockEncoder }

import lila.db.ByteArray

object BinaryFormat {

  object pgn {

    def write(moves: PgnMoves): ByteArray = ByteArray {
      format.pgn.Binary.writeMoves(moves).get.toArray
    }

    def read(ba: ByteArray): PgnMoves =
      format.pgn.Binary.readMoves(ba.value.toList).get

    def read(ba: ByteArray, nb: Int): PgnMoves =
      format.pgn.Binary.readMoves(ba.value.toList, nb).get
  }

  object clockHistory {

    def writeSide(start: FiniteDuration, times: Vector[FiniteDuration]): ByteArray = {
      val centis: Array[Int] = times.map(_.toHundredths.toInt)(breakOut)
      val startCentis = start.toHundredths.toInt
      ByteArray(ClockEncoder.encode(centis, startCentis))
    }

    def readSide(start: FiniteDuration, ba: ByteArray, numMoves: Int): Vector[FiniteDuration] = {
      if (ba.isEmpty) { Vector.empty }
      else {
        val startCentis = start.toHundredths.toInt
        ClockEncoder.decode(ba.value, numMoves, startCentis).map(_ * 10.millis).toVector
      }
    }

    def read(start: FiniteDuration, bw: ByteArray, bb: ByteArray, startTurn: Int, turns: Int): ClockHistory = {
      val ply = turns - startTurn
      val bmoves = (((startTurn & 1) + ply) >> 1) - 1
      val wmoves = ply - bmoves
      ClockHistory(readSide(start, bw, wmoves), readSide(start, bb, bmoves))
    }
  }

  object moveTime {

    private type MT = Int // tenths of seconds
    private val size = 16
    private val buckets = List(1, 5, 10, 15, 20, 30, 40, 50, 60, 80, 100, 150, 200, 300, 400, 600)
    private val encodeCutoffsMS = buckets zip buckets.tail map { case (i1, i2) => (i1 + i2) * 50 } toVector

    private val decodeList: List[(Int, MT)] = buckets.zipWithIndex.map(x => x._2 -> x._1)
    private val decodeMap: Map[Int, MT] = decodeList.toMap

    def write(mts: Vector[FiniteDuration]): ByteArray = ByteArray {
      def enc(mt: FiniteDuration) = encodeCutoffsMS.search(mt.toMillis.toInt).insertionPoint
      (mts grouped 2 map {
        case Vector(a, b) => (enc(a) << 4) + enc(b)
        case Vector(a) => enc(a) << 4
      }).map(_.toByte).toArray
    }

<<<<<<< HEAD
    def read(ba: ByteArray, turns: Int): Vector[FiniteDuration] = {
=======
    // warning! This will always return an even number of values,
    // appending the minimum value if necessary
    // so it's your responsibility to truncate to the desired number of values.
    def read(ba: ByteArray): Vector[FiniteDuration] = {
>>>>>>> c9c773fa
      def dec(x: Int) = decodeMap get x getOrElse decodeMap(size - 1)
      ba.value map toInt flatMap { k =>
        Array(dec(k >> 4), dec(k & 15))
      }
    }.map(_ * 100 millis).take(turns).toVector
  }

  case class clock(since: DateTime) {

    def write(clock: Clock): ByteArray = ByteArray {
      def time(t: Float) = writeSignedInt24((t * 100).toInt)
      def timer(seconds: Double) = writeTimer((seconds * 100).toLong)
      Array(writeClockLimit(clock.limit), writeInt8(clock.increment)) ++
        time(clock.whiteTime) ++
        time(clock.blackTime) ++
        timer(clock.timerOption getOrElse 0d) map (_.toByte)
    }

    def read(ba: ByteArray, whiteBerserk: Boolean, blackBerserk: Boolean): Color => Clock = color => ba.value map toInt match {
      case Array(b1, b2, b3, b4, b5, b6, b7, b8, b9, b10, b11, b12) =>
        readTimer(b9, b10, b11, b12) match {
          case 0 => PausedClock(
            config = Clock.Config(readClockLimit(b1), b2),
            color = color,
            whiteTime = readSignedInt24(b3, b4, b5).toFloat / 100,
            blackTime = readSignedInt24(b6, b7, b8).toFloat / 100,
            whiteBerserk = whiteBerserk,
            blackBerserk = blackBerserk
          )
          case timer => RunningClock(
            config = Clock.Config(readClockLimit(b1), b2),
            color = color,
            whiteTime = readSignedInt24(b3, b4, b5).toFloat / 100,
            blackTime = readSignedInt24(b6, b7, b8).toFloat / 100,
            whiteBerserk = whiteBerserk,
            blackBerserk = blackBerserk,
            timer = timer.toDouble / 100
          )
        }
      // compatibility with 5 bytes timers
      // #TODO remove me! But fix the DB first!
      case Array(b1, b2, b3, b4, b5, b6, b7, b8, b9, b10, b11, b12, _) =>
        PausedClock(
          config = Clock.Config(readClockLimit(b1), b2),
          color = color,
          whiteTime = readSignedInt24(b3, b4, b5).toFloat / 100,
          blackTime = readSignedInt24(b6, b7, b8).toFloat / 100,
          whiteBerserk = whiteBerserk,
          blackBerserk = blackBerserk
        )
      case x => sys error s"BinaryFormat.clock.read invalid bytes: ${ba.showBytes}"
    }

    private def decay = (since.getMillis / 10) - 10

    private def writeTimer(long: Long) = {
      val i = math.max(0, long - decay).toInt
      Array(i >> 24, (i >> 16) & 255, (i >> 8) & 255, i & 255)
    }
    private def readTimer(b1: Int, b2: Int, b3: Int, b4: Int) = {
      val l = (b1 << 24) + (b2 << 16) + (b3 << 8) + b4
      if (l == 0) 0 else l + decay
    }

    private def writeClockLimit(limit: Int) = {
      // The database expects a byte for a limit, and this is limit / 60.
      // For 0.5+0, this does not give a round number, so there needs to be
      // an alternative way to describe 0.5.
      // The max limit where limit % 60 == 0, returns 180 for limit / 60
      // So, for the limits where limit % 30 == 0, we can use the space
      // from 181-255, where 181 represents 0.5, 182 represents 0.75 and
      // 185 represents 1.5.
      if (limit % 60 == 0) limit / 60 else (limit - 15) / 15 + 181
    }

    private def readClockLimit(b: Int) = {
      if (b < 181) b * 60 else (b - 181) * 15 + 15
    }
  }

  object castleLastMoveTime {

    def write(clmt: CastleLastMoveTime): ByteArray = {

      val castleInt = clmt.castles.toList.zipWithIndex.foldLeft(0) {
        case (acc, (false, _)) => acc
        case (acc, (true, p)) => acc + (1 << (3 - p))
      }

      def posInt(pos: Pos): Int = ((pos.x - 1) << 3) + pos.y - 1
      val lastMoveInt = clmt.lastMove.fold(0) {
        case (f, t) => (posInt(f) << 6) + posInt(t)
      }
      val time = clmt.lastMoveTime getOrElse 0

      val ints = Array(
        (castleInt << 4) + (lastMoveInt >> 8),
        (lastMoveInt & 255)
      ) ++ writeInt24(time) ++ clmt.check.map(posInt)

      ByteArray(ints.map(_.toByte))
    }

    def read(ba: ByteArray): CastleLastMoveTime = {
      ba.value map toInt match {
        case Array(b1, b2, b3, b4, b5) => doRead(b1, b2, b3, b4, b5, None)
        case Array(b1, b2, b3, b4, b5, b6) => doRead(b1, b2, b3, b4, b5, b6.some)
        case x => sys error s"BinaryFormat.clmt.read invalid bytes: ${ba.showBytes}"
      }
    }

    private def posAt(x: Int, y: Int) = Pos.posAt(x + 1, y + 1)

    private def doRead(b1: Int, b2: Int, b3: Int, b4: Int, b5: Int, b6: Option[Int]) =
      CastleLastMoveTime(
        castles = Castles(b1 > 127, (b1 & 64) != 0, (b1 & 32) != 0, (b1 & 16) != 0),
        lastMove = for {
          from ← posAt((b1 & 15) >> 1, ((b1 & 1) << 2) + (b2 >> 6))
          to ← posAt((b2 & 63) >> 3, b2 & 7)
          if from != Pos.A1 || to != Pos.A1
        } yield from -> to,
        lastMoveTime = readInt24(b3, b4, b5).some filter (0 !=),
        check = b6 flatMap { x => posAt(x >> 3, x & 7) }
      )
  }

  object piece {

    private val groupedPos = Pos.all grouped 2 collect {
      case List(p1, p2) => (p1, p2)
    } toArray

    def write(pieces: PieceMap): ByteArray = {
      def posInt(pos: Pos): Int = (pieces get pos).fold(0) { piece =>
        piece.color.fold(0, 8) + roleToInt(piece.role)
      }
      ByteArray(groupedPos map {
        case (p1, p2) => ((posInt(p1) << 4) + posInt(p2)).toByte
      })
    }

    def read(ba: ByteArray, variant: Variant): PieceMap = {
      def splitInts(b: Byte) = {
        val int = b.toInt
        Array(int >> 4, int & 0x0F)
      }
      def intPiece(int: Int): Option[Piece] =
        intToRole(int & 7, variant) map { role => Piece(Color((int & 8) == 0), role) }
      val pieceInts = ba.value flatMap splitInts
      (Pos.all zip pieceInts flatMap {
        case (pos, int) => intPiece(int) map (pos -> _)
      }).toMap
    }

    // cache standard start position
    val standard = write(Board.init(chess.variant.Standard).pieces)

    private def intToRole(int: Int, variant: Variant): Option[Role] = int match {
      case 6 => Some(Pawn)
      case 1 => Some(King)
      case 2 => Some(Queen)
      case 3 => Some(Rook)
      case 4 => Some(Knight)
      case 5 => Some(Bishop)
      // Legacy from when we used to have an 'Antiking' piece
      case 7 if variant.antichess => Some(King)
      case _ => None
    }
    private def roleToInt(role: Role): Int = role match {
      case Pawn => 6
      case King => 1
      case Queen => 2
      case Rook => 3
      case Knight => 4
      case Bishop => 5
    }
  }

  object unmovedRooks {

    val emptyByteArray = ByteArray(Array(0, 0))

    def write(o: UnmovedRooks): ByteArray = {
      if (o.pos.isEmpty) emptyByteArray
      else {
        var white = 0
        var black = 0
        o.pos.foreach { pos =>
          if (pos.y == 1) white = white | (1 << (8 - pos.x))
          else black = black | (1 << (8 - pos.x))
        }
        ByteArray(Array(white.toByte, black.toByte))
      }
    }

    private def bitAt(n: Int, k: Int) = (n >> k) & 1

    private val arrIndexes = 0 to 1
    private val bitIndexes = 0 to 7
    private val whiteStd = Set(Pos.A1, Pos.H1)
    private val blackStd = Set(Pos.A8, Pos.H8)

    def read(ba: ByteArray) = UnmovedRooks {
      var set = Set.empty[Pos]
      arrIndexes.foreach { i =>
        val int = ba.value(i).toInt
        if (int != 0) {
          if (int == -127) set = if (i == 0) whiteStd else set ++ blackStd
          else bitIndexes.foreach { j =>
            if (bitAt(int, j) == 1) set = set + Pos.posAt(8 - j, 1 + 7 * i).get
          }
        }
      }
      set
    }
  }

  @inline private def toInt(b: Byte): Int = b & 0xff

  def writeInt8(int: Int) = math.min(255, int)

  private val int24Max = math.pow(2, 24).toInt
  def writeInt24(int: Int) = {
    val i = math.min(int24Max, int)
    Array(i >> 16, (i >> 8) & 255, i & 255)
  }
  def readInt24(b1: Int, b2: Int, b3: Int) = (b1 << 16) + (b2 << 8) + b3

  private val int23Max = math.pow(2, 23).toInt
  def writeSignedInt24(int: Int) = {
    val i = math.abs(math.min(int23Max, int))
    val j = if (int < 0) i + int23Max else i
    Array(j >> 16, (j >> 8) & 255, j & 255)
  }
  def readSignedInt24(b1: Int, b2: Int, b3: Int) = {
    val i = (b1 << 16) + (b2 << 8) + b3
    if (i > int23Max) int23Max - i else i
  }
}<|MERGE_RESOLUTION|>--- conflicted
+++ resolved
@@ -69,14 +69,10 @@
       }).map(_.toByte).toArray
     }
 
-<<<<<<< HEAD
-    def read(ba: ByteArray, turns: Int): Vector[FiniteDuration] = {
-=======
     // warning! This will always return an even number of values,
     // appending the minimum value if necessary
     // so it's your responsibility to truncate to the desired number of values.
-    def read(ba: ByteArray): Vector[FiniteDuration] = {
->>>>>>> c9c773fa
+    def read(ba: ByteArray, turns: Int): Vector[FiniteDuration] = {
       def dec(x: Int) = decodeMap get x getOrElse decodeMap(size - 1)
       ba.value map toInt flatMap { k =>
         Array(dec(k >> 4), dec(k & 15))
