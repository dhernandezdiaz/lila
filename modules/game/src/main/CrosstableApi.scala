package lila.game

import scala.concurrent.duration._

import lila.db.dsl._
import lila.memo.AsyncCache
import lila.user.UserRepo

final class CrosstableApi(
    coll: Coll,
    gameColl: Coll,
    system: akka.actor.ActorSystem) {

  import Crosstable.Result

  private val maxGames = 20

  def apply(game: Game): Fu[Option[Crosstable]] = game.userIds.distinct match {
    case List(u1, u2) => apply(u1, u2)
    case _            => fuccess(none)
  }

  def apply(u1: String, u2: String): Fu[Option[Crosstable]] =
    coll.uno[Crosstable](select(u1, u2)) orElse createFast(u1, u2)

  def nbGames(u1: String, u2: String): Fu[Int] =
    coll.find(
      select(u1, u2),
      $doc("s1" -> true, "s2" -> true)
    ).uno[Bdoc] map { res =>
        ~(for {
          o <- res
          s1 <- o.getAs[Int]("s1")
          s2 <- o.getAs[Int]("s2")
        } yield (s1 + s2) / 10)
      }

  def add(game: Game): Funit = game.userIds.distinct.sorted match {
    case List(u1, u2) =>
      val result = Result(game.id, game.winnerUserId)
      val bsonResult = Crosstable.crosstableBSONHandler.writeResult(result, u1)
      def incScore(userId: String) = $int(game.winnerUserId match {
        case Some(u) if u == userId => 10
        case None                   => 5
        case _                      => 0
      })
      val bson = $doc(
        "$inc" -> $doc(
          "s1" -> incScore(u1),
          "s2" -> incScore(u2))
      ) ++ $doc("$push" -> $doc(
          Crosstable.BSONFields.results -> $doc(
            "$each" -> List(bsonResult),
            "$slice" -> -maxGames
          )))
      coll.update(select(u1, u2), bson).void
    case _ => funit
  }

  private def exists(u1: String, u2: String) =
    coll.exists(select(u1, u2))

  private def createFast(u1: String, u2: String) =
    creationCache(u1 -> u2).withTimeoutDefault(1 second, none)(system)

  // to avoid creating it twice during a new matchup
  private val creationCache = AsyncCache[(String, String), Option[Crosstable]](
    f = (create _).tupled,
    timeToLive = 20 seconds)

  private val winnerProjection = $doc(Game.BSONFields.winnerId -> true)

  private def create(x1: String, x2: String): Fu[Option[Crosstable]] = {
    UserRepo.orderByGameCount(x1, x2) map (_ -> List(x1, x2).sorted) flatMap {
      case (Some((u1, u2)), List(su1, su2)) =>
        val selector = $doc(
          Game.BSONFields.playerUids $all List(u1, u2),
          Game.BSONFields.status $gte chess.Status.Mate.id)

        import reactivemongo.api.ReadPreference

        gameColl.find(selector, winnerProjection)
          .sort($doc(Game.BSONFields.createdAt -> -1))
          .cursor[Bdoc](readPreference = ReadPreference.secondary)
          .gather[List]().map { docs =>

            val (s1, s2) = docs.foldLeft(0 -> 0) {
              case ((s1, s2), doc) => doc.getAs[String](Game.BSONFields.winnerId) match {
                case Some(u) if u == su1 => (s1 + 10, s2)
                case Some(u) if u == su2 => (s1, s2 + 10)
                case _                   => (s1 + 5, s2 + 5)
              }
            }
            Crosstable(
              Crosstable.User(su1, s1),
              Crosstable.User(su2, s2),
              results = docs.take(maxGames).flatMap { doc =>
                doc.getAs[String](Game.BSONFields.id).map { id =>
                  Result(id, doc.getAs[String](Game.BSONFields.winnerId))
                }
              }.reverse
            )
          } flatMap { crosstable =>
            coll insert crosstable inject crosstable.some
          }

      case _ => fuccess(none)
    }
<<<<<<< HEAD
=======
  } recoverWith lila.db.recoverDuplicateKey { _ =>
    coll.uno[Crosstable](select(x1, x2))
>>>>>>> 4fe3c2ca
  } recover {
    case e: Exception =>
      logger.error("CrosstableApi.create", e)
      none
  }

  private def select(u1: String, u2: String) =
    $id(Crosstable.makeKey(u1, u2))
}<|MERGE_RESOLUTION|>--- conflicted
+++ resolved
@@ -106,11 +106,8 @@
 
       case _ => fuccess(none)
     }
-<<<<<<< HEAD
-=======
   } recoverWith lila.db.recoverDuplicateKey { _ =>
     coll.uno[Crosstable](select(x1, x2))
->>>>>>> 4fe3c2ca
   } recover {
     case e: Exception =>
       logger.error("CrosstableApi.create", e)
