package lila.mod

import lila.analyse.Analysis
import lila.analyse.{ Analysis, AnalysisRepo }
<<<<<<< HEAD
import lila.evaluation.{ PlayerAssessment, GameGroupResult, GameGroup, Analysed }
=======
import lila.db.Types.Coll
import lila.evaluation.GamePool.Analysed
import lila.evaluation.{ GameGroupCrossRef, GameGroupResult, GameGroup }
import lila.game.Game
import lila.game.{ Game, GameRepo }
>>>>>>> eff59513
import reactivemongo.bson._
import scala.concurrent._
import scala.util.{ Success, Failure }

import chess.Color

final class AssessApi(collRef: Coll, collRes: Coll, logApi: ModlogApi) {

  private implicit val playerAssessmentBSONhandler = Macros.handler[PlayerAssessment]
  private implicit val gameGroupResultBSONhandler = Macros.handler[GameGroupResult]

  def createPlayerAssessment(assessed: PlayerAssessment, mod: String) =
    collRef.update(BSONDocument("_id" -> assessed._id), assessed, upsert = true) >>
      logApi.assessGame(mod, assessed.gameId, assessed.color.name, assessed.assessment)

  def createResult(result: GameGroupResult) =
    collRes.update(BSONDocument("_id" -> result._id), result, upsert = true)

<<<<<<< HEAD
  def getPlayerAssessments: Fu[List[PlayerAssessment]] = collRef.find(BSONDocument())
    .cursor[PlayerAssessment]
    .collect[List]()
=======
  def getReferences(max: Int): Fu[List[GameGroupCrossRef]] = collRef.find(BSONDocument())
    .cursor[GameGroupCrossRef]
    .collect[List](max)
>>>>>>> eff59513

  def getPlayerAssessmentById(id: String) = collRef.find(BSONDocument("_id" -> id))
    .one[PlayerAssessment]

  def getResults(username: String, nb: Int = 100) = collRef.find(BSONDocument("username" -> username))
    .cursor[GameGroupResult]
    .collect[List](nb)

  def onAnalysisReady(game: Game, analysis: Analysis) {
<<<<<<< HEAD
    def playerAssessmentGameGroups: Fu[List[GameGroup]] = {
      getPlayerAssessments flatMap {
        _.map { playerAssessment =>
          for {
            optionGameRef <- GameRepo.game(playerAssessment.gameId)
            optionAnalysisRef <- AnalysisRepo.byId(playerAssessment.gameId)
          } yield {
            (optionGameRef, optionAnalysisRef) match {
              case (Some(gameRef), Some(analysisRef)) =>
                Some(GameGroup(Analysed(gameRef, analysisRef), playerAssessment.color, Some(playerAssessment.assessment)))
=======
    def gameGroupRefs: Fu[List[GameGroup]] =
      getReferences(200) flatMap { references =>
        GameRepo.gameOptions(references.map(_.gameId)) flatMap { games =>
          AnalysisRepo.doneByIds(references.map(_.gameId)) map { analyses =>
            references zip games zip analyses flatMap {
              case ((reference, Some(game)), Some(analysisOption)) => Some(GameGroup(
                Analysed(game, Some(analysisOption)),
                Color(reference.color == "white"), Some(reference.assessment)))
>>>>>>> eff59513
              case _ => None
            }
          }
        }
      }

<<<<<<< HEAD
    def writeBestMatch(source: GameGroup, assessments: List[GameGroup]) {
      assessments match {
        case List(best: GameGroup) => {
          val similarityTo = source.similarityTo(best)
          createResult(GameGroupResult(
            _id = source.analysed.game.id + "/" + source.color.name,
            userId = source.analysed.game.player(source.color).id,
            sourceGameId = source.analysed.game.id,
            sourceColor = source.color.name,
            targetGameId = best.analysed.game.id,
            targetColor = best.color.name,
            positiveMatch = similarityTo.matches,
            matchPercentage = (100 * similarityTo.significance).toInt
            ))
        }
        case x :: y :: rest => {
          val next = (if (source.similarityTo(x).significance > source.similarityTo(y).significance) x else y) :: rest
          writeBestMatch( source, next )
        }
        case Nil =>
=======
    def bestMatch(source: GameGroup, refs: Fu[List[GameGroup]]) /*: Fu[Option[GameGroupResult]] = */ {
      refs map {
        ref => println(ref)
>>>>>>> eff59513
      }
    }

    val whiteGroup = GameGroup(Analysed(game, analysis), Color.White)
    val blackGroup = GameGroup(Analysed(game, analysis), Color.Black)

    playerAssessmentGameGroups map {
      a => {
        writeBestMatch(whiteGroup, a)
        writeBestMatch(blackGroup, a)
      }
    }
  }
}<|MERGE_RESOLUTION|>--- conflicted
+++ resolved
@@ -2,20 +2,15 @@
 
 import lila.analyse.Analysis
 import lila.analyse.{ Analysis, AnalysisRepo }
-<<<<<<< HEAD
+import lila.db.Types.Coll
 import lila.evaluation.{ PlayerAssessment, GameGroupResult, GameGroup, Analysed }
-=======
-import lila.db.Types.Coll
-import lila.evaluation.GamePool.Analysed
-import lila.evaluation.{ GameGroupCrossRef, GameGroupResult, GameGroup }
 import lila.game.Game
 import lila.game.{ Game, GameRepo }
->>>>>>> eff59513
 import reactivemongo.bson._
 import scala.concurrent._
-import scala.util.{ Success, Failure }
 
 import chess.Color
+
 
 final class AssessApi(collRef: Coll, collRes: Coll, logApi: ModlogApi) {
 
@@ -29,15 +24,9 @@
   def createResult(result: GameGroupResult) =
     collRes.update(BSONDocument("_id" -> result._id), result, upsert = true)
 
-<<<<<<< HEAD
-  def getPlayerAssessments: Fu[List[PlayerAssessment]] = collRef.find(BSONDocument())
+  def getPlayerAssessments(max: Int): Fu[List[PlayerAssessment]] = collRef.find(BSONDocument())
     .cursor[PlayerAssessment]
-    .collect[List]()
-=======
-  def getReferences(max: Int): Fu[List[GameGroupCrossRef]] = collRef.find(BSONDocument())
-    .cursor[GameGroupCrossRef]
     .collect[List](max)
->>>>>>> eff59513
 
   def getPlayerAssessmentById(id: String) = collRef.find(BSONDocument("_id" -> id))
     .one[PlayerAssessment]
@@ -47,34 +36,19 @@
     .collect[List](nb)
 
   def onAnalysisReady(game: Game, analysis: Analysis) {
-<<<<<<< HEAD
-    def playerAssessmentGameGroups: Fu[List[GameGroup]] = {
-      getPlayerAssessments flatMap {
-        _.map { playerAssessment =>
-          for {
-            optionGameRef <- GameRepo.game(playerAssessment.gameId)
-            optionAnalysisRef <- AnalysisRepo.byId(playerAssessment.gameId)
-          } yield {
-            (optionGameRef, optionAnalysisRef) match {
-              case (Some(gameRef), Some(analysisRef)) =>
-                Some(GameGroup(Analysed(gameRef, analysisRef), playerAssessment.color, Some(playerAssessment.assessment)))
-=======
-    def gameGroupRefs: Fu[List[GameGroup]] =
-      getReferences(200) flatMap { references =>
-        GameRepo.gameOptions(references.map(_.gameId)) flatMap { games =>
-          AnalysisRepo.doneByIds(references.map(_.gameId)) map { analyses =>
-            references zip games zip analyses flatMap {
-              case ((reference, Some(game)), Some(analysisOption)) => Some(GameGroup(
-                Analysed(game, Some(analysisOption)),
-                Color(reference.color == "white"), Some(reference.assessment)))
->>>>>>> eff59513
+    def playerAssessmentGameGroups: Fu[List[GameGroup]] =
+      getPlayerAssessments(200) flatMap { assessments =>
+        GameRepo.gameOptions(assessments.map(_.gameId)) flatMap { games =>
+          AnalysisRepo.doneByIds(assessments.map(_.gameId)) map { analyses =>
+            assessments zip games zip analyses flatMap {
+              case ((assessment, Some(game)), Some(analysisOption)) => 
+                Some(GameGroup(Analysed(game, analysisOption), assessment.color, Some(assessment.assessment)))
               case _ => None
             }
           }
         }
       }
 
-<<<<<<< HEAD
     def writeBestMatch(source: GameGroup, assessments: List[GameGroup]) {
       assessments match {
         case List(best: GameGroup) => {
@@ -95,11 +69,6 @@
           writeBestMatch( source, next )
         }
         case Nil =>
-=======
-    def bestMatch(source: GameGroup, refs: Fu[List[GameGroup]]) /*: Fu[Option[GameGroupResult]] = */ {
-      refs map {
-        ref => println(ref)
->>>>>>> eff59513
       }
     }
 
