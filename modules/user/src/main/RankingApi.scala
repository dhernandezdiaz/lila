package lila.user

import org.joda.time.DateTime
import play.api.libs.iteratee._
<<<<<<< HEAD
=======
import reactivemongo.api.{ Cursor, ReadPreference }
>>>>>>> 317a5982
import reactivemongo.api.collections.bson.BSONBatchCommands.AggregationFramework.{ Match, Project, Group, GroupField, SumField, SumValue }
import reactivemongo.api.Cursor
import reactivemongo.api.ReadPreference
import reactivemongo.bson._
import scala.concurrent.duration._

import lila.db.BSON.MapValue.MapHandler
import lila.db.dsl._
import lila.memo.{ AsyncCache, MongoCache }
import lila.rating.{ Perf, PerfType }

final class RankingApi(
    coll: Coll,
    mongoCache: MongoCache.Builder,
    lightUser: String => Option[lila.common.LightUser]) {

  import RankingApi._
  private implicit val rankingBSONHandler = Macros.handler[Ranking]

  def save(userId: User.ID, perfType: Option[PerfType], perfs: Perfs): Funit =
    perfType ?? { pt =>
      save(userId, pt, perfs(pt))
    }

  def save(userId: User.ID, perfType: PerfType, perf: Perf): Funit =
    (perf.nb >= 2) ?? coll.update($id(makeId(userId, perfType)), $doc(
      "user" -> userId,
      "perf" -> perfType.id,
      "rating" -> perf.intRating,
      "prog" -> perf.progress,
      "stable" -> perf.established,
      "expiresAt" -> DateTime.now.plusDays(7)),
      upsert = true).void

  def remove(userId: User.ID): Funit = UserRepo byId userId flatMap {
    _ ?? { user =>
      coll.remove($inIds(
        PerfType.leaderboardable.filter { pt =>
          user.perfs(pt).nonEmpty
        }.map { makeId(user.id, _) }
      )).void
    }
  }

  private def makeId(userId: User.ID, perfType: PerfType) =
    s"${userId}:${perfType.id}"

  private[user] def topPerf(perfId: Perf.ID, nb: Int): Fu[List[User.LightPerf]] =
    PerfType.id2key(perfId) ?? { perfKey =>
      coll.find($doc("perf" -> perfId, "stable" -> true))
        .sort($doc("rating" -> -1))
        .cursor[Ranking](readPreference = ReadPreference.secondaryPreferred)
        .gather[List](nb) map {
          _.flatMap { r =>
            lightUser(r.user).map { light =>
              User.LightPerf(
                user = light,
                perfKey = perfKey,
                rating = r.rating,
                progress = ~r.prog)
            }
          }
        }
    }

  object weeklyStableRanking {

    private type Rank = Int

    def of(userId: User.ID): Fu[Map[Perf.Key, Int]] =
      lila.common.Future.traverseSequentially(PerfType.leaderboardable) { perf =>
        cache(perf.id) map { _ get userId map (perf.key -> _) }
      } map (_.flatten.toMap)

    private val cache = AsyncCache[Perf.ID, Map[User.ID, Rank]](
      f = compute,
      timeToLive = 15 minutes)

    private def compute(perfId: Perf.ID): Fu[Map[User.ID, Rank]] =
      coll.find(
        $doc("perf" -> perfId, "stable" -> true),
        $doc("user" -> true, "_id" -> false)
<<<<<<< HEAD
      ).sort($doc("rating" -> -1)).cursor[Bdoc](readPreference = ReadPreference.secondaryPreferred).
        fold(1 -> Map.newBuilder[User.ID, Rank]) {
          case (state@(rank, b), doc) =>
=======
      ).sort($doc("rating" -> -1)).cursor[Bdoc]().
        fold(1 -> Map.newBuilder[User.ID, Rank]) {
          case (state @ (rank, b), doc) =>
>>>>>>> 317a5982
            doc.getAs[User.ID]("user").fold(state) { user =>
              b += (user -> rank)
              (rank + 1) -> b
            }
        }.map(_._2.result())
  }

  object weeklyRatingDistribution {

    private type NbUsers = Int

    def apply(perf: PerfType) = cache(perf.id)

    private val cache = mongoCache[Perf.ID, List[NbUsers]](
      prefix = "user:rating:distribution",
      f = compute,
      timeToLive = 3 hour,
      keyToString = _.toString)

    // from 800 to 2500 by Stat.group
    private def compute(perfId: Perf.ID): Fu[List[NbUsers]] =
      lila.rating.PerfType(perfId).exists(lila.rating.PerfType.leaderboardable.contains) ?? {
        coll.aggregate(
          Match($doc("perf" -> perfId)),
          List(Project($doc(
            "_id" -> false,
            "r" -> $doc(
              "$subtract" -> $arr(
                "$rating",
                $doc("$mod" -> $arr("$rating", Stat.group))
              )
            )
          )),
            GroupField("r")("nb" -> SumValue(1))
          )).map { res =>
            val hash = res.firstBatch.flatMap { obj =>
              for {
                rating <- obj.getAs[Int]("_id")
                nb <- obj.getAs[NbUsers]("nb")
              } yield rating -> nb
            }.toMap
            (800 to 2800 by Stat.group).map { r =>
              hash.getOrElse(r, 0)
            }.toList
          }
      }
  }
}

object RankingApi {

  private case class Ranking(user: String, rating: Int, prog: Option[Int])
}<|MERGE_RESOLUTION|>--- conflicted
+++ resolved
@@ -2,10 +2,7 @@
 
 import org.joda.time.DateTime
 import play.api.libs.iteratee._
-<<<<<<< HEAD
-=======
 import reactivemongo.api.{ Cursor, ReadPreference }
->>>>>>> 317a5982
 import reactivemongo.api.collections.bson.BSONBatchCommands.AggregationFramework.{ Match, Project, Group, GroupField, SumField, SumValue }
 import reactivemongo.api.Cursor
 import reactivemongo.api.ReadPreference
@@ -88,15 +85,9 @@
       coll.find(
         $doc("perf" -> perfId, "stable" -> true),
         $doc("user" -> true, "_id" -> false)
-<<<<<<< HEAD
       ).sort($doc("rating" -> -1)).cursor[Bdoc](readPreference = ReadPreference.secondaryPreferred).
         fold(1 -> Map.newBuilder[User.ID, Rank]) {
           case (state@(rank, b), doc) =>
-=======
-      ).sort($doc("rating" -> -1)).cursor[Bdoc]().
-        fold(1 -> Map.newBuilder[User.ID, Rank]) {
-          case (state @ (rank, b), doc) =>
->>>>>>> 317a5982
             doc.getAs[User.ID]("user").fold(state) { user =>
               b += (user -> rank)
               (rank + 1) -> b
