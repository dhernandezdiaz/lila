package lila.user

import play.api.i18n.Lang

import lila.common.{ EmailAddress, LightUser, NormalizedEmailAddress }
import lila.rating.{ Perf, PerfType }
import reactivemongo.api.bson.{ BSONDocument, BSONDocumentHandler, Macros }

case class User(
    id: UserId,
    username: UserName,
    count: Count,
    enabled: UserEnabled,
    roles: List[String],
    profile: Option[Profile] = None,
    toints: Int = 0,
    playTime: Option[User.PlayTime],
    title: Option[UserTitle] = None,
    createdAt: Instant,
    seenAt: Option[Instant],
    kid: Boolean,
    lang: Option[String],
    plan: Plan,
    totpSecret: Option[TotpSecret] = None,
    marks: UserMarks = UserMarks.empty
):

  override def equals(other: Any) = other match
    case u: User => id == u.id
    case _       => false

  override def hashCode: Int = id.hashCode

  override def toString =
    s"User $username games:${count.game}${marks.troll so " troll"}${marks.engine so " engine"}${enabled.no so " closed"}"

  def light = LightUser(id = id, name = username, title = title, isPatron = isPatron)

  def realNameOrUsername = profileOrDefault.nonEmptyRealName | username.value

  def realLang = lang flatMap Lang.get

  def titleUsername: String = title.fold(username.value)(t => s"$t $username")

  def profileOrDefault = profile | Profile.default

  def hasGames = count.game > 0

  def countRated = count.rated

  def hasTitle = title.exists(Title.BOT !=)

  lazy val seenRecently: Boolean = timeNoSee < User.seenRecently

  def timeNoSee: Duration = (nowMillis - (seenAt | createdAt).toMillis).millis

  def everLoggedIn = seenAt.so(createdAt !=)

  def lame = marks.boost || marks.engine

  def lameOrTroll      = lame || marks.troll
  def lameOrAlt        = lame || marks.alt
  def lameOrTrollOrAlt = lameOrTroll || marks.alt

  def canBeFeatured = hasTitle && !lameOrTroll

  def canFullyLogin = enabled.yes || !lameOrTrollOrAlt

  def withMarks(f: UserMarks => UserMarks) = copy(marks = f(marks))

  def lightCount = User.LightCount(light, count.game)

  def isPatron = plan.active

  def activePlan: Option[Plan] = plan.active option plan

  def planMonths: Option[Int] = activePlan.map(_.months)

  def mapPlan(f: Plan => Plan) = copy(plan = f(plan))

  def createdSinceDays(days: Int) = createdAt isBefore nowInstant.minusDays(days)

  def isBot = title has Title.BOT
  def noBot = !isBot

  def rankable = enabled.yes && noBot && !marks.rankban

  def withPerf(perf: Perf): User.WithPerf = User.WithPerf(this, perf)

  def addRole(role: String) = copy(roles = role :: roles)

  def isVerified        = roles.exists(_ contains "ROLE_VERIFIED")
  def isSuperAdmin      = roles.exists(_ contains "ROLE_SUPER_ADMIN")
  def isAdmin           = roles.exists(_ contains "ROLE_ADMIN") || isSuperAdmin
  def isApiHog          = roles.exists(_ contains "ROLE_API_HOG")
  def isVerifiedOrAdmin = isVerified || isAdmin

  def has2fa = totpSecret.isDefined

object User:

  given UserIdOf[User] = _.id

  export lila.user.UserEnabled as Enabled

  case class WithPerfs(user: User, perfs: UserPerfs):
    export user.*
    def usernameWithBestRating = s"$username (${perfs.bestRating})"
    def hasVariantRating       = PerfType.variants.exists(perfs.apply(_).nonEmpty)
    def titleUsernameWithBestRating =
      title.fold(usernameWithBestRating): t =>
        s"$t $usernameWithBestRating"
    def lightPerf(key: Perf.Key) =
      perfs(key).map: perf =>
        User.LightPerf(light, key, perf.intRating, perf.progress)

    def only(pt: PerfType) = WithPerf(user, perfs(pt))

  object WithPerfs:
    def apply(user: User, perfs: Option[UserPerfs]): WithPerfs =
      new WithPerfs(user, perfs | UserPerfs.default(user.id))
    given UserIdOf[WithPerfs] = _.user.id

  case class WithPerf(user: User, perf: Perf):
    export user.{ id, createdAt, hasTitle, light }

  type CredentialCheck = ClearPassword => Boolean
  case class LoginCandidate(user: User, check: CredentialCheck, isBlanked: Boolean, must2fa: Boolean = false):
    import LoginCandidate.*
    def apply(p: PasswordAndToken): Result =
      val res =
<<<<<<< HEAD
        if must2fa then Result.Must2fa
=======
        if !user.has2fa && must2fa then Result.Must2fa
>>>>>>> 77660dd9
        else if check(p.password) then
          user.totpSecret.fold[Result](Result.Success(user)): tp =>
            p.token.fold[Result](Result.MissingTotpToken): token =>
              if tp verify token then Result.Success(user) else Result.InvalidTotpToken
        else if isBlanked then Result.BlankedPassword
        else Result.InvalidUsernameOrPassword
      lila.mon.user.auth.count(res.success).increment()
      res
    def option(p: PasswordAndToken): Option[User] = apply(p).toOption
  object LoginCandidate:
    enum Result(val toOption: Option[User]):
      def success = toOption.isDefined
      case Success(user: User)       extends Result(user.some)
      case InvalidUsernameOrPassword extends Result(none)
      case Must2fa                   extends Result(none)
      case BlankedPassword           extends Result(none)
      case WeakPassword              extends Result(none)
      case MissingTotpToken          extends Result(none)
      case InvalidTotpToken          extends Result(none)

  val anonymous: UserName              = UserName("Anonymous")
  val anonMod: String                  = "A Lichess Moderator"
  val lichessName: UserName            = UserName("lichess")
  val lichessId: UserId                = lichessName.id
  val lichessIdAsMe: Me.Id             = lichessId.into(Me.Id)
  val broadcasterId                    = UserId("broadcaster")
  val irwinId                          = UserId("irwin")
  val kaladinId                        = UserId("kaladin")
  val explorerId                       = UserId("openingexplorer")
  val lichess4545Id                    = UserId("lichess4545")
  val challengermodeId                 = UserId("challengermode")
  val watcherbotId                     = UserId("watcherbot")
  val ghostId                          = UserId("ghost")
  def isLichess[U: UserIdOf](user: U)  = lichessId is user
  def isOfficial[U: UserIdOf](user: U) = isLichess(user) || broadcasterId.is(user)

  val seenRecently = 2.minutes

  case class GDPRErase(user: User) extends AnyVal
  opaque type Erased = Boolean
  object Erased extends YesNo[Erased]

  case class LightPerf(user: LightUser, perfKey: Perf.Key, rating: IntRating, progress: IntRatingDiff)
  case class LightCount(user: LightUser, count: Int)

  case class Emails(current: Option[EmailAddress], previous: Option[NormalizedEmailAddress]):
    def strList = current.map(_.value).toList ::: previous.map(_.value).toList

  case class WithEmails(user: User.WithPerfs, emails: Emails)

  case class ClearPassword(value: String) extends AnyVal:
    override def toString = "ClearPassword(****)"

  case class TotpToken(value: String) extends AnyVal
  case class PasswordAndToken(password: ClearPassword, token: Option[TotpToken])

  case class Speaker(
      username: UserName,
      title: Option[UserTitle],
      enabled: Boolean,
      plan: Option[Plan],
      marks: Option[UserMarks]
  ):
    def isBot    = title has Title.BOT
    def isTroll  = marks.exists(_.troll)
    def isPatron = plan.exists(_.active)

  case class Contact(
      _id: UserId,
      kid: Option[Boolean],
      marks: Option[UserMarks],
      roles: Option[List[String]],
      createdAt: Instant
  ):
    def id                     = _id
    def isKid                  = ~kid
    def isTroll                = marks.exists(_.troll)
    def isVerified             = roles.exists(_ contains "ROLE_VERIFIED")
    def isApiHog               = roles.exists(_ contains "ROLE_API_HOG")
    def isDaysOld(days: Int)   = createdAt isBefore nowInstant.minusDays(days)
    def isHoursOld(hours: Int) = createdAt isBefore nowInstant.minusHours(hours)
    def isLichess              = _id == User.lichessId
  case class Contacts(orig: Contact, dest: Contact):
    def hasKid  = orig.isKid || dest.isKid
    def userIds = List(orig.id, dest.id)

  case class PlayTime(total: Int, tv: Int):
    import java.time.Duration
    def totalDuration      = Duration.ofSeconds(total)
    def tvDuration         = Duration.ofSeconds(tv)
    def nonEmptyTvDuration = tv > 0 option tvDuration
  given BSONDocumentHandler[PlayTime] = Macros.handler[PlayTime]

  // what existing usernames are like
  val historicalUsernameRegex = "(?i)[a-z0-9][a-z0-9_-]{0,28}[a-z0-9]".r
  // what new usernames should be like -- now split into further parts for clearer error messages
  val newUsernameRegex   = "(?i)[a-z][a-z0-9_-]{0,28}[a-z0-9]".r
  val newUsernamePrefix  = "(?i)^[a-z].*".r
  val newUsernameSuffix  = "(?i).*[a-z0-9]$".r
  val newUsernameChars   = "(?i)^[a-z0-9_-]*$".r
  val newUsernameLetters = "(?i)^([a-z0-9][_-]?)+$".r

  def couldBeUsername(str: UserStr) = noGhost(str.id) && historicalUsernameRegex.matches(str.value)

  def validateId(str: UserStr): Option[UserId] = couldBeUsername(str) option str.id

  def isGhost(id: UserId) = id == ghostId || id.value.startsWith("!")

  def noGhost(id: UserId) = !isGhost(id)

  object BSONFields:
    val id                    = "_id"
    val username              = "username"
    val count                 = "count"
    val enabled               = "enabled"
    val roles                 = "roles"
    val profile               = "profile"
    val toints                = "toints"
    val playTime              = "time"
    val playTimeTotal         = "time.total"
    val createdAt             = "createdAt"
    val seenAt                = "seenAt"
    val kid                   = "kid"
    val createdWithApiVersion = "createdWithApiVersion"
    val lang                  = "lang"
    val title                 = "title"
    val email                 = "email"
    val verbatimEmail         = "verbatimEmail"
    val mustConfirmEmail      = "mustConfirmEmail"
    val prevEmail             = "prevEmail"
    val colorIt               = "colorIt"
    val plan                  = "plan"
    val salt                  = "salt"
    val bpass                 = "bpass"
    val sha512                = "sha512"
    val totpSecret            = "totp"
    val changedCase           = "changedCase"
    val marks                 = "marks"
    val eraseAt               = "eraseAt"
    val erasedAt              = "erasedAt"
    val blind                 = "blind"

  def withFields[A](f: BSONFields.type => A): A = f(BSONFields)

  import lila.db.BSON
  import lila.db.dsl.{ *, given }
  import Plan.given

  given userHandler: BSONDocumentHandler[User] = new BSON[User]:

    import BSONFields.*
    import UserMark.given
    import Count.given
    import Profile.given
    import TotpSecret.given

    def reads(r: BSON.Reader): User =
      val userTitle = r.getO[UserTitle](title)
      User(
        id = r.get[UserId](id),
        username = r.get[UserName](username),
        count = r.get[Count](count),
        enabled = r.get[UserEnabled](enabled),
        roles = ~r.getO[List[String]](roles),
        profile = r.getO[Profile](profile),
        toints = r nIntD toints,
        playTime = r.getO[PlayTime](playTime),
        createdAt = r date createdAt,
        seenAt = r dateO seenAt,
        kid = r boolD kid,
        lang = r strO lang,
        title = userTitle,
        plan = r.getO[Plan](plan) | Plan.empty,
        totpSecret = r.getO[TotpSecret](totpSecret),
        marks = r.getO[UserMarks](marks) | UserMarks.empty
      )

    def writes(w: BSON.Writer, o: User) =
      BSONDocument(
        id         -> o.id,
        username   -> o.username,
        count      -> o.count,
        enabled    -> o.enabled,
        roles      -> o.roles.some.filter(_.nonEmpty),
        profile    -> o.profile,
        toints     -> w.intO(o.toints),
        playTime   -> o.playTime,
        createdAt  -> o.createdAt,
        seenAt     -> o.seenAt,
        kid        -> w.boolO(o.kid),
        lang       -> o.lang,
        title      -> o.title,
        plan       -> o.plan.nonEmpty,
        totpSecret -> o.totpSecret,
        marks      -> o.marks.nonEmpty
      )

  given BSONDocumentHandler[Speaker] = Macros.handler[Speaker]
  given BSONDocumentHandler[Contact] = Macros.handler[Contact]<|MERGE_RESOLUTION|>--- conflicted
+++ resolved
@@ -129,11 +129,7 @@
     import LoginCandidate.*
     def apply(p: PasswordAndToken): Result =
       val res =
-<<<<<<< HEAD
-        if must2fa then Result.Must2fa
-=======
         if !user.has2fa && must2fa then Result.Must2fa
->>>>>>> 77660dd9
         else if check(p.password) then
           user.totpSecret.fold[Result](Result.Success(user)): tp =>
             p.token.fold[Result](Result.MissingTotpToken): token =>
