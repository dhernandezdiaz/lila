package lila.api

import akka.actor.*
import com.softwaremill.macwire.*
<<<<<<< HEAD
import com.softwaremill.tagging.*
import play.api.{ Configuration, Mode }
=======
import play.api.Mode
>>>>>>> d7f3e087

import lila.chat.{ GetLinkCheck, IsChatFresh }
import lila.common.Bus
import lila.core.misc.lpv.*

@Module
final class Env(
    net: lila.core.config.NetConfig,
    securityEnv: lila.security.Env,
    mailerEnv: lila.mailer.Env,
    forumEnv: lila.forum.Env,
    teamEnv: lila.team.Env,
    puzzleEnv: lila.puzzle.Env,
    fishnetEnv: lila.fishnet.Env,
    studyEnv: lila.study.Env,
    gameSearch: lila.gameSearch.GameSearchApi,
    fideEnv: lila.fide.Env,
    coachEnv: lila.coach.Env,
    evalCacheEnv: lila.evalCache.Env,
    planEnv: lila.plan.Env,
    gameEnv: lila.game.Env,
    chatEnv: lila.chat.Env,
    roundEnv: lila.round.Env,
    bookmarkApi: lila.bookmark.BookmarkApi,
    prefApi: lila.pref.PrefApi,
    playBanApi: lila.playban.PlaybanApi,
    userEnv: lila.user.Env,
    streamerEnv: lila.streamer.Env,
    relationEnv: lila.relation.Env,
    relayEnv: lila.relay.Env,
    analyseEnv: lila.analyse.Env,
    lobbyEnv: lila.lobby.Env,
    simulEnv: lila.simul.Env,
    tourEnv: lila.tournament.Env,
    swissEnv: lila.swiss.Env,
    onlineApiUsers: lila.bot.OnlineApiUsers,
    challengeEnv: lila.challenge.Env,
    socketEnv: lila.socket.Env,
    msgEnv: lila.msg.Env,
    videoEnv: lila.video.Env,
    pushEnv: lila.push.Env,
    reportEnv: lila.report.Env,
    modEnv: lila.mod.Env,
    notifyEnv: lila.notify.Env,
    appealApi: lila.appeal.AppealApi,
    shutupEnv: lila.shutup.Env,
    titleEnv: lila.title.Env,
    modLogApi: lila.mod.ModlogApi,
    activityWriteApi: lila.activity.ActivityWriteApi,
    ublogApi: lila.ublog.UblogApi,
    picfitUrl: lila.memo.PicfitUrl,
    cacheApi: lila.memo.CacheApi,
    webConfig: lila.web.WebConfig,
    realPlayerApi: lila.web.RealPlayerApi,
    bookmarkExists: lila.core.bookmark.BookmarkExists,
    manifest: lila.web.AssetManifest,
    yoloDb: lila.db.AsyncDb @@ lila.db.YoloDb // for socket test results
)(using val mode: Mode, scheduler: Scheduler)(using
    Executor,
    ActorSystem,
    akka.stream.Materializer,
    lila.core.i18n.Translator
):

  export net.{ baseUrl, domain }

  lazy val pgnDump: PgnDump = wire[PgnDump]

  lazy val textLpvExpand = wire[TextLpvExpand]

  lazy val userApi = wire[UserApi]

  export webConfig.apiToken
  lazy val gameApi = wire[GameApi]

  lazy val gameApiV2 = wire[GameApiV2]

  lazy val roundApi = wire[RoundApi]

  lazy val lobbyApi = wire[LobbyApi]

  lazy val eventStream = wire[EventStream]

  lazy val personalDataExport = wire[PersonalDataExport]

  lazy val accountClosure = wire[AccountClosure]

  lazy val anySearch = wire[AnySearch]

  lazy val cli = wire[Cli]

  lazy val socketTestResult =
    SocketTestResult(yoloDb(lila.core.config.CollName("socket_test")).failingSilently())

  private lazy val linkCheck = wire[LinkCheck]
  lazy val chatFreshness     = wire[ChatFreshness]

  Bus.subscribeFuns(
    "chatLinkCheck" -> { case GetLinkCheck(line, source, promise) =>
      promise.completeWith(linkCheck(line, source))
    },
    "chatFreshness" -> { case IsChatFresh(source, promise) =>
      promise.completeWith(chatFreshness.of(source))
    },
    "lpv" -> {
      case AllPgnsFromText(text, p)       => p.completeWith(textLpvExpand.allPgnsFromText(text))
      case LpvLinkRenderFromText(text, p) => p.completeWith(textLpvExpand.linkRenderFromText(text))
    }
  )

  lila.i18n.Registry.asyncLoadLanguages()

  scheduler.scheduleWithFixedDelay(1 minute, 1 minute): () =>
    lila.mon.bus.classifiers.update(lila.common.Bus.size())
    lila.mon.jvm.threads()
    // ensure the Lichess user is online
    socketEnv.remoteSocket.onlineUserIds.getAndUpdate(_ + UserId.lichess)
    userEnv.repo.setSeenAt(UserId.lichess)<|MERGE_RESOLUTION|>--- conflicted
+++ resolved
@@ -2,12 +2,7 @@
 
 import akka.actor.*
 import com.softwaremill.macwire.*
-<<<<<<< HEAD
-import com.softwaremill.tagging.*
-import play.api.{ Configuration, Mode }
-=======
-import play.api.Mode
->>>>>>> d7f3e087
+import play.api.
 
 import lila.chat.{ GetLinkCheck, IsChatFresh }
 import lila.common.Bus
