package lila.api

import lila.mod.{ Modlog, ModlogApi }
import lila.appeal.{ Appeal, AppealMsg, AppealApi }
import lila.user.{ Note, NoteApi }
import lila.report.{ Report, ReportApi }
import lila.playban.{ TempBan, PlaybanApi }
import lila.shutup.{ PublicLine, ShutupApi }
import java.time.LocalDate
import lila.core.perm.Granter

case class ModTimeline(
    user: User,
    modLog: List[Modlog],
    appeal: Option[Appeal],
    notes: List[Note],
    reports: List[Report],
    playban: Option[lila.playban.UserRecord],
    flaggedPublicLines: List[PublicLine]
):
  import ModTimeline.{ *, given }

  lazy val all: List[Event] =
    val reportEvents: List[Event] = reports.flatMap: r =>
      r.done.map(ReportClose(r, _)).toList ::: r.atoms.toList.map(ReportNewAtom(r, _))
<<<<<<< HEAD
    val allEvents: List[Event] =
      modLog ::: appeal.so(_.msgs.toList) ::: notes ::: reportEvents ::: playban.bans.toList
    allEvents.sorted
=======
    val appealMsgs: List[Event] = appeal.so(_.msgs.toList)
    val concat: List[Event] =
      modLog ::: appealMsgs ::: notes ::: reportEvents ::: playban.so(_.bans.toList) ::: flaggedPublicLines
    concat.sorted
>>>>>>> d8dcdd0d

  private val dayOrdering = summon[Ordering[LocalDate]].reverse
  def allGroupedByDay: List[(LocalDate, List[Event])] =
    all.groupBy(_.at.date).toList.sortBy(_._1)(using dayOrdering)

  // def commReportsAbout: List[Report] = reports
  //   .collect:
  //     case Report.AndAtom(r, _) if r.is(_.Comm) => r
  //   .distinct

object ModTimeline:

  case class ReportNewAtom(report: Report, atom: Report.Atom)
  case class ReportClose(report: Report, done: Report.Done)

  type Event = Modlog | AppealMsg | Note | ReportNewAtom | ReportClose | TempBan | PublicLine

  extension (e: Event)
    def key: String = e match
      case _: Modlog        => "modlog"
      case _: AppealMsg     => "appeal"
      case _: Note          => "note"
      case _: ReportNewAtom => "report-new"
      case _: ReportClose   => "report-close"
      case _: TempBan       => "playban"
      case _: PublicLine    => "flagged-line"
    def flair: Flair = Flair:
      e match
        case e: Modlog =>
          if e.action == Modlog.permissions then "objects.key"
          else if e.action == Modlog.modMessage then "objects.megaphone"
          else if e.action == Modlog.garbageCollect then "objects.broom"
          else if Modlog.isSentence(e.action) then "objects.hammer"
          else if Modlog.isUndo(e.action) then "symbols.recycling-symbol"
          else "objects.wrench"
        case _: AppealMsg     => "symbols.left-speech-bubble"
        case _: Note          => "objects.label"
        case _: ReportNewAtom => "symbols.exclamation-mark"
        case _: ReportClose   => "objects.package"
        case _: TempBan       => "objects.hourglass-not-done"
        case _: PublicLine    => "symbols.triangular-flag"
    def at: Instant = e match
      case e: Modlog            => e.date
      case e: AppealMsg         => e.at
      case e: Note              => e.date
      case ReportNewAtom(_, a)  => a.at
      case ReportClose(_, done) => done.at
      case e: TempBan           => e.date
      case e: PublicLine        => e.date | nowInstant
    def url(u: User): String = e match
      case _: AppealMsg => routes.Appeal.show(u.username).url
      case _: Note      => s"${routes.User.show(u.username)}?notes=1"
      case _            => s"${routes.User.show(u.username)}?mod=1"

  // latest first
  given Ordering[Event] = Ordering.by(at).reverse

final class ModTimelineApi(
    modLogApi: ModlogApi,
    appealApi: AppealApi,
    noteApi: NoteApi,
    reportApi: ReportApi,
    playBanApi: PlaybanApi,
    shutupApi: ShutupApi
)(using Executor):

  def apply(user: User)(using Me): Fu[ModTimeline] =
    for
      modLogAll <- Granter(_.ModLog).so(modLogApi.userHistory(user.id))
      modLog = modLogAll.filter(_.action != Modlog.appealPost)
      appeal  <- Granter(_.Appeals).so(appealApi.byId(user))
      notes   <- noteApi.getForMyPermissions(user)
      reports <- Granter(_.SeeReport).so(reportApi.allReportsAbout(user, Max(50)))
      playban <- Granter(_.SeeReport).so(playBanApi.fetchRecord(user))
      lines   <- Granter(_.ChatTimeout).so(shutupApi.getPublicLines(user.id))
    yield ModTimeline(user, modLog, appeal, notes, reports, playban, lines)<|MERGE_RESOLUTION|>--- conflicted
+++ resolved
@@ -23,16 +23,10 @@
   lazy val all: List[Event] =
     val reportEvents: List[Event] = reports.flatMap: r =>
       r.done.map(ReportClose(r, _)).toList ::: r.atoms.toList.map(ReportNewAtom(r, _))
-<<<<<<< HEAD
-    val allEvents: List[Event] =
-      modLog ::: appeal.so(_.msgs.toList) ::: notes ::: reportEvents ::: playban.bans.toList
-    allEvents.sorted
-=======
     val appealMsgs: List[Event] = appeal.so(_.msgs.toList)
     val concat: List[Event] =
       modLog ::: appealMsgs ::: notes ::: reportEvents ::: playban.so(_.bans.toList) ::: flaggedPublicLines
     concat.sorted
->>>>>>> d8dcdd0d
 
   private val dayOrdering = summon[Ordering[LocalDate]].reverse
   def allGroupedByDay: List[(LocalDate, List[Event])] =
