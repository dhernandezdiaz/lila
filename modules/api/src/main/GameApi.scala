--- conflicted
+++ resolved
@@ -200,15 +200,9 @@
         "rating" -> p.rating,
         "ratingDiff" -> p.ratingDiff,
         "provisional" -> p.provisional.option(true),
-<<<<<<< HEAD
-        "moveCentis" -> withMoveTimes ?? g.moveTimes(p.color).map(_.map(_.centis)),
-        "blurs" -> withBlurs.option(p.blurs),
-        "hold" -> p.holdAlert.ifTrue(withHold).fold[JsValue](JsNull) { h =>
-=======
-        "moveCentis" -> withFlags.moveTimes ?? g.moveTimes(p.color).map(_.map(_.value)),
+        "moveCentis" -> withFlags.moveTimes ?? g.moveTimes(p.color).map(_.map(_.centis)),
         "blurs" -> withFlags.blurs.option(p.blurs),
         "hold" -> p.holdAlert.ifTrue(withFlags.hold).fold[JsValue](JsNull) { h =>
->>>>>>> d0110d89
           Json.obj(
             "ply" -> h.ply,
             "mean" -> h.mean,
