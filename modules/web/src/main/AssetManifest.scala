--- conflicted
+++ resolved
@@ -9,14 +9,9 @@
 
 import lila.core.config.NetConfig
 
-<<<<<<< HEAD
-case class SplitAsset(name: Option[String], imports: List[String], inlineJs: Option[String]):
-  def all = name.toList ::: imports
-=======
 case class SplitAsset(path: Option[String], imports: List[String], inlineJs: Option[String]):
   val allModules = path.toList ++ imports
 
->>>>>>> 56a2ed6f
 case class AssetMaps(
     js: Map[String, SplitAsset],
     css: Map[String, String],
@@ -91,17 +86,8 @@
           (k, SplitAsset(path, imports, inlineJs))
       .toMap
 
-<<<<<<< HEAD
-    val js = splits.view.mapValues:
-      case asset if asset.name.isDefined =>
-        asset.name.map(path => asset.copy(imports = closure(path, splits).distinct))
-      case asset if asset.inlineJs.isDefined =>
-        asset.inlineJs.map(js => asset.copy(name = None))
-      case asset => asset.some
-=======
     val js: Map[String, SplitAsset] = splits.map: (key, asset) =>
       key -> asset.path.fold(asset)(path => asset.copy(imports = closure(path, splits).distinct))
->>>>>>> 56a2ed6f
 
     val css = (manifest \ "css")
       .as[JsObject]
@@ -125,11 +111,7 @@
       }
       .toMap
 
-<<<<<<< HEAD
-    AssetMaps(js.toMap.flatMap { case (k, v) => v.map(k -> _) }, css, hashed, nowInstant)
-=======
     AssetMaps(js, css, hashed, nowInstant)
->>>>>>> 56a2ed6f
 
   private def fetchManifestJson(filename: String) =
     val resource = s"${net.assetBaseUrlInternal}/assets/compiled/$filename"
