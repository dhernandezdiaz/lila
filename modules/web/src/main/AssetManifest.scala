--- conflicted
+++ resolved
@@ -34,16 +34,6 @@
   def jsName(key: String): String = js(key).fold(key)(_.name)
 
   def update(): Unit =
-<<<<<<< HEAD
-    val pathname = environment.getFile(s"public/json/$filename").toPath
-    try
-      val current = Files.getLastModifiedTime(pathname).toInstant
-      if current.isAfter(maps.modified)
-      then maps = readMaps(Json.parse(Files.newInputStream(pathname)))
-    catch
-      case e: Throwable =>
-        logger.warn(s"Error reading $pathname")
-=======
     if environment.mode.isProd || net.externalManifest then
       fetchManifestJson(filename).foreach:
         _.foreach: manifestJson =>
@@ -57,7 +47,6 @@
       catch
         case e: Throwable =>
           logger.warn(s"Error reading $pathname")
->>>>>>> 879b0cf9
 
   private val keyRe = """^(?!common\.)(\S+)\.([A-Z0-9]{8})\.(?:js|css)""".r
   private def keyOf(fullName: String): String =
