--- conflicted
+++ resolved
@@ -41,11 +41,7 @@
     val NetDomain = config getString "net.domain"
     val ActorMapName = config getString "actor.map.name"
     val ActorName = config getString "actor.name"
-<<<<<<< HEAD
-    val AiIpAddress = config getString "ai.ip_address"
     val HijackEnabled = config getBoolean "hijack.enabled"
-=======
->>>>>>> 2c9d0320
   }
   import settings._
 
