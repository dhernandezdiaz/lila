package lila.streamer

import org.joda.time.DateTime
import play.api.libs.json.*
import play.api.libs.ws.JsonBodyReadables.*
import play.api.libs.ws.DefaultBodyReadables.*
import play.api.libs.ws.StandaloneWSClient
import scala.concurrent.duration.*
import scala.util.chaining.*
import ornicar.scalalib.ThreadLocalRandom

import lila.common.{ Bus, LilaScheduler }
import lila.common.config.Secret
import lila.notify.StreamStart
import lila.relation.SubscriptionRepo
import lila.user.User

final private class Streaming(
    ws: StandaloneWSClient,
    api: StreamerApi,
    isOnline: lila.socket.IsOnline,
    keyword: Stream.Keyword,
    alwaysFeatured: () => lila.common.UserIds,
    googleApiKey: Secret,
    twitchApi: TwitchApi,
    notifyApi: lila.notify.NotifyApi,
    subsRepo: SubscriptionRepo
)(using
    ec: scala.concurrent.ExecutionContext,
    scheduler: akka.actor.Scheduler
):

  import Stream.*
  import YouTube.given

  private var liveStreams = LiveStreams(Nil)

  def getLiveStreams: LiveStreams = liveStreams

  LilaScheduler(_.Every(15 seconds), _.AtMost(10 seconds), _.Delay(20 seconds)) {
    for {
      streamerIds <- api.allListedIds
      activeIds = streamerIds.filter { id =>
        liveStreams.has(id) || isOnline.value(id.userId)
      }
      streamers <- api byIds activeIds
      (twitchStreams, youTubeStreams) <-
        twitchApi.fetchStreams(streamers, 0, None) map {
          _.collect { case Twitch.TwitchStream(name, title, _, language) =>
            streamers.find { s =>
              s.twitch.exists(_.userId.toLowerCase == name.toLowerCase) && {
                title.toLowerCase.contains(keyword.toLowerCase) ||
                alwaysFeatured().value.contains(s.userId)
              }
            } map { Twitch.Stream(name, title, _, language) }
          }.flatten
        } zip fetchYouTubeStreams(streamers)
      streams = LiveStreams {
        ThreadLocalRandom.shuffle {
          (twitchStreams ::: youTubeStreams) pipe dedupStreamers
        }
      }
      _ <- api.setLangLiveNow(streams.streams)
    } yield publishStreams(streamers, streams)
  }

  private val streamStartMemo = lila.memo.ExpireSetMemo[UserId](2 hour)

  private def publishStreams(streamers: List[Streamer], newStreams: LiveStreams) =
    if (newStreams != liveStreams)
      newStreams.streams filterNot { s =>
        liveStreams has s.streamer
      } foreach { s =>
        import s.streamer.userId
<<<<<<< HEAD
        if (!streamStartMemo.get(UserId(userId)))
          streamStartMemo.put(UserId(userId))
=======
        if (!streamStartMemo.get(userId))
          streamStartMemo.put(userId)
          timeline ! {
            import lila.hub.actorApi.timeline.{ Propagate, StreamStart }
            Propagate(StreamStart(userId, s.streamer.name.value)) toFollowersOf userId
          }
>>>>>>> 4c562713
          Bus.publish(
            lila.hub.actorApi.streamer.StreamStart(userId),
            "streamStart"
          )
          subsRepo.subscribersOnlineSince(userId, 7) map { subs =>
            notifyApi.notifyMany(subs map(UserId(_)), StreamStart(UserId(userId), s.streamer.name.value))
          }
      }
    liveStreams = newStreams
    streamers foreach { streamer =>
      streamer.twitch.foreach { t =>
        if (liveStreams.streams.exists(s => s.serviceName == "twitch" && s.is(streamer)))
          lila.mon.tv.streamer.present(s"${t.userId}@twitch").increment()
      }
      streamer.youTube.foreach { t =>
        if (liveStreams.streams.exists(s => s.serviceName == "youTube" && s.is(streamer)))
          lila.mon.tv.streamer.present(s"${t.channelId}@youtube").increment()
      }
    }

  private var prevYouTubeStreams = YouTube.StreamsFetched(Nil, DateTime.now)

  private def fetchYouTubeStreams(streamers: List[Streamer]): Fu[List[YouTube.Stream]] =
    val youtubeStreamers = streamers.filter(_.youTube.isDefined)
    (youtubeStreamers.nonEmpty && googleApiKey.value.nonEmpty) ?? {
      val now = DateTime.now
      val res =
        if (prevYouTubeStreams.at.isAfter(now minusMinutes 15))
          fuccess(prevYouTubeStreams)
        else
          ws.url("https://www.googleapis.com/youtube/v3/search")
            .withQueryStringParameters(
              "part"      -> "snippet",
              "type"      -> "video",
              "eventType" -> "live",
              "q"         -> keyword.value,
              "key"       -> googleApiKey.value
            )
            .get()
            .flatMap { res =>
              res.body[JsValue].validate[YouTube.Result] match
                case JsSuccess(data, _) =>
                  fuccess(YouTube.StreamsFetched(data.streams(keyword, youtubeStreamers), now))
                case JsError(err) =>
                  fufail(s"youtube ${res.status} $err ${res.body[String].take(200)}")
            }
            .monSuccess(_.tv.streamer.youTube)
            .recover { case e: Exception =>
              logger.warn(e.getMessage)
              YouTube.StreamsFetched(Nil, now)
            }
      res dmap { r =>
        logger.info(s"Fetched ${r.list.size} youtube streamers.")
        prevYouTubeStreams = r
        r.list
      }
    }

  private def dedupStreamers(streams: List[Stream]): List[Stream] =
    streams
      .foldLeft((Set.empty[Streamer.Id], List.empty[Stream])) {
        case ((streamerIds, streams), stream) if streamerIds(stream.streamer.id) => (streamerIds, streams)
        case ((streamerIds, streams), stream) => (streamerIds + stream.streamer.id, stream :: streams)
      }
      ._2<|MERGE_RESOLUTION|>--- conflicted
+++ resolved
@@ -72,17 +72,8 @@
         liveStreams has s.streamer
       } foreach { s =>
         import s.streamer.userId
-<<<<<<< HEAD
-        if (!streamStartMemo.get(UserId(userId)))
-          streamStartMemo.put(UserId(userId))
-=======
         if (!streamStartMemo.get(userId))
           streamStartMemo.put(userId)
-          timeline ! {
-            import lila.hub.actorApi.timeline.{ Propagate, StreamStart }
-            Propagate(StreamStart(userId, s.streamer.name.value)) toFollowersOf userId
-          }
->>>>>>> 4c562713
           Bus.publish(
             lila.hub.actorApi.streamer.StreamStart(userId),
             "streamStart"
