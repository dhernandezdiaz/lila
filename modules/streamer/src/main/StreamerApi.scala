--- conflicted
+++ resolved
@@ -62,12 +62,6 @@
         if (ids.exists(candidateIds.contains)) cache.candidateIds.invalidateUnit
       }
 
-<<<<<<< HEAD
-  private def toIds(docs: Seq[Bdoc]): Set[Streamer.Id] =
-    docs.view.flatMap { _.getAsOpt[Streamer.Id]("_id") }.toSet
-
-=======
->>>>>>> 52ecea1b
   def update(prev: Streamer, data: StreamerForm.UserData, asMod: Boolean): Fu[Streamer.ModChange] = {
     val streamer = data(prev, asMod)
     coll.update.one($id(streamer.id), streamer) >>-
