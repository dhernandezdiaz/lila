--- conflicted
+++ resolved
@@ -102,12 +102,8 @@
   case StudyAdmin        extends Permission("STUDY_ADMIN", List(Relay), "Study/Broadcast admin")
   case ApiHog            extends Permission("API_HOG", "API hog")
   case ApiChallengeAdmin extends Permission("API_CHALLENGE_ADMIN", "API Challenge admin")
-<<<<<<< HEAD
-  case LichessTeam       extends Permission("LICHESS_TEAM", Nil, "Lichess team")
+  case LichessTeam       extends Permission("LICHESS_TEAM", List(Beta), "Lichess team")
   case BotEditor         extends Permission("BOT_EDITOR", "Bot editor")
-=======
-  case LichessTeam       extends Permission("LICHESS_TEAM", List(Beta), "Lichess team")
->>>>>>> 099d2e19
   case TimeoutMod
       extends Permission(
         "TIMEOUT_MOD",
