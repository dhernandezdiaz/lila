package lila.puzzle

import lila.core.i18n.I18nKey
import lila.core.i18n.I18nKey.puzzleTheme as i

case class PuzzleTheme(key: PuzzleTheme.Key, name: I18nKey, description: I18nKey)

object PuzzleTheme:

  private def apply(name: I18nKey, desc: I18nKey): PuzzleTheme =
<<<<<<< HEAD
    PuzzleTheme(Key(name.value.split(":", 2).lastOption.getOrElse("puzzleTheme")), name, desc)
=======
    PuzzleTheme(Key(name.value.split(":", 2).lift(1).getOrElse(name.value)), name, desc)
>>>>>>> b6350c4e

  opaque type Key = String
  object Key extends OpaqueString[Key]

  case class WithCount(theme: PuzzleTheme, count: Int)

<<<<<<< HEAD
  val healthyMix    = PuzzleTheme(i.healthyMix, i.healthyMixDescription)
=======
  val mix           = PuzzleTheme(i.mix, i.mixDescription)
>>>>>>> b6350c4e
  val advancedPawn  = PuzzleTheme(i.advancedPawn, i.advancedPawnDescription)
  val advantage     = PuzzleTheme(i.advantage, i.advantageDescription)
  val anastasiaMate = PuzzleTheme(i.anastasiaMate, i.anastasiaMateDescription)
  val arabianMate   = PuzzleTheme(i.arabianMate, i.arabianMateDescription)
  val attackingF2F7 = PuzzleTheme(i.attackingF2F7, i.attackingF2F7Description)
  val attraction    = PuzzleTheme(i.attraction, i.attractionDescription)
  val backRankMate  = PuzzleTheme(i.backRankMate, i.backRankMateDescription)
  val bishopEndgame = PuzzleTheme(i.bishopEndgame, i.bishopEndgameDescription)
  val bodenMate     = PuzzleTheme(i.bodenMate, i.bodenMateDescription)
  val capturingDefender =
    PuzzleTheme(i.capturingDefender, i.capturingDefenderDescription)
  val castling      = PuzzleTheme(i.castling, i.castlingDescription)
  val clearance     = PuzzleTheme(i.clearance, i.clearanceDescription)
  val crushing      = PuzzleTheme(i.crushing, i.crushingDescription)
  val defensiveMove = PuzzleTheme(i.defensiveMove, i.defensiveMoveDescription)
  val deflection    = PuzzleTheme(i.deflection, i.deflectionDescription)
  val discoveredAttack =
    PuzzleTheme(i.discoveredAttack, i.discoveredAttackDescription)
  val doubleBishopMate =
    PuzzleTheme(i.doubleBishopMate, i.doubleBishopMateDescription)
  val doubleCheck = PuzzleTheme(i.doubleCheck, i.doubleCheckDescription)
  val dovetailMate =
    PuzzleTheme(i.dovetailMate, i.dovetailMateDescription)
  val equality       = PuzzleTheme(i.equality, i.equalityDescription)
  val endgame        = PuzzleTheme(i.endgame, i.endgameDescription)
  val enPassant      = PuzzleTheme(I18nKey.learn.enPassant, i.enPassantDescription)
  val exposedKing    = PuzzleTheme(i.exposedKing, i.exposedKingDescription)
  val fork           = PuzzleTheme(i.fork, i.forkDescription)
  val hangingPiece   = PuzzleTheme(i.hangingPiece, i.hangingPieceDescription)
  val hookMate       = PuzzleTheme(i.hookMate, i.hookMateDescription)
  val interference   = PuzzleTheme(i.interference, i.interferenceDescription)
  val intermezzo     = PuzzleTheme(i.intermezzo, i.intermezzoDescription)
  val kingsideAttack = PuzzleTheme(i.kingsideAttack, i.kingsideAttackDescription)
  val knightEndgame  = PuzzleTheme(i.knightEndgame, i.knightEndgameDescription)
  val long           = PuzzleTheme(i.long, i.longDescription)
  val master         = PuzzleTheme(i.master, i.masterDescription)
  val masterVsMaster = PuzzleTheme(i.masterVsMaster, i.masterVsMasterDescription)
  val mate           = PuzzleTheme(i.mate, i.mateDescription)
  val mateIn1        = PuzzleTheme(i.mateIn1, i.mateIn1Description)
  val mateIn2        = PuzzleTheme(i.mateIn2, i.mateIn2Description)
  val mateIn3        = PuzzleTheme(i.mateIn3, i.mateIn3Description)
  val mateIn4        = PuzzleTheme(i.mateIn4, i.mateIn4Description)
  val mateIn5        = PuzzleTheme(i.mateIn5, i.mateIn5Description)
  val smotheredMate  = PuzzleTheme(i.smotheredMate, i.smotheredMateDescription)
  val middlegame     = PuzzleTheme(i.middlegame, i.middlegameDescription)
  val oneMove        = PuzzleTheme(i.oneMove, i.oneMoveDescription)
  val opening        = PuzzleTheme(i.opening, i.openingDescription)
  val pawnEndgame    = PuzzleTheme(i.pawnEndgame, i.pawnEndgameDescription)
  val pin            = PuzzleTheme(i.pin, i.pinDescription)
  val promotion      = PuzzleTheme(i.promotion, i.promotionDescription)
  val queenEndgame   = PuzzleTheme(i.queenEndgame, i.queenEndgameDescription)
  val queenRookEndgame =
    PuzzleTheme(i.queenRookEndgame, i.queenRookEndgameDescription)
  val queensideAttack = PuzzleTheme(i.queensideAttack, i.queensideAttackDescription)
  val quietMove       = PuzzleTheme(i.quietMove, i.quietMoveDescription)
  val rookEndgame     = PuzzleTheme(i.rookEndgame, i.rookEndgameDescription)
  val sacrifice       = PuzzleTheme(i.sacrifice, i.sacrificeDescription)
  val short           = PuzzleTheme(i.short, i.shortDescription)
  val skewer          = PuzzleTheme(i.skewer, i.skewerDescription)
  val superGM         = PuzzleTheme(i.superGM, i.superGMDescription)
  val trappedPiece    = PuzzleTheme(i.trappedPiece, i.trappedPieceDescription)
  val underPromotion  = PuzzleTheme(i.underPromotion, i.underPromotionDescription)
  val veryLong        = PuzzleTheme(i.veryLong, i.veryLongDescription)
  val xRayAttack      = PuzzleTheme(i.xRayAttack, i.xRayAttackDescription)
  val zugzwang        = PuzzleTheme(i.zugzwang, i.zugzwangDescription)
  val checkFirst      = PuzzleTheme(Key("checkFirst"), I18nKey("Check first"), I18nKey("Check first"))

  val categorized = List[(I18nKey, List[PuzzleTheme])](
    I18nKey.puzzle.recommended -> List(
      healthyMix
    ),
    I18nKey.puzzle.phases -> List(
      opening,
      middlegame,
      endgame,
      rookEndgame,
      bishopEndgame,
      pawnEndgame,
      knightEndgame,
      queenEndgame,
      queenRookEndgame
    ),
    I18nKey.puzzle.motifs -> List(
      advancedPawn,
      attackingF2F7,
      capturingDefender,
      discoveredAttack,
      doubleCheck,
      exposedKing,
      fork,
      hangingPiece,
      kingsideAttack,
      pin,
      queensideAttack,
      sacrifice,
      skewer,
      trappedPiece
    ),
    I18nKey.puzzle.advanced -> List(
      attraction,
      clearance,
      defensiveMove,
      deflection,
      interference,
      intermezzo,
      quietMove,
      xRayAttack,
      zugzwang
    ),
    I18nKey.puzzle.mates -> List(
      mate,
      mateIn1,
      mateIn2,
      mateIn3,
      mateIn4,
      mateIn5,
      anastasiaMate,
      arabianMate,
      backRankMate,
      bodenMate,
      doubleBishopMate,
      dovetailMate,
      hookMate,
      smotheredMate
    ),
    I18nKey.puzzle.specialMoves -> List(
      castling,
      enPassant,
      promotion,
      underPromotion
    ),
    I18nKey.puzzle.goals -> List(
      equality,
      advantage,
      crushing,
      mate
    ),
    I18nKey.puzzle.lengths -> List(
      oneMove,
      short,
      long,
      veryLong
    ),
    I18nKey.puzzle.origin -> List(
      master,
      masterVsMaster,
      superGM
    )
  )

  lazy val visible: List[PuzzleTheme] = categorized.flatMap(_._2)

  lazy val allTranslationKeys = visible.flatMap { t =>
    List(t.name, t.description)
  }

  private lazy val byKey: Map[Key, PuzzleTheme] = visible.mapBy(_.key)

  private lazy val byLowerKey: Map[String, PuzzleTheme] = visible.mapBy(_.key.value.toLowerCase)

  // themes that can't be voted by players
  val staticThemes: Set[Key] = Set(
    advantage,
    castling,
    crushing,
    enPassant,
    endgame,
    equality,
    long,
    master,
    masterVsMaster,
    superGM,
    mate,
    mateIn1,
    mateIn2,
    mateIn3,
    mateIn4,
    mateIn5,
    middlegame,
    oneMove,
    opening,
    short,
    smotheredMate,
    veryLong,
    checkFirst
  ).map(_.key)

  val allMates: Set[Key] = visible.filter(_.key.value.endsWith("Mate")).map(_.key).toSet

  // themes that can't be viewed by players
  val hiddenThemes: Set[Key] = Set(checkFirst.key)

  val studyChapterIds: Map[PuzzleTheme.Key, String] = List(
    advancedPawn      -> "sw8VyTe1",
    attackingF2F7     -> "r1ZAcrjZ",
    attraction        -> "3arGcr8n",
    backRankMate      -> "VVzwe5vV",
    capturingDefender -> "2s7CaC2h",
    castling          -> "edXPYM70",
    discoveredAttack  -> "DYcrqEPt",
    doubleCheck       -> "EXAQJVNm",
    enPassant         -> "G7ILIqhG",
    exposedKing       -> "K882yZgm",
    fork              -> "AUQW7PKS",
    hangingPiece      -> "y65GVqXf",
    kingsideAttack    -> "f62Rz8Qb",
    pin               -> "WCTmpBFb",
    promotion         -> "BNuCO8JO",
    skewer            -> "iF38PGid",
    clearance         -> "ZZsl7iCi",
    trappedPiece      -> "ZJQkwFP6",
    sacrifice         -> "ezFdOVtv",
    interference      -> "nAojbDwV"
  ).view.map { (theme, id) =>
    theme.key -> id
  }.toMap

  def apply(key: Key): PuzzleTheme = byKey.getOrElse(key, healthyMix)

  def find(key: String) = byLowerKey.get(key.toLowerCase)

  def findOrMix(key: String) = find(key) | healthyMix

  def findDynamic(key: String) = find(key).filterNot(t => staticThemes(t.key))<|MERGE_RESOLUTION|>--- conflicted
+++ resolved
@@ -8,22 +8,14 @@
 object PuzzleTheme:
 
   private def apply(name: I18nKey, desc: I18nKey): PuzzleTheme =
-<<<<<<< HEAD
-    PuzzleTheme(Key(name.value.split(":", 2).lastOption.getOrElse("puzzleTheme")), name, desc)
-=======
     PuzzleTheme(Key(name.value.split(":", 2).lift(1).getOrElse(name.value)), name, desc)
->>>>>>> b6350c4e
 
   opaque type Key = String
   object Key extends OpaqueString[Key]
 
   case class WithCount(theme: PuzzleTheme, count: Int)
 
-<<<<<<< HEAD
-  val healthyMix    = PuzzleTheme(i.healthyMix, i.healthyMixDescription)
-=======
   val mix           = PuzzleTheme(i.mix, i.mixDescription)
->>>>>>> b6350c4e
   val advancedPawn  = PuzzleTheme(i.advancedPawn, i.advancedPawnDescription)
   val advantage     = PuzzleTheme(i.advantage, i.advantageDescription)
   val anastasiaMate = PuzzleTheme(i.anastasiaMate, i.anastasiaMateDescription)
@@ -93,7 +85,7 @@
 
   val categorized = List[(I18nKey, List[PuzzleTheme])](
     I18nKey.puzzle.recommended -> List(
-      healthyMix
+      mix
     ),
     I18nKey.puzzle.phases -> List(
       opening,
@@ -241,10 +233,10 @@
     theme.key -> id
   }.toMap
 
-  def apply(key: Key): PuzzleTheme = byKey.getOrElse(key, healthyMix)
+  def apply(key: Key): PuzzleTheme = byKey.getOrElse(key, mix)
 
   def find(key: String) = byLowerKey.get(key.toLowerCase)
 
-  def findOrMix(key: String) = find(key) | healthyMix
+  def findOrMix(key: String) = find(key) | mix
 
   def findDynamic(key: String) = find(key).filterNot(t => staticThemes(t.key))