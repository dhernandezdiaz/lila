--- conflicted
+++ resolved
@@ -15,11 +15,7 @@
 
   object BSONFields {
     val id = "_id"
-<<<<<<< HEAD
-    val vote = "v"
-=======
     val vote = "vote"
->>>>>>> f2ba4fa4
   }
 
   import reactivemongo.bson._
