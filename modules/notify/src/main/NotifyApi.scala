--- conflicted
+++ resolved
@@ -72,7 +72,6 @@
 
   def exists = repo.exists
 
-<<<<<<< HEAD
   def notifyOne(to: UserId, content: NotificationContent): Funit =
     val note = Notification.make(to, content)
     !shouldSkip(note) ifThen {
@@ -84,16 +83,6 @@
             allows.push ?? fuccess(pushOne(NotifyAllows(note.to, allows), note.content))
           }
       }
-=======
-  private def shouldSkip(notification: Notification) =
-    (!notification.isMsg ?? userRepo.isKid(notification.notifies)) >>| {
-      notification.content match
-        case MentionedInThread(_, _, topicId, _, _) =>
-          repo.hasRecentNotificationsInThread(notification.notifies, topicId)
-        case InvitedToStudy(_, _, studyId) => repo.hasRecentStudyInvitation(notification.notifies, studyId)
-        case PrivateMessage(sender, _)     => repo.hasRecentPrivateMessageFrom(notification.notifies, sender)
-        case _                             => fuFalse
->>>>>>> 4c562713
     }
 
   // notifyMany tells clients that an update is available to bump their bell. there's no need
@@ -108,20 +97,10 @@
     getNotifications(to, 1) zip unreadCount(to) dmap (AndUnread.apply _).tupled map { msg =>
       Bus.publish(
         SendTo.async(
-<<<<<<< HEAD
-          to.value,
+          to,
           "notifications",
           () =>
-            (userRepo langOf to.value) map I18nLangPicker.byStrOrDefault map (lang => jsonHandlers(msg)(using lang))
-=======
-          notifies.id,
-          "notifications",
-          () => {
-            userRepo langOf notifies.id map I18nLangPicker.byStrOrDefault map { lang =>
-              jsonHandlers(msg)(using lang)
-            }
-          }
->>>>>>> 4c562713
+            (userRepo langOf to) map I18nLangPicker.byStrOrDefault map (lang => jsonHandlers(msg)(using lang))
         ),
         "socketUsers"
       )
