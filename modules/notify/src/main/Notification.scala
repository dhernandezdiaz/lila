package lila.notify

import org.joda.time.DateTime
import reactivemongo.api.bson.Macros.Annotations.Key
import ornicar.scalalib.ThreadLocalRandom
import alleycats.Zero

<<<<<<< HEAD
import lila.common.paginator.Paginator
import lila.pref.NotifyAllows
import lila.user.User
import lila.notify.Notification.*
=======
case class NewNotification(notification: Notification, unreadNotifications: Notification.UnreadCount)

case class Notification(
    @Key("_id") id: Notification.Id,
    notifies: Notification.Notifies,
    content: NotificationContent,
    read: Notification.NotificationRead,
    createdAt: DateTime
):
  def unread = read.no

  def isMsg =
    content match
      case _: PrivateMessage => true
      case _                 => false

object Notification:

  opaque type Id = String
  object Id extends OpaqueString[Id]

  opaque type UnreadCount = Int
  object UnreadCount extends OpaqueInt[UnreadCount]:
    given Zero[UnreadCount] = Zero(0)

  case class AndUnread(pager: Paginator[Notification], unread: UnreadCount)

  opaque type Notifies = String // the user being notified
  object Notifies extends OpaqueUserId[Notifies]

  opaque type NotificationRead = Boolean
  object NotificationRead extends YesNo[NotificationRead]

  def make(notifies: UserId, content: NotificationContent): Notification =
    val idSize = 8
    val id     = ThreadLocalRandom nextString idSize
    Notification(Id(id), notifies into Notifies, content, NotificationRead(false), DateTime.now)
>>>>>>> 4c562713

sealed abstract class NotificationContent(val key: String)

case class MentionedInThread(
    mentionedBy: UserId,
    topic: String,
    topidId: ForumTopicId,
    category: String,
    postId: ForumPostId
) extends NotificationContent("mention")

case class StreamStart(
    streamerId: UserId,
    streamerName: String
) extends NotificationContent("streamStart")

case class PrivateMessage(user: UserId, text: String) extends NotificationContent("privateMessage")

case class InvitedToStudy(
    invitedBy: UserId,
    studyName: StudyName,
    studyId: StudyId
) extends NotificationContent("invitedStudy")

case class TeamJoined(
    id: TeamId,
    name: String
) extends NotificationContent("teamJoined")

case class TitledTournamentInvitation(
    id: TourId,
    text: String
) extends NotificationContent("titledTourney")

case class GameEnd(
    gameId: GameFullId,
    opponentId: Option[UserId],
    win: Option[Win]
) extends NotificationContent("gameEnd")

case object ReportedBanned extends NotificationContent("reportedBanned")

case class RatingRefund(perf: String, points: Int) extends NotificationContent("ratingRefund")

case object CoachReview extends NotificationContent("coachReview")

<<<<<<< HEAD
case class PlanStart(userId: UserId) extends NotificationContent("planStart") // BC

=======
case class PlanStart(userId: UserId)  extends NotificationContent("planStart")  // BC
>>>>>>> 4c562713
case class PlanExpire(userId: UserId) extends NotificationContent("planExpire") // BC

case class CorresAlarm(
    gameId: GameId,
    opponent: String
) extends NotificationContent("corresAlarm")

case class IrwinDone(
    userId: UserId
) extends NotificationContent("irwinDone")

case class KaladinDone(
    userId: UserId
) extends NotificationContent("kaladinDone")

case class GenericLink(
    url: String,
    title: Option[String],
    text: Option[String],
    icon: String
) extends NotificationContent("genericLink")

case class PushNotification(
    to: Iterable[NotifyAllows],
    content: NotificationContent,
    params: Iterable[(String, String)] = Nil
)

private[notify] case class Notification(
    @Key("_id") id: Notification.Id,
    notifies: UserId,
    content: NotificationContent,
    read: NotificationRead,
    createdAt: DateTime
):
  def to = notifies

object Notification:

  opaque type Id = String
  object Id extends OpaqueString[Id]

  opaque type NotificationRead = Boolean
  object NotificationRead extends YesNo[NotificationRead]

  case class AndUnread(pager: Paginator[Notification], unread: Int)
  case class IncrementUnread()

  def make(to: UserId, content: NotificationContent): Notification =
    val idSize = 8
    val id = lila.common.ThreadLocalRandom nextString idSize
    new Notification(id, to, content, NotificationRead(false), DateTime.now)<|MERGE_RESOLUTION|>--- conflicted
+++ resolved
@@ -5,50 +5,10 @@
 import ornicar.scalalib.ThreadLocalRandom
 import alleycats.Zero
 
-<<<<<<< HEAD
 import lila.common.paginator.Paginator
 import lila.pref.NotifyAllows
 import lila.user.User
 import lila.notify.Notification.*
-=======
-case class NewNotification(notification: Notification, unreadNotifications: Notification.UnreadCount)
-
-case class Notification(
-    @Key("_id") id: Notification.Id,
-    notifies: Notification.Notifies,
-    content: NotificationContent,
-    read: Notification.NotificationRead,
-    createdAt: DateTime
-):
-  def unread = read.no
-
-  def isMsg =
-    content match
-      case _: PrivateMessage => true
-      case _                 => false
-
-object Notification:
-
-  opaque type Id = String
-  object Id extends OpaqueString[Id]
-
-  opaque type UnreadCount = Int
-  object UnreadCount extends OpaqueInt[UnreadCount]:
-    given Zero[UnreadCount] = Zero(0)
-
-  case class AndUnread(pager: Paginator[Notification], unread: UnreadCount)
-
-  opaque type Notifies = String // the user being notified
-  object Notifies extends OpaqueUserId[Notifies]
-
-  opaque type NotificationRead = Boolean
-  object NotificationRead extends YesNo[NotificationRead]
-
-  def make(notifies: UserId, content: NotificationContent): Notification =
-    val idSize = 8
-    val id     = ThreadLocalRandom nextString idSize
-    Notification(Id(id), notifies into Notifies, content, NotificationRead(false), DateTime.now)
->>>>>>> 4c562713
 
 sealed abstract class NotificationContent(val key: String)
 
@@ -95,12 +55,7 @@
 
 case object CoachReview extends NotificationContent("coachReview")
 
-<<<<<<< HEAD
-case class PlanStart(userId: UserId) extends NotificationContent("planStart") // BC
-
-=======
 case class PlanStart(userId: UserId)  extends NotificationContent("planStart")  // BC
->>>>>>> 4c562713
 case class PlanExpire(userId: UserId) extends NotificationContent("planExpire") // BC
 
 case class CorresAlarm(
