--- conflicted
+++ resolved
@@ -65,16 +65,7 @@
 
   given Iso.StringIso[PerfType] =
     Iso.string[PerfType](str => PerfType(Perf.Key(str)) err s"No such perf $str", _.key.value)
-<<<<<<< HEAD
-  private[activity] given BSONHandler[Games] = typedMapHandler[PerfType, Score].as(Games.apply, _.value)
-
-  given BSONHandler[ForumPosts] =
-    isoHandler[ForumPosts, List[lila.forum.ForumPostId]](_.value, ForumPosts.apply)
-
-  given BSONHandler[UblogPosts] = isoHandler[UblogPosts, List[UblogPostId]](_.value, UblogPosts.apply)
-=======
   private[activity] given BSONHandler[Games] = typedMapHandler[PerfType, Score].as(Games(_), _.value)
->>>>>>> 4c562713
 
   given lila.db.BSON[Storm] with
     def reads(r: lila.db.BSON.Reader)            = Storm(r.intD("r"), r.intD("s"))
