--- conflicted
+++ resolved
@@ -13,23 +13,6 @@
 
   val maxSubEntries = 15
 
-<<<<<<< HEAD
-  case class Games(value: Map[PerfType, Score]):
-    def add(pt: PerfType, score: Score) =
-      copy(
-        value = value + (pt -> value.get(pt).fold(score)(_ add score))
-      )
-    def hasNonCorres = value.exists(_._1 != PerfType.Correspondence)
-  given Zero[Games] = Zero(Games(Map.empty))
-
-  case class ForumPosts(value: List[ForumPostId]) extends AnyVal:
-    def +(postId: ForumPostId) = ForumPosts(postId :: value)
-  given Zero[ForumPosts] = Zero(ForumPosts(Nil))
-
-  case class UblogPosts(value: List[UblogPostId]) extends AnyVal:
-    def +(postId: UblogPostId) = UblogPosts(postId :: value)
-  given Zero[UblogPosts] = Zero(UblogPosts(Nil))
-=======
   opaque type Games = Map[PerfType, Score]
   object Games extends TotalWrapper[Games, Map[PerfType, Score]]:
     extension (a: Games)
@@ -37,16 +20,15 @@
       def hasNonCorres                           = a.value.exists(_._1 != PerfType.Correspondence)
     given Zero[Games] = Zero(Map.empty)
 
-  opaque type ForumPosts = List[ForumPost.Id]
-  object ForumPosts extends TotalWrapper[ForumPosts, List[ForumPost.Id]]:
-    extension (a: ForumPosts) def +(postId: ForumPost.Id): ForumPosts = postId :: a.value
+  opaque type ForumPosts = List[ForumPostId]
+  object ForumPosts extends TotalWrapper[ForumPosts, List[ForumPostId]]:
+    extension (a: ForumPosts) def +(postId: ForumPostId): ForumPosts = postId :: a.value
     given Zero[ForumPosts]                                            = Zero(Nil)
 
   opaque type UblogPosts = List[UblogPostId]
   object UblogPosts extends TotalWrapper[UblogPosts, List[UblogPostId]]:
     extension (a: UblogPosts) def +(postId: UblogPostId): UblogPosts = postId :: a.value
     given Zero[UblogPosts]                                           = Zero(Nil)
->>>>>>> 4c562713
 
   opaque type Puzzles = Score
   object Puzzles extends TotalWrapper[Puzzles, Score]:
