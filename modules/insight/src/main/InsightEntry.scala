package lila.insight

import chess.opening.Ecopening
import chess.{ Color, Role }
import org.joda.time.DateTime

import lila.common.{ LilaOpening, LilaOpeningFamily }
import lila.game.{ Game, Pov }
import lila.rating.PerfType
import lila.user.User

case class InsightEntry(
    id: String,  // gameId + w/b
    number: Int, // auto increment over userId
    userId: User.ID,
    color: Color,
    perf: PerfType,
    opening: Option[LilaOpening],
    myCastling: Castling,
<<<<<<< HEAD
    rating: Option[Int],
    ratingCateg: Option[RatingCateg],
    opponentRating: Option[Int],
    opponentStrength: Option[RelativeStrength],
=======
    opponentRating: Int,
    opponentStrength: RelativeStrength,
>>>>>>> 004675fb
    opponentCastling: Castling,
    moves: List[InsightMove],
    queenTrade: QueenTrade,
    result: Result,
    termination: Termination,
    ratingDiff: Int,
    analysed: Boolean,
    provisional: Boolean,
    date: DateTime
) {

  def gameId = id take Game.gameIdSize
}

case object InsightEntry {

  def povToId(pov: Pov) = pov.gameId + pov.color.letter

  object BSONFields {
    val id                       = "_id"
    val number                   = "n"
    val userId                   = "u"
    val color                    = "c"
    val perf                     = "p"
    val opening                  = "op"
    val openingFamily            = "of"
    val myCastling               = "mc"
<<<<<<< HEAD
    val rating                   = "mr"
    val ratingCateg              = "rc"
=======
>>>>>>> 004675fb
    val opponentRating           = "or"
    val opponentStrength         = "os"
    val opponentCastling         = "oc"
    val moves: String            = "m"
    def moves(f: String): String = s"$moves.$f"
    val queenTrade               = "q"
    val result                   = "r"
    val termination              = "t"
    val ratingDiff               = "rd"
    val analysed                 = "a"
    val provisional              = "pr"
    val date                     = "d"
  }
}

case class InsightMove(
    phase: Phase,
    tenths: Int,
    role: Role,
    eval: Option[Int], // before the move was played, relative to player
    mate: Option[Int], // before the move was played, relative to player
    cpl: Option[Int],  // eval diff caused by the move, relative to player, mate ~= 10
    material: Int,     // material imbalance, relative to player
    opportunism: Option[Boolean],
    luck: Option[Boolean],
    blur: Boolean,
    timeCv: Option[Float] // time coefficient variation
)

sealed abstract class Termination(val id: Int, val name: String)
object Termination {
  case object ClockFlag   extends Termination(1, "Clock flag")
  case object Disconnect  extends Termination(2, "Disconnect")
  case object Resignation extends Termination(3, "Resignation")
  case object Draw        extends Termination(4, "Draw")
  case object Stalemate   extends Termination(5, "Stalemate")
  case object Checkmate   extends Termination(6, "Checkmate")

  val all = List(ClockFlag, Disconnect, Resignation, Draw, Stalemate, Checkmate)
  val byId = all map { p =>
    (p.id, p)
  } toMap

  import chess.{ Status => S }

  def fromStatus(s: chess.Status) =
    s match {
      case S.Timeout             => Disconnect
      case S.Outoftime           => ClockFlag
      case S.Resign              => Resignation
      case S.Draw                => Draw
      case S.Stalemate           => Stalemate
      case S.Mate | S.VariantEnd => Checkmate
      case S.Cheat               => Resignation
      case S.Created | S.Started | S.Aborted | S.NoStart | S.UnknownFinish =>
        logger.error(s"Unfinished game in the insight indexer: $s")
        Resignation
    }
}

sealed abstract class Result(val id: Int, val name: String)
object Result {
  case object Win  extends Result(1, "Victory")
  case object Draw extends Result(2, "Draw")
  case object Loss extends Result(3, "Defeat")
  val all = List(Win, Draw, Loss)
  val byId = all map { p =>
    (p.id, p)
  } toMap
  val idList = all.map(_.id)
}

sealed abstract class Phase(val id: Int, val name: String)
object Phase {
  case object Opening extends Phase(1, "Opening")
  case object Middle  extends Phase(2, "Middlegame")
  case object End     extends Phase(3, "Endgame")
  val all = List(Opening, Middle, End)
  val byId = all map { p =>
    (p.id, p)
  } toMap
  def of(div: chess.Division, ply: Int): Phase =
    div.middle.fold[Phase](Opening) {
      case m if m > ply => Opening
      case _ =>
        div.end.fold[Phase](Middle) {
          case e if e > ply => Middle
          case _            => End
        }
    }
}

case class RatingCateg(value: Int) extends AnyVal
object RatingCateg { def of(r: Int) = RatingCateg(((r + 50) / 100) * 100) }

sealed abstract class Castling(val id: Int, val name: String)
object Castling {
  object Kingside  extends Castling(1, "Kingside castling")
  object Queenside extends Castling(2, "Queenside castling")
  object None      extends Castling(3, "No castling")
  val all = List(Kingside, Queenside, None)
  val byId = all map { p =>
    (p.id, p)
  } toMap
  def fromMoves(moves: Iterable[String]) =
    moves.find(_ startsWith "O") match {
      case Some("O-O")   => Kingside
      case Some("O-O-O") => Queenside
      case _             => None
    }
}

sealed abstract class QueenTrade(val id: Boolean, val name: String)
object QueenTrade {
  object Yes extends QueenTrade(true, "Queen trade")
  object No  extends QueenTrade(false, "No queen trade")
  val all                           = List(Yes, No)
  def apply(v: Boolean): QueenTrade = if (v) Yes else No
}

sealed abstract class RelativeStrength(val id: Int, val name: String)
object RelativeStrength {
  case object MuchWeaker   extends RelativeStrength(10, "Much weaker")
  case object Weaker       extends RelativeStrength(20, "Weaker")
  case object Similar      extends RelativeStrength(30, "Similar")
  case object Stronger     extends RelativeStrength(40, "Stronger")
  case object MuchStronger extends RelativeStrength(50, "Much stronger")
  val all = List(MuchWeaker, Weaker, Similar, Stronger, MuchStronger)
  val byId = all map { p =>
    (p.id, p)
  } toMap
  def apply(diff: Int) =
    diff match {
      case d if d < -200 => MuchWeaker
      case d if d < -100 => Weaker
      case d if d > 200  => MuchStronger
      case d if d > 100  => Stronger
      case _             => Similar
    }
}

sealed abstract class MovetimeRange(val id: Int, val name: String, val tenths: Int)
object MovetimeRange {
  case object MTR1   extends MovetimeRange(1, "0 to 1 second", 10)
  case object MTR3   extends MovetimeRange(3, "1 to 3 seconds", 30)
  case object MTR5   extends MovetimeRange(5, "3 to 5 seconds", 50)
  case object MTR10  extends MovetimeRange(10, "5 to 10 seconds", 100)
  case object MTR30  extends MovetimeRange(30, "10 to 30 seconds", 300)
  case object MTRInf extends MovetimeRange(60, "More than 30 seconds", Int.MaxValue)
  val all           = List(MTR1, MTR3, MTR5, MTR10, MTR30, MTRInf)
  def reversedNoInf = all.reverse drop 1
  val byId = all map { p =>
    (p.id, p)
  } toMap
  def toRange(mr: MovetimeRange): (Int, Int) =
    (
      all.indexOf(mr).some.filter(-1 !=).map(_ - 1).flatMap(all.lift).fold(0)(_.tenths),
      mr.tenths
    )
}

sealed abstract class MaterialRange(val id: Int, val name: String, val imbalance: Int) {
  def negative = imbalance <= 0
}
object MaterialRange {
  case object Down4 extends MaterialRange(1, "Less than -6", -6)
  case object Down3 extends MaterialRange(2, "-3 to -6", -3)
  case object Down2 extends MaterialRange(3, "-1 to -3", -1)
  case object Down1 extends MaterialRange(4, "0 to -1", 0)
  case object Equal extends MaterialRange(5, "Equal", 0)
  case object Up1   extends MaterialRange(6, "0 to +1", 1)
  case object Up2   extends MaterialRange(7, "+1 to +3", 3)
  case object Up3   extends MaterialRange(8, "+3 to +6", 6)
  case object Up4   extends MaterialRange(9, "More than +6", Int.MaxValue)
  val all                     = List(Down4, Down3, Down2, Down1, Equal, Up1, Up2, Up3, Up4)
  def reversedButEqualAndLast = all.diff(List(Equal, Up4)).reverse
  val byId = all map { p =>
    (p.id, p)
  } toMap
  def toRange(mr: MaterialRange): (Int, Int) =
    if (mr.id == Equal.id) (0, 0)
    else
      (
        byId.get(mr.id - 1).fold(Int.MinValue)(_.imbalance),
        mr.imbalance
      )
}

sealed abstract class Blur(val id: Boolean, val name: String)
object Blur {
  object Yes extends Blur(true, "Blur")
  object No  extends Blur(false, "No blur")
  val all                     = List(Yes, No)
  def apply(v: Boolean): Blur = if (v) Yes else No
}

sealed abstract class TimeVariance(val id: Float, val name: String) {
  lazy val intFactored = (id * TimeVariance.intFactor).toInt
}
object TimeVariance {
  case object VeryConsistent  extends TimeVariance(0.25f, "Very consistent")
  case object QuiteConsistent extends TimeVariance(0.4f, "Quite consistent")
  case object Medium          extends TimeVariance(0.6f, "Medium")
  case object QuiteVariable   extends TimeVariance(0.75f, "Quite variable")
  case object VeryVariable    extends TimeVariance(1f, "Very variable")
  val all = List(VeryConsistent, QuiteConsistent, Medium, QuiteVariable, VeryVariable)
  val byId = all map { p =>
    (p.id, p)
  } toMap
  def apply(v: Float) = all.find(_.id >= v) | VeryVariable
  val intFactor: Int  = 100_000 // multiply variance by that to get an Int for storage
  def toRange(tv: TimeVariance): (Int, Int) =
    if (tv == VeryVariable) (QuiteVariable.intFactored, Int.MaxValue)
    else
      (
        all.indexOf(tv).some.filter(-1 !=).map(_ - 1).flatMap(all.lift).fold(0)(_.intFactored),
        tv.intFactored
      )
}

final class CplRange(val name: String, val cpl: Int)
object CplRange {
  val all = List(0, 10, 25, 50, 100, 200, 500, 99999).map { cpl =>
    new CplRange(
      name =
        if (cpl == 0) "Perfect"
        else if (cpl == 99999) "> 500 CPL"
        else s"≤ $cpl CPL",
      cpl = cpl
    )
  }
  val byId = all.map { p =>
    (p.cpl, p)
  }.toMap
  val worse = all.last
}

sealed abstract class EvalRange(val id: Int, val name: String, val eval: Int)
object EvalRange {
  case object Down5 extends EvalRange(1, "Less than -600", -600)
  case object Down4 extends EvalRange(2, "-350 to -600", -350)
  case object Down3 extends EvalRange(3, "-175 to -350", -175)
  case object Down2 extends EvalRange(4, "-80 to -175", -80)
  case object Down1 extends EvalRange(5, "-25 to -80", -25)
  case object Equal extends EvalRange(6, "Equality", 25)
  case object Up1   extends EvalRange(7, "+25 to +80", 80)
  case object Up2   extends EvalRange(8, "+80 to +175", 175)
  case object Up3   extends EvalRange(9, "+175 to +350", 350)
  case object Up4   extends EvalRange(10, "+350 to +600", 600)
  case object Up5   extends EvalRange(11, "More than +600", Int.MaxValue)
  val all             = List(Down5, Down4, Down3, Down2, Down1, Equal, Up1, Up2, Up3, Up4, Up5)
  def reversedButLast = all.init.reverse
  val byId = all map { p =>
    (p.id, p)
  } toMap
  def toRange(er: EvalRange): (Int, Int) = (
    byId.get(er.id - 1).fold(Int.MinValue)(_.eval),
    er.eval
  )
}<|MERGE_RESOLUTION|>--- conflicted
+++ resolved
@@ -17,15 +17,9 @@
     perf: PerfType,
     opening: Option[LilaOpening],
     myCastling: Castling,
-<<<<<<< HEAD
     rating: Option[Int],
-    ratingCateg: Option[RatingCateg],
     opponentRating: Option[Int],
     opponentStrength: Option[RelativeStrength],
-=======
-    opponentRating: Int,
-    opponentStrength: RelativeStrength,
->>>>>>> 004675fb
     opponentCastling: Castling,
     moves: List[InsightMove],
     queenTrade: QueenTrade,
@@ -53,11 +47,7 @@
     val opening                  = "op"
     val openingFamily            = "of"
     val myCastling               = "mc"
-<<<<<<< HEAD
     val rating                   = "mr"
-    val ratingCateg              = "rc"
-=======
->>>>>>> 004675fb
     val opponentRating           = "or"
     val opponentStrength         = "os"
     val opponentCastling         = "oc"
@@ -149,9 +139,6 @@
         }
     }
 }
-
-case class RatingCateg(value: Int) extends AnyVal
-object RatingCateg { def of(r: Int) = RatingCateg(((r + 50) / 100) * 100) }
 
 sealed abstract class Castling(val id: Int, val name: String)
 object Castling {
