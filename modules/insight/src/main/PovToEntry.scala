--- conflicted
+++ resolved
@@ -45,11 +45,7 @@
               initialFen = fen map chess.format.FEN,
               variant = game.variant
             ).toOption.flatMap(_.toNel)
-<<<<<<< HEAD
-            movetimes <- game.moveTimes(pov.color).flatMap(_.map(_.roundTenths.toInt).toNel)
-=======
             movetimes <- game.moveTimes(pov.color).flatMap(_.map(_.roundTenths).toNel)
->>>>>>> 590b396f
           } yield RichPov(
             pov = pov,
             provisional = provisional,
