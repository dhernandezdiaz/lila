--- conflicted
+++ resolved
@@ -42,11 +42,11 @@
     assert(x.root.mainlineNodeList(1).clock.isDefined)
 
   test("import a simple pgn with a clock and emt"):
-    val x = PgnImport("1.d4 {[%clk 1:59:59]} d5 {[%emt 00:00:12]}", Nil).toOption.get
+    val x = importerStub("1.d4 {[%clk 1:59:59]} d5 {[%emt 00:00:12]}", Nil).toOption.get
     assert(x.root.mainlineNodeList(2).clock.isEmpty)
 
   test("import pgn with a clock and emt"):
-    val x = PgnImport(
+    val x = importerStub(
       "1.d4 {[%clk 1:59:59]} d5 {[%clk 1:59:50]} 2.c4 {[%emt 00:00:12]} Nf6 {[%emt 00:00:13]}",
       Nil
     ).toOption.get
@@ -54,7 +54,6 @@
     assertEquals(x.root.mainlineNodeList(4).clock.get, chess.Centis(717700))
 
   test("import a broadcast pgn"):
-<<<<<<< HEAD
     val x = importerStub(
       """[Event "Norway Chess"]
 [Site "-"]
@@ -85,47 +84,13 @@
 Ng6 {[%clk 1:17:22]} 14. Qf2 {[%clk 1:32:39]} Be6 {[%clk 1:16:24]} 15. Ne2 {[%clk
 1:31:54]} Qd7 {[%clk 1:16:14]} 16. b3 {[%clk 1:27:21]} Bb4 {[%clk 1:13:57]} 17.
 Rad1 {[%clk 1:24:50]} b6 {[%clk 1:09:49]} 18. g4 {[%clk 1:03:52]} *""",
-=======
-    val x = PgnImport(
-      """
-        [Event "Norway Chess"]
-        [Site "-"]
-        [Date "2023.05.31"]
-        [Round "3"]
-        [WhiteTitle "GM"] [White "Carlsen, Magnus"]
-        [Black "So, Wesley"]
-        [Result "*"]
-        [Board "1"]
-        [WhiteClock "01:03:52"]
-        [WhiteElo "2853"]
-        [WhiteTitle "GM"]
-        [WhiteCountry "NOR"]
-        [WhiteFideId "1503014"]
-        [BlackClock "01:09:48"]
-        [BlackElo "2760"]
-        [BlackTitle "GM"]
-        [BlackCountry "USA"]
-        [BlackFideId "5202213"]
-
-        1. e4 {[%clk 1:59:59]} e5 {[%clk 1:59:40]} 2. Nf3 {[%clk 1:59:51]} Nc6 {[%clk
-        1:59:07]} 3. Bb5 {[%clk 1:59:44]} Nf6 {[%clk 1:59:01]} 4. d3 {[%clk 1:59:36]} Bc5
-        {[%clk 1:58:57]} 5. Bxc6 {[%clk 1:59:30]} dxc6 {[%clk 1:58:53]} 6. O-O {[%clk
-        1:59:07]} Nd7 {[%clk 1:57:22]} 7. h3 {[%clk 1:55:18]} O-O {[%clk 1:55:11]} 8. Nc3
-        {[%clk 1:54:21]} a5 {[%clk 1:52:37]} 9. a4 {[%clk 1:53:36]} f6 {[%clk 1:49:06]}
-        10. Qe2 {[%clk 1:45:14]} Re8 {[%clk 1:41:33]} 11. Be3 {[%clk 1:44:27]} Bd6 {[%clk
-        1:36:47]} 12. Nd2 {[%clk 1:42:23]} Nf8 {[%clk 1:36:24]} 13. f3 {[%clk 1:32:47]}
-        Ng6 {[%clk 1:17:22]} 14. Qf2 {[%clk 1:32:39]} Be6 {[%clk 1:16:24]} 15. Ne2 {[%clk
-        1:31:54]} Qd7 {[%clk 1:16:14]} 16. b3 {[%clk 1:27:21]} Bb4 {[%clk 1:13:57]} 17.
-        Rad1 {[%clk 1:24:50]} b6 {[%clk 1:09:49]} 18. g4 {[%clk 1:03:52]} *
-      """,
->>>>>>> a2cab413
       Nil
     ).toOption.get
     assert(x.root.mainlineNodeList(1).clock contains chess.Centis(719900))
     assert(x.root.mainlineNodeList(2).clock contains chess.Centis(718000))
 
   test("import a broadcast pgn with missing clock)"):
-    val x = PgnImport(
+    val x = importerStub(
       """
         1. d4 {[%clk 01:59:00]} {[%emt 00:00:58]} d5 {[%clk 01:59:50]} {[%emt
         00:00:11]} 2. c4 {[%clk 01:58:54]} {[%emt 00:00:06]} e6 {[%clk 01:59:21]}
