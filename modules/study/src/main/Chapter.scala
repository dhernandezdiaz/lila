--- conflicted
+++ resolved
@@ -147,17 +147,6 @@
 
   case class ServerEval(path: UciPath, done: Boolean)
 
-<<<<<<< HEAD
-  case class RelayAndTags(id: StudyChapterId, relay: Relay, tags: Tags):
-    def looksAlive =
-      tags.outcome.isEmpty &&
-        relay.lastMoveAt.isAfter:
-          nowInstant.minusMinutes:
-            tags.clockConfig.fold(40)(_.limitInMinutes.toInt / 2.atLeast(15).atMost(60))
-    def looksOver = !looksAlive
-
-=======
->>>>>>> b87f44f0
   type BothClocks = ByColor[Option[Centis]]
 
   /* Last position of the main line.
