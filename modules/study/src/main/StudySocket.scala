package lila.study

import akka.actor._
import play.api.libs.iteratee._
import play.api.libs.json._
import scala.concurrent.duration._
import scala.concurrent.Promise

import chess.Centis
import chess.format.pgn.Glyphs
import lila.hub.Trouper
import lila.socket.actorApi.{ Connected => _, _ }
<<<<<<< HEAD
import lila.socket.Socket.{ Uid, GetVersion, SocketVersion }
import lila.socket.{ SocketTrouper, History, Historical, AnaDests, DirectSocketMember }
=======
import lila.socket.Socket.{ Sri, GetVersion, SocketVersion }
import lila.socket.{ SocketTrouper, History, Historical, AnaDests }
>>>>>>> a4851054
import lila.tree.Node.{ Shapes, Comment }
import lila.user.User
import lila.chat.Chat

final class StudySocket(
    system: ActorSystem,
    studyId: Study.Id,
    jsonView: JsonView,
    studyRepo: StudyRepo,
    chapterRepo: ChapterRepo,
    lightUserApi: lila.user.LightUserApi,
    protected val history: History[StudySocket.Messadata],
    sriTtl: Duration,
    lightStudyCache: LightStudyCache,
    keepMeAlive: () => Unit
) extends SocketTrouper[StudySocket.Member](system, sriTtl) with Historical[StudySocket.Member, StudySocket.Messadata] {

  import StudySocket._
  import JsonView._
  import jsonView.membersWrites
  import lila.tree.Node.{ openingWriter, commentWriter, glyphsWriter, shapesWrites, clockWrites }

  private var delayedCrowdNotification = false

  lilaBus.subscribe(this, chatClassifier)

  override def stop(): Unit = {
    super.stop()
    lilaBus.unsubscribe(this, chatClassifier)
  }

  private def chatClassifier = Chat classify Chat.Id(studyId.value)

  private def sendStudyDoor(enters: Boolean)(userId: User.ID) =
    lightStudyCache get studyId foreach {
      _ foreach { study =>
        lilaBus.publish(
          lila.hub.actorApi.study.StudyDoor(
            userId = userId,
            studyId = studyId.value,
            contributor = study contributors userId,
            public = study.isPublic,
            enters = enters
          ),
          'study
        )
      }
    }

  def receiveSpecific = ({

    case SetPath(pos, sri) =>
      notifyVersion("path", Json.obj(
        "p" -> pos,
        "w" -> who(sri).map(whoWriter.writes)
      ), noMessadata)

    case AddNode(pos, node, variant, sri, sticky, relay) =>
      val dests = AnaDests(
        variant,
        node.fen,
        pos.path.toString,
        pos.chapterId.value.some
      )
      notifyVersion("addNode", Json.obj(
        "n" -> TreeBuilder.toBranch(node, variant),
        "p" -> pos,
        "w" -> who(sri),
        "d" -> dests.dests,
        "o" -> dests.opening,
        "s" -> sticky
      ).add("relay", relay), noMessadata)

    case DeleteNode(pos, sri) => notifyVersion("deleteNode", Json.obj(
      "p" -> pos,
      "w" -> who(sri)
    ), noMessadata)

    case Promote(pos, toMainline, sri) => notifyVersion("promote", Json.obj(
      "p" -> pos,
      "toMainline" -> toMainline,
      "w" -> who(sri)
    ), noMessadata)

    case ReloadMembers(studyMembers) =>
      notifyVersion("members", studyMembers, noMessadata)
      val ids = studyMembers.ids.toSet
      notifyIf(makeMessage("reload")) { m =>
        m.userId.exists(ids.contains)
      }

    case ReloadChapters(chapters) => notifyVersion("chapters", chapters, noMessadata)

    case ReloadAll => notifyVersion("reload", JsNull, noMessadata)

    case ChangeChapter(sri, pos) => notifyVersion("changeChapter", Json.obj(
      "p" -> pos,
      "w" -> who(sri)
    ), noMessadata)

    case UpdateChapter(sri, chapterId) => notifyVersion("updateChapter", Json.obj(
      "chapterId" -> chapterId,
      "w" -> who(sri)
    ), noMessadata)

    case DescChapter(sri, chapterId, description) => notifyVersion("descChapter", Json.obj(
      "chapterId" -> chapterId,
      "desc" -> description,
      "w" -> who(sri)
    ), noMessadata)

    case DescStudy(sri, description) => notifyVersion("descStudy", Json.obj(
      "desc" -> description,
      "w" -> who(sri)
    ), noMessadata)

    case AddChapter(sri, pos, sticky) => notifyVersion("addChapter", Json.obj(
      "p" -> pos,
      "w" -> who(sri),
      "s" -> sticky
    ), noMessadata)

    case SetShapes(pos, shapes, sri) => notifyVersion("shapes", Json.obj(
      "p" -> pos,
      "s" -> shapes,
      "w" -> who(sri)
    ), noMessadata)

    case SetComment(pos, comment, sri) => notifyVersion("setComment", Json.obj(
      "p" -> pos,
      "c" -> comment,
      "w" -> who(sri)
    ), noMessadata)

    case SetTags(chapterId, tags, sri) => notifyVersion("setTags", Json.obj(
      "chapterId" -> chapterId,
      "tags" -> tags,
      "w" -> who(sri)
    ), noMessadata)

    case DeleteComment(pos, commentId, sri) => notifyVersion("deleteComment", Json.obj(
      "p" -> pos,
      "id" -> commentId,
      "w" -> who(sri)
    ), noMessadata)

    case SetGlyphs(pos, glyphs, sri) => notifyVersion("glyphs", Json.obj(
      "p" -> pos,
      "g" -> glyphs,
      "w" -> who(sri)
    ), noMessadata)

    case SetClock(pos, clock, sri) => notifyVersion("clock", Json.obj(
      "p" -> pos,
      "c" -> clock,
      "w" -> who(sri)
    ), noMessadata)

    case ForceVariation(pos, force, sri) => notifyVersion("forceVariation", Json.obj(
      "p" -> pos,
      "force" -> force,
      "w" -> who(sri)
    ), noMessadata)

    case SetConceal(pos, ply) => notifyVersion("conceal", Json.obj(
      "p" -> pos,
      "ply" -> ply.map(_.value)
    ), noMessadata)

    case SetLiking(liking, sri) => notifyVersion("liking", Json.obj(
      "l" -> liking,
      "w" -> who(sri)
    ), noMessadata)

    case lila.chat.actorApi.ChatLine(_, line) => line match {
      case line: lila.chat.UserLine =>
        notifyVersion("message", lila.chat.JsonView(line), Messadata(trollish = line.troll))
      case _ =>
    }

    case ReloadSri(sri) => notifySri("reload", JsNull)(sri)

    case ReloadSriBecauseOf(sri, chapterId) => notifySri("reload", Json.obj(
      "chapterId" -> chapterId
    ))(sri)

    case GetVersion(promise) => promise success history.version

    case Join(sri, userId, troll, version, promise) =>
      import play.api.libs.iteratee.Concurrent
      val (enumerator, channel) = Concurrent.broadcast[JsValue]
      val member = Member(channel, userId, troll = troll)
      addMember(sri, member)
      notifyCrowd
      promise success Connected(
        prependEventsSince(version, enumerator, member),
        member
      )
      userId foreach sendStudyDoor(true)

    case NotifyCrowd =>
      delayedCrowdNotification = false
      val json =
        if (members.size <= maxSpectatorUsers) showSpectators(lightUserApi.async)(members.values)
        else studyRepo uids studyId map showSpectatorsAndMembers map some
      json foreach { notifyAll("crowd", _) }

    case Broadcast(t, msg) => notifyAll(t, msg)

    case ServerEval.Progress(chapterId, tree, analysis, division) =>
      import lila.game.JsonView.divisionWriter
      notifyAll("analysisProgress", Json.obj(
        "analysis" -> analysis,
        "ch" -> chapterId,
        "tree" -> tree,
        "division" -> division
      ))
  }: Trouper.Receive) orElse lila.chat.Socket.out(
    send = (t, d, _) => notifyVersion(t, d, noMessadata)
  )

  override protected def broom: Unit = {
    super.broom
    if (members.nonEmpty) keepMeAlive()
  }

  override protected def afterQuit(sri: Sri, member: Member) = {
    member.userId foreach sendStudyDoor(false)
    notifyCrowd
  }

  private def notifyCrowd: Unit =
    if (!delayedCrowdNotification) {
      delayedCrowdNotification = true
      system.scheduler.scheduleOnce(1 second)(this ! NotifyCrowd)
    }

  // always show study members
  // since that's how the client knows if they're online
  // WCC has thousands of spectators. mutable implementation.
  private def showSpectatorsAndMembers(studyMemberIds: Set[User.ID]): JsValue = {
    var nb = 0
    var titleNames = List.empty[String]
    members foreachValue { w =>
      nb = nb + 1
      w.userId.filter(studyMemberIds.contains) foreach { userId =>
        titleNames = lightUserApi.sync(userId).fold(userId)(_.titleName) :: titleNames
      }
    }
    Json.obj("nb" -> nb, "users" -> titleNames)
  }

  protected def shouldSkipMessageFor(message: Message, member: Member) =
    (message.metadata.trollish && !member.troll)

  private def who(sri: Sri) = sriToUserId(sri) map { Who(_, sri) }

  private val noMessadata = Messadata()
}

object StudySocket {

  case class Member(
      channel: JsChannel,
      userId: Option[String],
      troll: Boolean
  ) extends DirectSocketMember

  case class Who(u: String, s: Sri)
  import JsonView.sriWriter
  implicit private val whoWriter = Json.writes[Who]

  case class Join(sri: Sri, userId: Option[User.ID], troll: Boolean, version: Option[SocketVersion], promise: Promise[Connected])
  case class Connected(enumerator: JsEnumerator, member: Member)

  case class ReloadSri(sri: Sri)
  case class ReloadSriBecauseOf(sri: Sri, chapterId: Chapter.Id)

  case class AddNode(
      position: Position.Ref,
      node: Node,
      variant: chess.variant.Variant,
      sri: Sri,
      sticky: Boolean,
      relay: Option[Chapter.Relay]
  )
  case class DeleteNode(position: Position.Ref, sri: Sri)
  case class Promote(position: Position.Ref, toMainline: Boolean, sri: Sri)
  case class SetPath(position: Position.Ref, sri: Sri)
  case class SetShapes(position: Position.Ref, shapes: Shapes, sri: Sri)
  case class ReloadMembers(members: StudyMembers)
  case class SetComment(position: Position.Ref, comment: Comment, sri: Sri)
  case class DeleteComment(position: Position.Ref, commentId: Comment.Id, sri: Sri)
  case class SetGlyphs(position: Position.Ref, glyphs: Glyphs, sri: Sri)
  case class SetClock(position: Position.Ref, clock: Option[Centis], sri: Sri)
  case class ForceVariation(position: Position.Ref, force: Boolean, sri: Sri)
  case class ReloadChapters(chapters: List[Chapter.Metadata])
  case object ReloadAll
  case class ChangeChapter(sri: Sri, position: Position.Ref)
  case class UpdateChapter(sri: Sri, chapterId: Chapter.Id)
  case class DescChapter(sri: Sri, chapterId: Chapter.Id, desc: Option[String])
  case class DescStudy(sri: Sri, desc: Option[String])
  case class AddChapter(sri: Sri, position: Position.Ref, sticky: Boolean)
  case class SetConceal(position: Position.Ref, ply: Option[Chapter.Ply])
  case class SetLiking(liking: Study.Liking, sri: Sri)
  case class SetTags(chapterId: Chapter.Id, tags: chess.format.pgn.Tags, sri: Sri)
  case class Broadcast(t: String, msg: JsObject)

  case class Messadata(trollish: Boolean = false)
  case object NotifyCrowd
}<|MERGE_RESOLUTION|>--- conflicted
+++ resolved
@@ -10,13 +10,8 @@
 import chess.format.pgn.Glyphs
 import lila.hub.Trouper
 import lila.socket.actorApi.{ Connected => _, _ }
-<<<<<<< HEAD
-import lila.socket.Socket.{ Uid, GetVersion, SocketVersion }
+import lila.socket.Socket.{ Sri, GetVersion, SocketVersion }
 import lila.socket.{ SocketTrouper, History, Historical, AnaDests, DirectSocketMember }
-=======
-import lila.socket.Socket.{ Sri, GetVersion, SocketVersion }
-import lila.socket.{ SocketTrouper, History, Historical, AnaDests }
->>>>>>> a4851054
 import lila.tree.Node.{ Shapes, Comment }
 import lila.user.User
 import lila.chat.Chat
