--- conflicted
+++ resolved
@@ -121,12 +121,8 @@
             tags     = comp.getAsOpt[Tags]("tags")
           yield ChapterPreview(
             id = id,
-<<<<<<< HEAD
             name = name,
-            players = tags flatMap ChapterPreview.players(clocks),
-=======
             players = tags.flatMap(ChapterPreview.players(clocks)),
->>>>>>> c9e0ab42
             orientation = doc.getAsOpt[Color]("orientation") | Color.White,
             fen = fen,
             lastMove = lastMove,
@@ -157,7 +153,6 @@
 
     def players(clocks: ByColor[Option[Centis]])(tags: Tags): Option[Players] =
       val names = chess.ByColor[Option[String]](tags.names(_))
-<<<<<<< HEAD
       names.exists(_.isDefined) option:
         names zip tags.titles zip tags.elos zip clocks map:
           case (((n, t), e), c) => Player(n | "Unknown player", t, e, c)
@@ -176,11 +171,4 @@
 
   given Writes[Outcome] = writeAs(_.toString.replace("1/2", "½"))
 
-  given chapterPreviewWrites: OWrites[ChapterPreview] = Json.writes
-=======
-      names
-        .exists(_.isDefined)
-        .option:
-          (names, tags.titles, tags.elos, clocks).mapN:
-            case (n, t, e, c) => Player(n | "Unknown player", t, e, c)
->>>>>>> c9e0ab42
+  given chapterPreviewWrites: OWrites[ChapterPreview] = Json.writes