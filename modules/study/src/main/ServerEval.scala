package lila.study

import chess.format.pgn.Glyphs
import chess.format.{ Fen, Uci, UciCharPair, UciPath }
import play.api.libs.json.*

import lila.analyse.{ Analysis, Info }
import lila.hub.actorApi.fishnet.StudyChapterRequest
import lila.security.Granter
import lila.tree.Node.Comment
import lila.user.{ User, UserRepo }
import lila.tree.{ Node, Root, Branch }
import lila.db.dsl.bsonWriteOpt

object ServerEval:

  final class Requester(
      fishnet: lila.hub.actors.Fishnet,
      chapterRepo: ChapterRepo,
      userRepo: UserRepo
  )(using Executor):

    private val onceEvery = lila.memo.OnceEvery[StudyChapterId](5 minutes)

    def apply(study: Study, chapter: Chapter, userId: UserId, unlimited: Boolean = false): Funit =
      chapter.serverEval.fold(true) { eval =>
        !eval.done && onceEvery(chapter.id)
      } ?? {
        val unlimitedFu =
          fuccess(unlimited) >>|
            fuccess(userId == User.lichessId) >>| userRepo
              .byId(userId)
              .map(_.exists(Granter(_.Relay)))
        unlimitedFu flatMap { unlimited =>
          chapterRepo.startServerEval(chapter) >>- {
            fishnet ! StudyChapterRequest(
              studyId = study.id,
              chapterId = chapter.id,
              initialFen = chapter.root.fen.some,
              variant = chapter.setup.variant,
              moves = chess.format
                .UciDump(
                  moves = chapter.root.mainline.map(_.move.san),
                  initialFen = chapter.root.fen.some,
                  variant = chapter.setup.variant,
                  force960Notation = true
                )
                .toOption
                .map(_.flatMap(chess.format.Uci.apply)) | List.empty,
              userId = userId,
              unlimited = unlimited
            )
          }
        }
      }

  final class Merger(
      sequencer: StudySequencer,
      socket: StudySocket,
      chapterRepo: ChapterRepo,
      divider: lila.game.Divider
  )(using Executor):

    def apply(analysis: Analysis, complete: Boolean): Funit =
      analysis.studyId ?? { studyId =>
        sequencer.sequenceStudyWithChapter(studyId, analysis.id into StudyChapterId) {
          case Study.WithChapter(_, chapter) =>
            (complete ?? chapterRepo.completeServerEval(chapter)) >> {
              lila.common.LilaFuture
                .fold(chapter.root.mainline.zip(analysis.infoAdvices).toList)(UciPath.root) {
                  case (path, (node, (info, advOpt))) =>
                    chapter.root.nodeAt(path).flatMap { parent =>
                      analysisLine(parent, chapter.setup.variant, info) map { subTree =>
                        parent.addChild(subTree) -> subTree
                      }
                    } ?? { (newParent, subTree) =>
                      chapterRepo.addSubTree(subTree, newParent, path)(chapter)
                    } >> {
                      import BSONHandlers.given
                      import lila.db.dsl.given
                      import lila.study.Node.{ BsonFields as F }
                      ((info.eval.score.isDefined && node.eval.isEmpty) || (advOpt.isDefined && !node.comments.hasLichessComment)) ??
                        chapterRepo
                          .setNodeValues(
                            chapter,
                            path + node.id,
                            List(
                              F.score -> info.eval.score
                                .ifTrue {
                                  node.eval.isEmpty ||
                                  advOpt.isDefined && node.comments.findBy(Comment.Author.Lichess).isEmpty
                                }
                                .flatMap(bsonWriteOpt),
                              F.comments -> advOpt
                                .map { adv =>
                                  node.comments + Comment(
                                    Comment.Id.make,
                                    adv.makeComment(withEval = false, withBestMove = true) into Comment.Text,
                                    Comment.Author.Lichess
                                  )
                                }
                                .flatMap(bsonWriteOpt),
                              F.glyphs -> advOpt
                                .map { adv =>
                                  node.glyphs merge Glyphs.fromList(List(adv.judgment.glyph))
                                }
                                .flatMap(bsonWriteOpt)
                            )
                          )
                    } inject path + node.id
                } void
            } >>- {
              chapterRepo
                .byId(analysis.id into StudyChapterId)
                .foreach:
                  _ ?? { chapter =>
                    socket.onServerEval(
                      studyId,
                      ServerEval.Progress(
                        chapterId = chapter.id,
                        tree = lila.study.TreeBuilder(chapter.root, chapter.setup.variant),
                        analysis = toJson(chapter, analysis),
                        division = divisionOf(chapter)
                      )
                    )
                  }
            } logFailure logger
        }
      }

    def divisionOf(chapter: Chapter) =
      divider(
        id = chapter.id into GameId,
        sans = chapter.root.mainline.map(_.move.san).toVector,
        variant = chapter.setup.variant,
        initialFen = chapter.root.fen.some
      )

<<<<<<< HEAD
    private def analysisLine(root: Node, variant: chess.variant.Variant, info: Info): Option[Branch] =
      chess.Replay.gameMoveWhileValid(info.variation take 20, root.fen, variant) match
        case (_, games, error) =>
          error foreach { e => logger.info(e.value) }
          games.reverse match
            case Nil => none
            case (g, m) :: rest =>
              rest
                .foldLeft[Branch](makeBranch(g, m)) { case (node, (g, m)) =>
                  makeBranch(g, m) addChild node
                } some
=======
    private def analysisLine(root: RootOrNode, variant: chess.variant.Variant, info: Info): Option[Node] =
      val (_, games, error) = chess.Replay.gameMoveWhileValid(info.variation take 20, root.fen, variant)
      error foreach { e => logger.info(e.value) }
      games.reverse match
        case Nil => none
        case (g, m) :: rest =>
          rest
            .foldLeft[Node](makeBranch(g, m)) { case (node, (g, m)) =>
              makeBranch(g, m) addChild node
            } some
>>>>>>> 1900ee96

    private def makeBranch(g: chess.Game, m: Uci.WithSan) =
      Branch(
        id = UciCharPair(m.uci),
        ply = g.ply,
        move = m,
        fen = Fen write g,
        check = g.situation.check,
        crazyData = g.situation.board.crazyData,
        clock = none,
        forceVariation = false
      )

  case class Progress(chapterId: StudyChapterId, tree: Root, analysis: JsObject, division: chess.Division)

  def toJson(chapter: Chapter, analysis: Analysis) =
    lila.analyse.JsonView.bothPlayers(chapter.root.ply, analysis)<|MERGE_RESOLUTION|>--- conflicted
+++ resolved
@@ -136,30 +136,17 @@
         initialFen = chapter.root.fen.some
       )
 
-<<<<<<< HEAD
-    private def analysisLine(root: Node, variant: chess.variant.Variant, info: Info): Option[Branch] =
-      chess.Replay.gameMoveWhileValid(info.variation take 20, root.fen, variant) match
-        case (_, games, error) =>
-          error foreach { e => logger.info(e.value) }
-          games.reverse match
-            case Nil => none
-            case (g, m) :: rest =>
-              rest
-                .foldLeft[Branch](makeBranch(g, m)) { case (node, (g, m)) =>
-                  makeBranch(g, m) addChild node
-                } some
-=======
-    private def analysisLine(root: RootOrNode, variant: chess.variant.Variant, info: Info): Option[Node] =
+
+    private def analysisLine(root: RootOrNode, variant: chess.variant.Variant, info: Info): Option[Branch] =
       val (_, games, error) = chess.Replay.gameMoveWhileValid(info.variation take 20, root.fen, variant)
       error foreach { e => logger.info(e.value) }
       games.reverse match
         case Nil => none
         case (g, m) :: rest =>
           rest
-            .foldLeft[Node](makeBranch(g, m)) { case (node, (g, m)) =>
+            .foldLeft[Branch](makeBranch(g, m)) { case (node, (g, m)) =>
               makeBranch(g, m) addChild node
             } some
->>>>>>> 1900ee96
 
     private def makeBranch(g: chess.Game, m: Uci.WithSan) =
       Branch(
