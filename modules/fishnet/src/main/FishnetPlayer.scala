package lila.fishnet

import chess.{ Black, Clock, White }
import scalalib.ThreadLocalRandom

import lila.common.{ Bus, LilaFuture }
import lila.core.misc.map.Tell
import lila.core.round.FishnetPlay

final class FishnetPlayer(
    redis: FishnetRedis,
    openingBook: FishnetOpeningBook,
<<<<<<< HEAD
    gameRepo: GameRepo,
    uciMemo: UciMemo,
    config: FishnetConfig
)(using
    ec: Executor,
    scheduler: Scheduler
):
=======
    gameRepo: lila.core.game.GameRepo,
    uciMemo: lila.core.game.UciMemo
)(using Executor, Scheduler):
>>>>>>> c78b1c6c

  def apply(game: Game): Funit =
    if game.finished then funit
    else
      game.aiLevel
        .so: level =>
          LilaFuture.delay(delayFor(game) | 0.millis) {
            openingBook(game, level).flatMap {
              case Some(move) =>
                uciMemo
                  .sign(game)
                  .map: sign =>
                    Bus.publish(Tell(game.id.value, FishnetPlay(move, sign)), "roundSocket")
              case None => makeWork(game, level).addEffect(redis.request).void
            }
          }
        .recover { case e: Exception =>
          logger.info(e.getMessage)
        }

  lazy val maxPlies = config.pp.movePlies.pp

  private val delayFactor  = 0.011f
  private val defaultClock = Clock(Clock.LimitSeconds(300), Clock.IncrementSeconds(0))

  private def delayFor(g: Game): Option[FiniteDuration] = config.moveDelay.fold {
    if !g.bothPlayersHaveMoved then 2.seconds.some
    else
      for
        pov <- g.aiPov
        clock     = g.clock | defaultClock
        totalTime = clock.estimateTotalTime.centis
        if totalTime > 20 * 100
        delay = (clock.remainingTime(pov.color).centis.atMost(totalTime)) * delayFactor
        accel = 1 - ((g.ply.value - 20).atLeast(0).atMost(100)) / 150f
        sleep = (delay * accel).atMost(500)
        if sleep > 25
        millis     = sleep * 10
        randomized = millis + millis * (ThreadLocalRandom.nextDouble() - 0.5)
        divided    = randomized / (if g.ply > 9 then 1 else 2)
      yield divided.toInt.millis
  }(_.some)

  private def makeWork(game: Game, level: Int): Fu[Work.Move] =
    if game.situation.playable(true) then
      if game.ply <= lila.core.fishnet.maxPlies then
        gameRepo.initialFen(game).zip(uciMemo.get(game)).map { case (initialFen, moves) =>
          Work.Move(
            _id = Work.makeId,
            game = Work.Game(
              id = game.id.value,
              initialFen = initialFen,
              studyId = none,
              variant = game.variant,
              moves = moves.mkString(" ")
            ),
            level =
              if level < 3 && game.clock.exists(_.config.limit.toSeconds < 60) then 3
              else level,
            clock = game.clock.map { clk =>
              Work.Clock(
                wtime = clk.remainingTime(White).centis,
                btime = clk.remainingTime(Black).centis,
                inc = clk.incrementSeconds
              )
            }
          )
        }
      else fufail(s"[fishnet] Too many moves (${game.ply}), won't play ${game.id}")
    else fufail(s"[fishnet] invalid position on ${game.id}")<|MERGE_RESOLUTION|>--- conflicted
+++ resolved
@@ -10,19 +10,9 @@
 final class FishnetPlayer(
     redis: FishnetRedis,
     openingBook: FishnetOpeningBook,
-<<<<<<< HEAD
-    gameRepo: GameRepo,
-    uciMemo: UciMemo,
-    config: FishnetConfig
-)(using
-    ec: Executor,
-    scheduler: Scheduler
-):
-=======
     gameRepo: lila.core.game.GameRepo,
     uciMemo: lila.core.game.UciMemo
 )(using Executor, Scheduler):
->>>>>>> c78b1c6c
 
   def apply(game: Game): Funit =
     if game.finished then funit
@@ -43,12 +33,10 @@
           logger.info(e.getMessage)
         }
 
-  lazy val maxPlies = config.pp.movePlies.pp
-
   private val delayFactor  = 0.011f
   private val defaultClock = Clock(Clock.LimitSeconds(300), Clock.IncrementSeconds(0))
 
-  private def delayFor(g: Game): Option[FiniteDuration] = config.moveDelay.fold {
+  private def delayFor(g: Game): Option[FiniteDuration] =
     if !g.bothPlayersHaveMoved then 2.seconds.some
     else
       for
@@ -64,7 +52,6 @@
         randomized = millis + millis * (ThreadLocalRandom.nextDouble() - 0.5)
         divided    = randomized / (if g.ply > 9 then 1 else 2)
       yield divided.toInt.millis
-  }(_.some)
 
   private def makeWork(game: Game, level: Int): Fu[Work.Move] =
     if game.situation.playable(true) then
