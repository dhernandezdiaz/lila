--- conflicted
+++ resolved
@@ -59,11 +59,7 @@
       evals: List[Option[EvalOrSkip]],
       cached: Map[Int, Evaluation]
   ): List[Option[Evaluation]] =
-<<<<<<< HEAD
     evals.mapWithIndex:
-=======
-    evals.zipWithIndex.map:
->>>>>>> 768cf9ee
       case (None, i)                             => cached get i
       case (Some(EvalOrSkip.Evaluated(eval)), i) => cached.getOrElse(i, eval).some
       case (_, i) =>
