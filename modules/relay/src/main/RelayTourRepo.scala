--- conflicted
+++ resolved
@@ -20,25 +20,18 @@
 
   def setSubscribed(tid: RelayTour.Id, uid: UserId, isSubscribed: Boolean): Funit =
     coll.update
-<<<<<<< HEAD
-      .one($id(tid), if isSubscribed then $push("subscribers" -> uid) else $pull("subscribers" -> uid))
-=======
       .one($id(tid), if isSubscribed then $addToSet("subscribers" -> uid) else $pull("subscribers" -> uid))
->>>>>>> e8c7ed28
       .void
 
   def isSubscribed(tid: RelayTour.Id, uid: UserId): Fu[Boolean] =
     coll.exists($doc($id(tid), "subscribers" -> uid))
 
-<<<<<<< HEAD
-=======
   def hasNotified(rt: RelayRound.WithTour): Fu[Boolean] =
     coll.exists($doc($id(rt.tour.id), "notified" -> rt.round.id))
 
   def setNotified(rt: RelayRound.WithTour): Funit =
     coll.update.one($id(rt.tour.id), $addToSet("notified" -> rt.round.id)).void
 
->>>>>>> e8c7ed28
   def delete(tour: RelayTour): Funit =
     coll.delete.one($id(tour.id)).void
 
