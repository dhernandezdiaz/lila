package lila.relay

import io.mola.galimatias.URL
import scala.jdk.CollectionConverters.*
import lila.core.config.NetDomain

case class RelayPinnedStream(name: String, url: URL, text: Option[String]):

  import RelayPinnedStream.*

  def upstream: Option[RelayPinnedStream.Upstream] =
    parseYoutube.orElse(parseTwitch)

  def parseYoutube: Option[YouTube] =
    if List("www.youtube.com", "youtube.com", "youtu.be").contains(url.host.toString) then
      url.pathSegments.asScala.toList match
        case List("live", id) => Some(YouTube(id))
        case _                => Option(url.queryParameter("v")).map(YouTube.apply)
    else None

  // https://www.twitch.tv/tcec_chess_tv
  def parseTwitch: Option[Twitch] =
    url.host.toString
      .endsWith("twitch.tv")
      .so:
        url.pathSegments.asScala.toList match
          case List(id) => Twitch(id).some
          case _        => none

object RelayPinnedStream:
  case class Urls(embed: NetDomain => String, redirect: String):
    def toPair(domain: NetDomain) = (embed(domain), redirect)
  sealed trait Upstream:
    def urls: Urls
  case class YouTube(id: String) extends Upstream:
<<<<<<< HEAD
    def urls(parent: NetDomain) = Urls(
      s"https://www.youtube.com/embed/${id}?disablekb=1&modestbranding=1&autoplay=1",
      s"https://www.youtube.com/watch?v=${id}"
    )
  case class Twitch(id: String) extends Upstream:
    def urls(parent: NetDomain) = Urls(
      s"https://player.twitch.tv/?channel=${id}&parent=${parent}&autoplay=true",
=======
    def urls = Urls(
      _ => s"https://www.youtube.com/embed/${id}?disablekb=1&modestbranding=1&autoplay=1",
      s"https://www.youtube.com/watch?v=${id}"
    )
  case class Twitch(id: String) extends Upstream:
    def urls = Urls(
      parent => s"https://player.twitch.tv/?channel=${id}&parent=${parent}&autoplay=true",
>>>>>>> 50a387fd
      s"https://www.twitch.tv/${id}"
    )<|MERGE_RESOLUTION|>--- conflicted
+++ resolved
@@ -33,15 +33,6 @@
   sealed trait Upstream:
     def urls: Urls
   case class YouTube(id: String) extends Upstream:
-<<<<<<< HEAD
-    def urls(parent: NetDomain) = Urls(
-      s"https://www.youtube.com/embed/${id}?disablekb=1&modestbranding=1&autoplay=1",
-      s"https://www.youtube.com/watch?v=${id}"
-    )
-  case class Twitch(id: String) extends Upstream:
-    def urls(parent: NetDomain) = Urls(
-      s"https://player.twitch.tv/?channel=${id}&parent=${parent}&autoplay=true",
-=======
     def urls = Urls(
       _ => s"https://www.youtube.com/embed/${id}?disablekb=1&modestbranding=1&autoplay=1",
       s"https://www.youtube.com/watch?v=${id}"
@@ -49,6 +40,5 @@
   case class Twitch(id: String) extends Upstream:
     def urls = Urls(
       parent => s"https://player.twitch.tv/?channel=${id}&parent=${parent}&autoplay=true",
->>>>>>> 50a387fd
       s"https://www.twitch.tv/${id}"
     )