--- conflicted
+++ resolved
@@ -164,11 +164,7 @@
 
   private def page(u: User, title: String, path: String)(using ctx: Context) =
     Page(title)
-<<<<<<< HEAD
-      .css("user.tournament")
-=======
       .css("tournament.user")
->>>>>>> f9817fa8
       .wrap: body =>
         main(cls := "page-menu")(
           lila.ui.bits.pageMenuSubnav(
