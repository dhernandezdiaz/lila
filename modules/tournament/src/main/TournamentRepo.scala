--- conflicted
+++ resolved
@@ -102,17 +102,10 @@
       readPreference = ReadPreference.secondaryPreferred
     )
 
-<<<<<<< HEAD
-  def byFreqAdapter(freq: Schedule.Freq) =
-    new lila.db.paginator.Adapter[Tournament](
-      collection = coll,
-      selector = $doc("schedule.freq" -> freq),
-=======
   def finishedByFreqAdapter(freq: Schedule.Freq) =
     new lila.db.paginator.Adapter[Tournament](
       collection = coll,
       selector = $doc("schedule.freq" -> freq, "status" -> Status.Finished.id),
->>>>>>> 09bb0385
       projection = none,
       sort = $sort desc "startsAt",
       readPreference = ReadPreference.secondaryPreferred
