package lila.tournament

import chess.StartingPosition

import java.time.DayOfWeek.*
import java.time.Month.*
import java.time.temporal.TemporalAdjusters
import java.time.{ LocalDate, LocalDateTime, LocalTime }

import lila.common.LilaScheduler
import lila.core.i18n.Translator
import lila.gathering.Condition

final private class TournamentScheduler(tournamentRepo: TournamentRepo)(using
    Executor,
    Scheduler,
    Translator
):

  LilaScheduler("TournamentScheduler", _.Every(5 minutes), _.AtMost(1 minute), _.Delay(1 minute)):
    given play.api.i18n.Lang = lila.core.i18n.defaultLang
    tournamentRepo.scheduledUnfinished.flatMap: dbScheds =>
      try
        val tourneysToAdd = PlanBuilder.getNewTourneys(dbScheds)
        tournamentRepo.insert(tourneysToAdd).logFailure(logger)
      catch
        case e: Exception =>
          logger.error(s"failed to schedule all: ${e.getMessage}")
          funit

private object TournamentScheduler:

  import Schedule.Freq.*
  import Schedule.Speed.*
  import Schedule.Plan
  import chess.variant.*

  /* Month plan:
   * First week: Shield standard tournaments
   * Second week: Yearly tournament
   * Third week: Shield variant tournaments
   * Last week: Monthly tournaments
   */

  // def marathonDates = List(
  // Spring -> Saturday of the weekend after Orthodox Easter Sunday
  // Summer -> first Saturday of August
  // Autumn -> Saturday of weekend before the weekend Halloween falls on (c.f. half-term holidays)
  // Winter -> 28 December, convenient day in the space between Boxing Day and New Year's Day
  // )
  def allWithConflicts(rightNow: LocalDateTime = nowDateTime): List[Plan] =
    val today       = rightNow.date
    val tomorrow    = today.plusDays(1)
    val startOfYear = today.withDayOfYear(1)

    class OfMonth(fromNow: Int):
      val firstDay   = today.plusMonths(fromNow).withDayOfMonth(1)
      val lastDay    = firstDay.adjust(TemporalAdjusters.lastDayOfMonth)
      val firstWeek  = firstDay.plusDays(7 - (firstDay.getDayOfWeek.getValue - 1))
      val secondWeek = firstWeek.plusDays(7)
      val thirdWeek  = secondWeek.plusDays(7)
      val lastWeek   = lastDay.minusDays(lastDay.getDayOfWeek.getValue - 1)
    val thisMonth = OfMonth(0)
    val nextMonth = OfMonth(1)

    def nextDayOfWeek(n: Int) = today.plusDays((n + 7 - today.getDayOfWeek.getValue) % 7)
    val nextMonday            = nextDayOfWeek(1)
    val nextTuesday           = nextDayOfWeek(2)
    val nextWednesday         = nextDayOfWeek(3)
    val nextThursday          = nextDayOfWeek(4)
    val nextFriday            = nextDayOfWeek(5)
    val nextSaturday          = nextDayOfWeek(6)
    val nextSunday            = nextDayOfWeek(7)

    def secondWeekOf(month: java.time.Month): LocalDate =
      val start = startOfYear.withMonth(month.getValue).pipe(orNextYearDate)
      start.plusDays(15 - start.getDayOfWeek.getValue)

    def orTomorrow(date: LocalDateTime) = if date.isBefore(rightNow) then date.plusDays(1) else date
    def orNextWeek(date: LocalDateTime) = if date.isBefore(rightNow) then date.plusWeeks(1) else date
    def orNextYear(date: LocalDateTime) = if date.isBefore(rightNow) then date.plusYears(1) else date
    def orNextYearDate(date: LocalDate) = if date.isBefore(today) then date.plusYears(1) else date

    val isHalloween = today.getDayOfMonth == 31 && today.getMonth == OCTOBER

    def openingAt(offset: Int): StartingPosition =
      val positions = StartingPosition.featurable
      positions((today.getDayOfYear + offset) % positions.size)

    val farFuture = today.plusMonths(7).atStartOfDay

    val birthday = LocalDate.of(2010, 6, 20)

    extension (date: LocalDate)
      def withDayOfWeek(day: java.time.DayOfWeek): LocalDate =
        date.adjust(TemporalAdjusters.nextOrSame(day))

    // all dates UTC
    List(
      List( // legendary tournaments!
        at(birthday.withYear(today.getYear), 12).pipe(orNextYear).pipe { date =>
          val yo = date.getYear - 2010
          Schedule(Unique, Rapid, Standard, none, date).plan {
            _.copy(
              name = s"${date.getYear} Lichess Anniversary",
              minutes = 12 * 60,
              description = s"""
We've had $yo great chess years together!

Thank you all, you rock!""".some,
              spotlight = Spotlight(
                headline = s"$yo years of free chess!",
                homepageHours = 24.some
              ).some
            )
          }
        }
      ),
      List( // yearly tournaments!
        secondWeekOf(JANUARY).withDayOfWeek(MONDAY)      -> Bullet,
        secondWeekOf(FEBRUARY).withDayOfWeek(TUESDAY)    -> SuperBlitz,
        secondWeekOf(MARCH).withDayOfWeek(WEDNESDAY)     -> Blitz,
        secondWeekOf(APRIL).withDayOfWeek(THURSDAY)      -> Rapid,
        secondWeekOf(MAY).withDayOfWeek(FRIDAY)          -> Classical,
        secondWeekOf(JUNE).withDayOfWeek(SATURDAY)       -> HyperBullet,
        secondWeekOf(JULY).withDayOfWeek(MONDAY)         -> Bullet,
        secondWeekOf(AUGUST).withDayOfWeek(TUESDAY)      -> SuperBlitz,
        secondWeekOf(SEPTEMBER).withDayOfWeek(WEDNESDAY) -> Blitz,
        secondWeekOf(OCTOBER).withDayOfWeek(THURSDAY)    -> Rapid,
        secondWeekOf(NOVEMBER).withDayOfWeek(FRIDAY)     -> Classical,
        secondWeekOf(DECEMBER).withDayOfWeek(SATURDAY)   -> HyperBullet
      ).flatMap { (day, speed) =>
        at(day, 17).some.filter(farFuture.isAfter).map { date =>
          Schedule(Yearly, speed, Standard, none, date).plan
        }
      },
      List( // yearly variant tournaments!
        secondWeekOf(JANUARY).withDayOfWeek(WEDNESDAY) -> Chess960,
        secondWeekOf(FEBRUARY).withDayOfWeek(THURSDAY) -> Crazyhouse,
        secondWeekOf(MARCH).withDayOfWeek(FRIDAY)      -> KingOfTheHill,
        secondWeekOf(APRIL).withDayOfWeek(SATURDAY)    -> RacingKings,
        secondWeekOf(MAY).withDayOfWeek(MONDAY)        -> Antichess,
        secondWeekOf(JUNE).withDayOfWeek(TUESDAY)      -> Atomic,
        secondWeekOf(JULY).withDayOfWeek(WEDNESDAY)    -> Horde,
        secondWeekOf(AUGUST).withDayOfWeek(THURSDAY)   -> ThreeCheck
      ).flatMap { (day, variant) =>
        at(day, 17).some.filter(farFuture.isAfter).map { date =>
          Schedule(Yearly, SuperBlitz, variant, none, date).plan
        }
      },
      List(thisMonth, nextMonth).flatMap { month =>
        List(
          List( // monthly standard tournaments!
            month.lastWeek.withDayOfWeek(MONDAY)    -> Bullet,
            month.lastWeek.withDayOfWeek(TUESDAY)   -> SuperBlitz,
            month.lastWeek.withDayOfWeek(WEDNESDAY) -> Blitz,
            month.lastWeek.withDayOfWeek(THURSDAY)  -> Rapid,
            month.lastWeek.withDayOfWeek(FRIDAY)    -> Classical,
            month.lastWeek.withDayOfWeek(SATURDAY)  -> HyperBullet,
            month.lastWeek.withDayOfWeek(SUNDAY)    -> UltraBullet
          ).map { (day, speed) =>
            at(day, 17).pipe { date =>
              Schedule(Monthly, speed, Standard, none, date).plan
            }
          },
          List( // monthly variant tournaments!
            month.lastWeek.withDayOfWeek(MONDAY)    -> Chess960,
            month.lastWeek.withDayOfWeek(TUESDAY)   -> Crazyhouse,
            month.lastWeek.withDayOfWeek(WEDNESDAY) -> KingOfTheHill,
            month.lastWeek.withDayOfWeek(THURSDAY)  -> RacingKings,
            month.lastWeek.withDayOfWeek(FRIDAY)    -> Antichess,
            month.lastWeek.withDayOfWeek(SATURDAY)  -> Atomic,
            month.lastWeek.withDayOfWeek(SUNDAY)    -> Horde,
            month.lastWeek.withDayOfWeek(SUNDAY)    -> ThreeCheck
          ).map { (day, variant) =>
            at(day, 19).pipe { date =>
              Schedule(
                Monthly,
                if variant == Chess960 || variant == Crazyhouse then Blitz else SuperBlitz,
                variant,
                none,
                date
              ).plan
            }
          },
          List( // shield tournaments!
            month.firstWeek.withDayOfWeek(MONDAY)    -> Bullet,
            month.firstWeek.withDayOfWeek(TUESDAY)   -> SuperBlitz,
            month.firstWeek.withDayOfWeek(WEDNESDAY) -> Blitz,
            month.firstWeek.withDayOfWeek(THURSDAY)  -> Rapid,
            month.firstWeek.withDayOfWeek(FRIDAY)    -> Classical,
            month.firstWeek.withDayOfWeek(SATURDAY)  -> HyperBullet,
            month.firstWeek.withDayOfWeek(SUNDAY)    -> UltraBullet
          ).map: (day, speed) =>
            at(day, 16).pipe: date =>
              Schedule(Shield, speed, Standard, none, date).plan(TournamentShield.make(speed.toString)),
          List( // shield variant tournaments!
            month.secondWeek.withDayOfWeek(SUNDAY)   -> Chess960,
            month.thirdWeek.withDayOfWeek(MONDAY)    -> Crazyhouse,
            month.thirdWeek.withDayOfWeek(TUESDAY)   -> KingOfTheHill,
            month.thirdWeek.withDayOfWeek(WEDNESDAY) -> RacingKings,
            month.thirdWeek.withDayOfWeek(THURSDAY)  -> Antichess,
            month.thirdWeek.withDayOfWeek(FRIDAY)    -> Atomic,
            month.thirdWeek.withDayOfWeek(SATURDAY)  -> Horde,
            month.thirdWeek.withDayOfWeek(SUNDAY)    -> ThreeCheck
          ).map: (day, variant) =>
            at(day, 16).pipe: date =>
              Schedule(Shield, Blitz, variant, none, date).plan(TournamentShield.make(variant.name))
        ).flatten
      },
      List( // weekly standard tournaments!
        nextMonday    -> Bullet,
        nextTuesday   -> SuperBlitz,
        nextWednesday -> Blitz,
        nextThursday  -> Rapid,
        nextFriday    -> Classical,
        nextSaturday  -> HyperBullet,
        nextSunday    -> UltraBullet
      ).map { (day, speed) =>
        at(day, 17).pipe { date =>
          Schedule(Weekly, speed, Standard, none, date.pipe(orNextWeek)).plan
        }
      },
      List( // weekly variant tournaments!
        nextMonday    -> ThreeCheck,
        nextTuesday   -> Crazyhouse,
        nextWednesday -> KingOfTheHill,
        nextThursday  -> RacingKings,
        nextFriday    -> Antichess,
        nextSaturday  -> Atomic,
        nextSunday    -> Horde,
        nextSunday    -> Chess960
      ).map { (day, variant) =>
        at(day, 19).pipe { date =>
          Schedule(
            Weekly,
            if variant == Chess960 || variant == Crazyhouse then Blitz else SuperBlitz,
            variant,
            none,
            date.pipe(orNextWeek)
          ).plan
        }
      },
      List( // week-end elite tournaments!
        nextSaturday -> SuperBlitz,
        nextSunday   -> Bullet
      ).map { (day, speed) =>
        at(day, 17).pipe { date =>
          Schedule(Weekend, speed, Standard, none, date.pipe(orNextWeek)).plan
        }
      },
      // Note: these should be scheduled close to the hour of weekly or weekend tournaments
      // to avoid two dailies being cancelled in a row from a single higher importance tourney
      List( // daily tournaments!
        at(today, 16).pipe { date =>
          Schedule(Daily, Bullet, Standard, none, date.pipe(orTomorrow)).plan
        },
        at(today, 17).pipe { date =>
          Schedule(Daily, SuperBlitz, Standard, none, date.pipe(orTomorrow)).plan
        },
        at(today, 18).pipe { date =>
          Schedule(Daily, Blitz, Standard, none, date.pipe(orTomorrow)).plan
        },
        at(today, 19).pipe { date =>
          Schedule(Daily, Rapid, Standard, none, date.pipe(orTomorrow)).plan
        },
        at(today, 20).pipe { date =>
          Schedule(Daily, HyperBullet, Standard, none, date.pipe(orTomorrow)).plan
        },
        at(today, 21).pipe { date =>
          Schedule(Daily, UltraBullet, Standard, none, date.pipe(orTomorrow)).plan
        }
      ),
      // Note: these should be scheduled close to the hour of weekly variant tournaments
      // to avoid two dailies being cancelled in a row from a single higher importance tourney
      List( // daily variant tournaments!
        at(today, 20).pipe { date =>
          Schedule(Daily, Blitz, Crazyhouse, none, date.pipe(orTomorrow)).plan
        },
        at(today, 21).pipe { date =>
          Schedule(Daily, Blitz, Chess960, none, date.pipe(orTomorrow)).plan
        },
        at(today, 22).pipe { date =>
          Schedule(Daily, SuperBlitz, KingOfTheHill, none, date.pipe(orTomorrow)).plan
        },
        at(today, 23).pipe { date =>
          Schedule(Daily, SuperBlitz, Atomic, none, date.pipe(orTomorrow)).plan
        },
        at(today, 0).pipe { date =>
          Schedule(Daily, SuperBlitz, Antichess, none, date.pipe(orTomorrow)).plan
        },
        at(tomorrow, 1).pipe { date =>
          Schedule(Daily, SuperBlitz, ThreeCheck, none, date).plan
        },
        at(tomorrow, 2).pipe { date =>
          Schedule(Daily, SuperBlitz, Horde, none, date).plan
        },
        at(tomorrow, 3).pipe { date =>
          Schedule(Daily, SuperBlitz, RacingKings, none, date).plan
        }
      ),
      List( // eastern tournaments!
        at(today, 4).pipe { date =>
          Schedule(Eastern, Bullet, Standard, none, date.pipe(orTomorrow)).plan
        },
        at(today, 5).pipe { date =>
          Schedule(Eastern, SuperBlitz, Standard, none, date.pipe(orTomorrow)).plan
        },
        at(today, 6).pipe { date =>
          Schedule(Eastern, Blitz, Standard, none, date.pipe(orTomorrow)).plan
        }
      ), {
        {
          for
            halloween    <- StartingPosition.presets.halloween
            frankenstein <- StartingPosition.presets.frankenstein
            if isHalloween // replace more thematic tournaments on halloween
          yield List(
            1  -> halloween,
            5  -> frankenstein,
            9  -> halloween,
            13 -> frankenstein,
            17 -> halloween,
            21 -> frankenstein
          )
        } |
          List( // random opening replaces hourly 3 times a day
            3  -> openingAt(offset = 2),
            11 -> openingAt(offset = 1),
            19 -> openingAt(offset = 0)
          )
      }.flatMap { (hour, opening) =>
        List(
          atOption(today, hour).map { date =>
            Schedule(Hourly, Bullet, Standard, opening.fen.some, date.pipe(orTomorrow)).plan
          },
          atOption(today, hour + 1).map { date =>
            Schedule(Hourly, SuperBlitz, Standard, opening.fen.some, date.pipe(orTomorrow)).plan
          },
          atOption(today, hour + 2).map { date =>
            Schedule(Hourly, Blitz, Standard, opening.fen.some, date.pipe(orTomorrow)).plan
          },
          atOption(today, hour + 3).map { date =>
            Schedule(Hourly, Rapid, Standard, opening.fen.some, date.pipe(orTomorrow)).plan
          }
        ).flatten
      },
      // hourly standard tournaments!
      (-1 to 6).toList
        .flatMap { hourDelta =>
          val when = atTopOfHour(rightNow, hourDelta)
          List(
            Schedule(Hourly, HyperBullet, Standard, none, when),
            Schedule(Hourly, UltraBullet, Standard, none, when.withMinute(30)),
            Schedule(Hourly, Bullet, Standard, none, when),
            Schedule(Hourly, Bullet, Standard, none, when.withMinute(30)),
            Schedule(Hourly, SuperBlitz, Standard, none, when),
            Schedule(Hourly, Blitz, Standard, none, when)
          ) ::: {
            (when.getHour % 2 == 0).so(List(Schedule(Hourly, Rapid, Standard, none, when)))
          }
        }
        .map(_.plan),
      // hourly limited tournaments!
      (-1 to 6).toList
        .flatMap { hourDelta =>
          val when = atTopOfHour(rightNow, hourDelta)
          val speed = when.getHour % 4 match
            case 0 => Bullet
            case 1 => SuperBlitz
            case 2 => Blitz
            case _ => Rapid
          List(1300, 1500, 1700, 2000).map(IntRating(_)).zipWithIndex.flatMap { (rating, hourDelay) =>
            import chess.Clock
            val conditions = TournamentCondition.All(
              nbRatedGame = Condition.NbRatedGame(20).some,
              maxRating = Condition.MaxRating(rating).some,
              minRating = none,
              titled = none,
              teamMember = none,
              accountAge = none,
              allowList = none
            )
            val finalWhen = when.plusHours(hourDelay)
            List(Schedule(Hourly, speed, Standard, none, finalWhen, conditions).plan) :::
              (speed == Bullet).so:
                List(Schedule(Hourly, Bullet, Standard, none, finalWhen.plusMinutes(30), conditions).plan)
          }
        }
        .map {
          // No berserk for rating-limited tournaments
          // Because berserking lowers the player rating
          _.map { _.copy(noBerserk = true) }
        },
      // hourly crazyhouse/chess960/KingOfTheHill tournaments!
      (0 to 6).toList.flatMap { hourDelta =>
        val when = atTopOfHour(rightNow, hourDelta)
        val speed = when.getHour % 7 match
          case 0     => HippoBullet
          case 1 | 4 => Bullet
          case 2 | 5 => SuperBlitz
          case 3 | 6 => Blitz
        val variant = when.getHour % 3 match
          case 0 => Chess960
          case 1 => KingOfTheHill
          case _ => Crazyhouse
        List(Schedule(Hourly, speed, variant, none, when).plan) :::
          (speed == Bullet).so:
            List(
              Schedule(
                Hourly,
                if when.getHour == 17 then HyperBullet else Bullet,
                variant,
                none,
                when.plusMinutes(30)
              ).plan
            )
      },
      // hourly atomic/antichess variant tournaments!
      (0 to 6).toList.flatMap { hourDelta =>
        val when = atTopOfHour(rightNow, hourDelta)
        val speed = when.getHour % 7 match
          case 0 | 4 => Blitz
          case 1     => HippoBullet
          case 2 | 5 => Bullet
          case 3 | 6 => SuperBlitz
        val variant = if when.getHour % 2 == 0 then Atomic else Antichess
        List(Schedule(Hourly, speed, variant, none, when).plan) :::
          (speed == Bullet).so:
            List(
              Schedule(
                Hourly,
                if when.getHour == 18 then HyperBullet else Bullet,
                variant,
                none,
                when.plusMinutes(30)
              ).plan
            )
      },
      // hourly threecheck/horde/racing variant tournaments!
      (0 to 6).toList.flatMap { hourDelta =>
        val when = atTopOfHour(rightNow, hourDelta)
        val speed = when.getHour % 7 match
          case 0 | 4 => SuperBlitz
          case 1 | 5 => Blitz
          case 2     => HippoBullet
          case 3 | 6 => Bullet
        val variant = when.getHour % 3 match
          case 0 => ThreeCheck
          case 1 => Horde
          case _ => RacingKings
        List(Schedule(Hourly, speed, variant, none, when).plan) :::
          (speed == Bullet).so:
            List(
              Schedule(
                Hourly,
                if when.getHour == 19 then HyperBullet else Bullet,
                variant,
                none,
                when.plusMinutes(30)
              ).plan
            )
      }
<<<<<<< HEAD
    ).flatten.filter(_.startsAt.isAfter(rightNow))
=======
    ).flatten.filter(_.schedule.at.isAfter(rightNow))

  private def atTopOfHour(rightNow: LocalDateTime, hourDelta: Int): LocalDateTime =
    rightNow.plusHours(hourDelta).withMinute(0)

  private type ValidHour = 0 | 1 | 2 | 3 | 4 | 5 | 6 | 7 | 8 | 9 | 10 | 11 | 12 | 13 | 14 | 15 | 16 | 17 |
    18 | 19 | 20 | 21 | 22 | 23
>>>>>>> e2fe0def

  /** Get a [[LocalDateTime]].
    *
    * Note: This is safe -- impl throws only when hour is outside 0-23 or if day is null, and neither
    * condition can occur here.
    * {{{
    * assert {
    *   val hourRange = java.time.temporal.ChronoField.HOUR_OF_DAY.range()
    *   hourRange.getMinimum == 0 && hourRange.getMaximum == 23
    * }
    * }}}
    */
  private def at(day: LocalDate, hour: ValidHour): LocalDateTime =
    LocalDateTime.of(day, LocalTime.of(hour, 0))

  /** Get a [[LocalDateTime]].
    *
    * Returns None exactly when hour is outside 0-23 or if minutes is outside 0-59.
    */
  private def atOption(day: LocalDate, hour: Int, minute: Int = 0): Option[LocalDateTime] =
    try LocalDateTime.of(day, LocalTime.of(hour, minute)).some
    catch
      case e: Exception =>
        logger.error(s"Failed to schedule due to invalid time '$hour:$minute'", e)
        None<|MERGE_RESOLUTION|>--- conflicted
+++ resolved
@@ -461,9 +461,6 @@
               ).plan
             )
       }
-<<<<<<< HEAD
-    ).flatten.filter(_.startsAt.isAfter(rightNow))
-=======
     ).flatten.filter(_.schedule.at.isAfter(rightNow))
 
   private def atTopOfHour(rightNow: LocalDateTime, hourDelta: Int): LocalDateTime =
@@ -471,7 +468,6 @@
 
   private type ValidHour = 0 | 1 | 2 | 3 | 4 | 5 | 6 | 7 | 8 | 9 | 10 | 11 | 12 | 13 | 14 | 15 | 16 | 17 |
     18 | 19 | 20 | 21 | 22 | 23
->>>>>>> e2fe0def
 
   /** Get a [[LocalDateTime]].
     *
