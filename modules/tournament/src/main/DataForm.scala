package lila.tournament

import play.api.data._
import play.api.data.Forms._
import play.api.data.validation.Constraints._

import chess.Mode
import chess.StartingPosition
import lila.common.Form._

final class DataForm {

  import DataForm._

  val clockTimes: Seq[Double] = Seq(0d, 1 / 2d, 3 / 4d, 1d, 3 / 2d) ++ (2d to 7d by 1d)
  val clockTimesPrivate: Seq[Double] = clockTimes ++ (10d to 30d by 5d) ++ (40d to 60d by 10d)
  val clockTimeDefault = 2d
  private def formatLimit(l: Double) =
    chess.Clock.showLimit(l * 60 toInt) + {
      if (l <= 1) " minute" else " minutes"
    }
  val clockTimeChoices = optionsDouble(clockTimes, formatLimit)
  val clockTimePrivateChoices = optionsDouble(clockTimesPrivate, formatLimit)

  val clockIncrements = 0 to 2 by 1
  val clockIncrementsPrivate = clockIncrements ++ (3 to 7) ++ (10 to 30 by 5) ++ (40 to 60 by 10)
  val clockIncrementDefault = 0
  val clockIncrementChoices = options(clockIncrements, "%d second{s}")
  val clockIncrementPrivateChoices = options(clockIncrementsPrivate, "%d second{s}")

  val minutes = (20 to 60 by 5) ++ (70 to 120 by 10)
  val minutesPrivate = minutes ++ (150 to 360 by 30)
  val minuteDefault = 40
  val minuteChoices = options(minutes, "%d minute{s}")
  val minutePrivateChoices = options(minutesPrivate, "%d minute{s}")

  val waitMinutes = Seq(1, 2, 5, 10, 15, 20, 30, 45, 60, 90, 120)
  val waitMinuteChoices = options(waitMinutes, "%d minute{s}")
  val waitMinuteDefault = 2

  val positions = StartingPosition.allWithInitial.map(_.eco)
  val positionChoices = StartingPosition.allWithInitial.map { p =>
    p.eco -> p.fullName
  }
  val positionDefault = StartingPosition.initial.eco

  lazy val create = Form(mapping(
    "clockTime" -> numberInDouble(clockTimePrivateChoices),
    "clockIncrement" -> numberIn(clockIncrementPrivateChoices),
    "minutes" -> numberIn(minutePrivateChoices),
    "waitMinutes" -> numberIn(waitMinuteChoices),
<<<<<<< HEAD
    "variant" -> number.verifying(Set(chess.variant.Standard.id, chess.variant.Chess960.id,
      chess.variant.KingOfTheHill.id, chess.variant.ThreeCheck.id, chess.variant.Antichess.id,
      chess.variant.Atomic.id, chess.variant.Horde.id, chess.variant.RacingKings.id) contains _),
=======
    "variant" -> number.verifying(validVariantIds contains _),
>>>>>>> e3a9bd7b
    "position" -> nonEmptyText.verifying(positions contains _),
    "mode" -> optional(number.verifying(Mode.all map (_.id) contains _)),
    "private" -> optional(text.verifying("on" == _))
  )(TournamentSetup.apply)(TournamentSetup.unapply)
    .verifying("Invalid clock", _.validClock)
    .verifying("Increase tournament duration, or decrease game clock", _.validTiming)
  ) fill TournamentSetup(
    clockTime = clockTimeDefault,
    clockIncrement = clockIncrementDefault,
    minutes = minuteDefault,
    waitMinutes = waitMinuteDefault,
    variant = chess.variant.Standard.id,
    position = StartingPosition.initial.eco,
    `private` = None,
    mode = Mode.Rated.id.some)
}

object DataForm {

  val validVariants = List(chess.variant.Standard, chess.variant.Chess960, chess.variant.KingOfTheHill,
    chess.variant.ThreeCheck, chess.variant.Antichess, chess.variant.Atomic, chess.variant.Horde)

  val validVariantIds = validVariants.map(_.id).toSet
}

private[tournament] case class TournamentSetup(
    clockTime: Double,
    clockIncrement: Int,
    minutes: Int,
    waitMinutes: Int,
    variant: Int,
    position: String,
    mode: Option[Int],
    `private`: Option[String]) {

  def validClock = (clockTime + clockIncrement) > 0

  def validTiming = (minutes * 60) >= (3 * estimatedGameDuration)

  private def estimatedGameDuration = 60 * clockTime + 30 * clockIncrement
}<|MERGE_RESOLUTION|>--- conflicted
+++ resolved
@@ -49,13 +49,7 @@
     "clockIncrement" -> numberIn(clockIncrementPrivateChoices),
     "minutes" -> numberIn(minutePrivateChoices),
     "waitMinutes" -> numberIn(waitMinuteChoices),
-<<<<<<< HEAD
-    "variant" -> number.verifying(Set(chess.variant.Standard.id, chess.variant.Chess960.id,
-      chess.variant.KingOfTheHill.id, chess.variant.ThreeCheck.id, chess.variant.Antichess.id,
-      chess.variant.Atomic.id, chess.variant.Horde.id, chess.variant.RacingKings.id) contains _),
-=======
     "variant" -> number.verifying(validVariantIds contains _),
->>>>>>> e3a9bd7b
     "position" -> nonEmptyText.verifying(positions contains _),
     "mode" -> optional(number.verifying(Mode.all map (_.id) contains _)),
     "private" -> optional(text.verifying("on" == _))
