--- conflicted
+++ resolved
@@ -54,11 +54,7 @@
 
   object findDuplicate:
     private val cache =
-<<<<<<< HEAD
-      cacheApi.notLoadingSync[(User.ID, String), ForumTopicId](64, "forum.topic.duplicate") {
-=======
-      cacheApi.notLoadingSync[(UserId, String), ForumTopic.ID](64, "forum.topic.duplicate") {
->>>>>>> 4c562713
+      cacheApi.notLoadingSync[(UserId, String), ForumTopicId](64, "forum.topic.duplicate") {
         _.expireAfterWrite(1 hour).build()
       }
     def apply(topic: ForumTopic): Fu[Option[ForumTopic]] = topic.userId ?? { uid =>
