--- conflicted
+++ resolved
@@ -28,15 +28,10 @@
   def userAnalysis(
       data: JsObject,
       pov: Pov,
-<<<<<<< HEAD
-      chess960PositionNum: Option[Int],
-      withForecast: Boolean = false
-  )(using ctx: Context) =
-=======
+      chess960PositionNum: Option[Int] = None,
       withForecast: Boolean = false,
       inlinePgn: Option[String] = None
   )(using ctx: Context): Page =
->>>>>>> b83f3090
     Page(trans.site.analysis.txt())
       .css("analyse.free")
       .css((pov.game.variant == Crazyhouse).option("analyse.zh"))
