{
  "name": "lila",
  "version": "2.0.0",
  "private": true,
  "description": "lichess.org: the forever free, adless and open source chess server",
  "repository": {
    "type": "git",
    "url": "https://github.com/lichess-org/lila.git"
  },
  "keywords": [
    "chess",
    "lichess"
  ],
  "author": "Thibault Duplessis and the gang",
  "license": "AGPL-3.0-or-later",
  "bugs": {
    "url": "https://github.com/lichess-org/lila/issues"
  },
  "homepage": "https://lichess.org",
  "packageManager": "pnpm@9.10.0+sha256.355a8ab8dbb6ad41befbef39bc4fd6b5df85e12761d2724bd01f13e878de4b13",
  "engines": {
    "node": "^22.6",
    "pnpm": "^9"
  },
  "//": "NOTE: lint-staged patterns must stay in sync with bin/git-hooks/pre-commit!",
  "dependencies": {
    "@types/lichess": "workspace:*",
    "@types/node": "^22.7.4",
    "@types/web": "^0.0.166",
    "@typescript-eslint/eslint-plugin": "^8.7.0",
    "@typescript-eslint/parser": "^8.7.0",
    "ab": "github:lichess-org/ab-stub",
    "chessground": "^9.1.1",
    "eslint": "^9.11.1",
    "lint-staged": "^15.2.10",
    "onchange": "^7.1.0",
    "prettier": "^3.3.3",
    "typescript": "^5.6.2"
  },
  "scripts": {
    "format": "prettier --cache --write --log-level warn .",
    "check-format": "prettier --cache --check --log-level warn .",
    "watch-format": "onchange \"**/*\" -- prettier --cache --write --log-level warn {{changed}}",
    "add-hooks": "git config --add core.hooksPath bin/git-hooks",
    "remove-hooks": "git config --unset core.hooksPath bin/git-hooks",
<<<<<<< HEAD
    "lint": "eslint ui",
    "lint-staged": "lint-staged --config bin/lint-staged.config.mjs",
=======
    "lint": "eslint --cache",
>>>>>>> 31e47ca0
    "journal": "journalctl --user -fu lila -o cat",
    "metals": "tail -F .metals/metals.log | stdbuf -oL cut -c 21- | rg -v '(notification for request|handleCancellation)'",
    "serverlog": "pnpm journal & pnpm metals",
    "piece-css": "pnpx tsx bin/gen/piece-css.ts",
    "trans-dump": "pnpx tsx bin/trans-dump.ts",
    "multilog": "pnpm serverlog & ui/build -w"
  }
}<|MERGE_RESOLUTION|>--- conflicted
+++ resolved
@@ -43,12 +43,8 @@
     "watch-format": "onchange \"**/*\" -- prettier --cache --write --log-level warn {{changed}}",
     "add-hooks": "git config --add core.hooksPath bin/git-hooks",
     "remove-hooks": "git config --unset core.hooksPath bin/git-hooks",
-<<<<<<< HEAD
-    "lint": "eslint ui",
+    "lint": "eslint --cache",
     "lint-staged": "lint-staged --config bin/lint-staged.config.mjs",
-=======
-    "lint": "eslint --cache",
->>>>>>> 31e47ca0
     "journal": "journalctl --user -fu lila -o cat",
     "metals": "tail -F .metals/metals.log | stdbuf -oL cut -c 21- | rg -v '(notification for request|handleCancellation)'",
     "serverlog": "pnpm journal & pnpm metals",
