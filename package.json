--- conflicted
+++ resolved
@@ -19,13 +19,8 @@
   "homepage": "https://lichess.org",
   "packageManager": "pnpm@9.1.0+sha256.22e36fba7f4880ecf749a5ca128b8435da085ecd49575e7fb9e64d6bf4fad394",
   "engines": {
-<<<<<<< HEAD
-    "node": ">=18",
-    "pnpm": "^8.7.0"
-=======
     "node": ">=20",
     "pnpm": "^9"
->>>>>>> d214a8cf
   },
   "lint-staged": {
     "*.{js,ts,md,json,scss}": "prettier --write"
