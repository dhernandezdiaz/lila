{
  "name": "lila",
  "version": "2.0.0",
  "private": true,
  "description": "lichess.org: the forever free, adless and open source chess server",
  "repository": {
    "type": "git",
    "url": "https://github.com/lichess-org/lila.git"
  },
  "keywords": [
    "chess",
    "lichess"
  ],
  "author": "Thibault Duplessis and the gang",
  "license": "AGPL-3.0-or-later",
  "bugs": {
    "url": "https://github.com/lichess-org/lila/issues"
  },
  "homepage": "https://lichess.org",
  "packageManager": "pnpm@9.1.0+sha256.22e36fba7f4880ecf749a5ca128b8435da085ecd49575e7fb9e64d6bf4fad394",
  "engines": {
    "node": ">=20",
    "pnpm": "^9"
  },
  "lint-staged": {
    "*.{js,ts,md,json,scss}": "prettier --write"
  },
  "dependencies": {
    "@types/lichess": "workspace:*",
<<<<<<< HEAD
    "@types/node": "^20.14.10",
    "@types/web": "^0.0.151",
    "@typescript-eslint/eslint-plugin": "^7.16.0",
    "@typescript-eslint/parser": "^7.16.0",
    "ab": "github:lichess-org/ab-stub",
    "chessground": "^9.1.1",
    "eslint": "^8.56.0",
    "lint-staged": "^15.2.7",
=======
    "@types/node": "^22.5.1",
    "@types/web": "^0.0.158",
    "@typescript-eslint/eslint-plugin": "^8.3.0",
    "@typescript-eslint/parser": "^8.3.0",
    "ab": "github:lichess-org/ab-stub",
    "chessground": "^9.1.1",
    "eslint": "^9.9.1",
    "lint-staged": "^15.2.9",
>>>>>>> d53720a6
    "onchange": "^7.1.0",
    "prettier": "^3.3.3",
    "typescript": "^5.5.4"
  },
  "scripts": {
    "format": "prettier --write --log-level warn .",
    "check-format": "prettier --check --log-level warn .",
    "watch-format": "onchange \"**/*\" -- prettier --write --log-level warn {{changed}}",
    "add-hooks": "git config --add core.hooksPath bin/git-hooks",
    "remove-hooks": "git config --unset core.hooksPath bin/git-hooks",
    "lint": "eslint ui",
    "journal": "journalctl --user -fu lila -o cat",
    "metals": "tail -F .metals/metals.log | stdbuf -oL cut -c 21- | rg -v '(notification for request|handleCancellation)'",
    "serverlog": "pnpm journal & pnpm metals",
    "multilog": "pnpm serverlog & ui/build -r"
  }
}<|MERGE_RESOLUTION|>--- conflicted
+++ resolved
@@ -27,16 +27,6 @@
   },
   "dependencies": {
     "@types/lichess": "workspace:*",
-<<<<<<< HEAD
-    "@types/node": "^20.14.10",
-    "@types/web": "^0.0.151",
-    "@typescript-eslint/eslint-plugin": "^7.16.0",
-    "@typescript-eslint/parser": "^7.16.0",
-    "ab": "github:lichess-org/ab-stub",
-    "chessground": "^9.1.1",
-    "eslint": "^8.56.0",
-    "lint-staged": "^15.2.7",
-=======
     "@types/node": "^22.5.1",
     "@types/web": "^0.0.158",
     "@typescript-eslint/eslint-plugin": "^8.3.0",
@@ -45,7 +35,6 @@
     "chessground": "^9.1.1",
     "eslint": "^9.9.1",
     "lint-staged": "^15.2.9",
->>>>>>> d53720a6
     "onchange": "^7.1.0",
     "prettier": "^3.3.3",
     "typescript": "^5.5.4"
