--- conflicted
+++ resolved
@@ -127,11 +127,7 @@
       ),
       cevalView.renderGauge(ctrl),
       h('div.puzzle__tools', [
-<<<<<<< HEAD
-        ctrl.voiceMove ? renderVoiceBar(ctrl.voiceMove.ui, ctrl.redraw, !showCeval) : null,
-=======
         ctrl.voiceMove ? renderVoiceMove(ctrl.voiceMove, ctrl.redraw, 'puz') : null,
->>>>>>> 98f90b76
         // we need the wrapping div here
         // so the siblings are only updated when ceval is added
         h(
