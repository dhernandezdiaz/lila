--- conflicted
+++ resolved
@@ -25,16 +25,7 @@
 
 const puzzleInfos = (ctrl: PuzzleCtrl, puzzle: Puzzle): VNode =>
   h('div.infos.puzzle', [
-<<<<<<< HEAD
-    h('img.infos__angle-img', {
-      attrs: {
-        src: angleImg(ctrl),
-        alt: ctrl.data.angle.name,
-      },
-    }),
-=======
     h('img.infos__angle-img', { attrs: { src: angleImg(ctrl), alt: ctrl.getData().angle.name } }),
->>>>>>> bcdbf4f7
     h('div', [
       h(
         'p',
@@ -54,20 +45,7 @@
               ),
         ),
       ),
-<<<<<<< HEAD
-      ctrl.opts.showRatings
-        ? h(
-            'p',
-            ctrl.trans.vdom(
-              'ratingX',
-              !ctrl.streak && ctrl.vm.mode === 'play'
-                ? h('span.hidden', ctrl.trans.noarg('hidden'))
-                : h('strong', puzzle.rating),
-            ),
-          )
-        : null,
-=======
-      ctrl.showRatings &&
+      ctrl.opts.showRatings &&
         h(
           'p',
           ctrl.trans.vdom(
@@ -77,7 +55,6 @@
               : h('strong', puzzle.rating),
           ),
         ),
->>>>>>> bcdbf4f7
       h('p', ctrl.trans.vdomPlural('playedXTimes', puzzle.plays, h('strong', numberFormat(puzzle.plays)))),
     ]),
   ]);
@@ -98,15 +75,7 @@
       h(
         'div.players',
         game.players.map(p => {
-<<<<<<< HEAD
-          const user = {
-            ...p,
-            rating: ctrl.opts.showRatings ? p.rating : undefined,
-            line: false,
-          };
-=======
           const user = { ...p, rating: ctrl.showRatings ? p.rating : undefined, line: false };
->>>>>>> bcdbf4f7
           return h('div.player.color-icon.is.text.' + p.color, userLink(user));
         }),
       ),
@@ -158,13 +127,8 @@
     h(
       'div.puzzle__side__user__rating',
       ctrl.rated()
-<<<<<<< HEAD
-        ? ctrl.opts.showRatings
-          ? h('strong', [
-=======
-        ? ctrl.showRatings &&
+        ? ctrl.opts.showRatings &&
             h('strong', [
->>>>>>> bcdbf4f7
               data.user.rating - (diff || 0),
               ...(diff && diff > 0 ? [' ', h('good.rp', '+' + diff)] : []),
               ...(diff && diff < 0 ? [' ', h('bad.rp', '−' + -diff)] : []),
@@ -195,22 +159,10 @@
   if (!replay) return;
   const i = replay.i + (ctrl.vm.mode == 'play' ? 0 : 1);
   return h('div.puzzle__side__replay', [
-<<<<<<< HEAD
-    h(
-      'a',
-      {
-        attrs: {
-          href: `/training/dashboard/${replay.days}`,
-        },
-      },
-      ['« ', `Replaying ${ctrl.trans.noarg(ctrl.data.angle.key)} puzzles`],
-    ),
-=======
     h('a', { attrs: { href: `/training/dashboard/${replay.days}` } }, [
       '« ',
       `Replaying ${ctrl.trans.noarg(ctrl.getData().angle.key)} puzzles`,
     ]),
->>>>>>> bcdbf4f7
     h('div.puzzle__side__replay__bar', {
       attrs: {
         style: `--p:${replay.of ? Math.round((100 * i) / replay.of) : 1}%`,
@@ -250,16 +202,7 @@
 export const renderDifficultyForm = (ctrl: PuzzleCtrl): VNode =>
   h(
     'form.puzzle__side__config__difficulty',
-<<<<<<< HEAD
-    {
-      attrs: {
-        action: `/training/difficulty/${ctrl.data.angle.key}`,
-        method: 'post',
-      },
-    },
-=======
     { attrs: { action: `/training/difficulty/${ctrl.getData().angle.key}`, method: 'post' } },
->>>>>>> bcdbf4f7
     [
       h('label', { attrs: { for: 'puzzle-difficulty' } }, ctrl.trans.noarg('difficultyLevel')),
       h(
@@ -302,14 +245,7 @@
           h(
             `a.label.color-${key}${key === (ctrl.opts.settings.color || 'random') ? '.active' : ''}`,
             {
-<<<<<<< HEAD
-              attrs: {
-                href: `/training/${ctrl.data.angle.key}/${key}`,
-                title: ctrl.trans.noarg(i18n),
-              },
-=======
-              attrs: { href: `/training/${ctrl.getData().angle.key}/${key}`, title: ctrl.trans.noarg(i18n) },
->>>>>>> bcdbf4f7
+              attrs: { href: `/training/${ctrl.data.angle.key}/${key}`, title: ctrl.trans.noarg(i18n) },
             },
             h('i'),
           ),
