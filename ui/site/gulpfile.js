--- conflicted
+++ resolved
@@ -48,17 +48,12 @@
   };
 }
 
+
 const deps = makeDependencies('lichess.deps.js');
 
 const tasks = [
-<<<<<<< HEAD
-  ab,
-  deps,
-  hopscotch, jqueryBarRating, highcharts
-=======
-  ab, standalonesJs,
+  ab, 
   deps
->>>>>>> 00265d88
 ];
 
 const dev = gulp.series(tasks);
