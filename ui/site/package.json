{
  "name": "site",
  "version": "2.0.0",
  "private": true,
  "description": "lichess.org website globals",
  "author": "Thibault Duplessis",
  "license": "AGPL-3.0-or-later",
  "dependencies": {
    "dialog-polyfill": "0.5.6",
    "chat": "workspace:*",
    "chess": "workspace:*",
    "common": "workspace:*",
    "lichess-pgn-viewer": "^2.1.0",
    "voice": "workspace:*",
    "tablesort": "^5.3.0"
  },
  "lichess": {
    "bundles": [
      "src/site.ts",
      "src/site.tvEmbed.ts",
      "src/site.puzzleEmbed.ts",
      "src/site.lpvEmbed.ts"
    ],
    "sync": {
      "node_modules/dialog-polyfill/dist/dialog-polyfill.esm.js": "public/npm"
    },
    "hashed": [
      "font/lichess.woff",
      "font/lichess.woff2",
      "lifat/background/montage*.webp",
<<<<<<< HEAD
      "json/**/*.json",
      "javascripts/**/*",
      "npm/**/*.js",
      "npm/**/*.css"
=======
      "npm/*",
      "javascripts/**"
>>>>>>> 2e8eeaec
    ]
  }
}<|MERGE_RESOLUTION|>--- conflicted
+++ resolved
@@ -28,15 +28,9 @@
       "font/lichess.woff",
       "font/lichess.woff2",
       "lifat/background/montage*.webp",
-<<<<<<< HEAD
-      "json/**/*.json",
-      "javascripts/**/*",
-      "npm/**/*.js",
-      "npm/**/*.css"
-=======
+      "json/**",
       "npm/*",
       "javascripts/**"
->>>>>>> 2e8eeaec
     ]
   }
 }