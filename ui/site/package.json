--- conflicted
+++ resolved
@@ -14,11 +14,7 @@
     "@types/web": "^0",
     "@types/yaireo__tagify": "^4.9.0",
     "@types/zxcvbn": "^4.4.0",
-<<<<<<< HEAD
     "chessground": "^8.3",
-=======
-    "chessground": "^8.3.2",
->>>>>>> 7fafe024
     "rollup": "^2",
     "rollup-plugin-copy": "^3.3.0",
     "typescript": "^4"
