--- conflicted
+++ resolved
@@ -11,10 +11,6 @@
     "@types/debounce-promise": "^3.1.6",
     "@types/fnando__sparkline": "^0.3.4",
     "@types/highcharts": "=4.2.57",
-<<<<<<< HEAD
-    "@types/lichess": "workspace:*",
-=======
->>>>>>> c214977a
     "@types/yaireo__tagify": "^4.17.0",
     "@types/zxcvbn": "^4.4.1",
     "@yaireo/tagify": "^4.17.6",
@@ -25,11 +21,7 @@
     "flatpickr": "^4.6.13",
     "highcharts": "=4.2.5",
     "hopscotch": "^0.3.1",
-<<<<<<< HEAD
     "lichess-pgn-viewer": "npm:schlawg-pgn-viewer@2.0.0",
-=======
-    "lichess-pgn-viewer": "^2.0.0",
->>>>>>> c214977a
     "prop-types": "^15.8.1",
     "stockfish-mv.wasm": "^0.6.1",
     "stockfish-nnue.wasm": "1.0.0-1946a675.smolnet",
