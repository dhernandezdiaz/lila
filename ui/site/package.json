--- conflicted
+++ resolved
@@ -11,14 +11,10 @@
     "rollup-plugin-copy": "^3.3.0"
   },
   "dependencies": {
-<<<<<<< HEAD
     "@yaireo/tagify": "3.9.3",
-    "chessops": "^0.7.0",
+    "chessops": "^0.7.1",
     "debounce-promise": "^3.1.2",
     "flatpickr": "^4.6.6",
-=======
-    "chessops": "^0.7.1",
->>>>>>> 3713ed89
     "highcharts": "=4.2.5",
     "hopscotch": "^0.3.1",
     "jquery-bar-rating": "^1.2.2",
