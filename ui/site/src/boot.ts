import * as licon from 'common/licon';
import { initMiniBoards, initMiniGames, updateMiniGame, finishMiniGame } from 'common/miniBoard';
import { prefersLight } from 'common/theme';
import { text as xhrText } from 'common/xhr';
import announce from './announce';
import OnlineFriends from './friends';
import powertip from './powertip';
import serviceWorker from './serviceWorker';
import { watchers } from 'common/watchers';
<<<<<<< HEAD
import { isIos, isBrowserSupported } from 'common/device';
=======
import { isIos, isWebkit } from 'common/device';
>>>>>>> bd742a5f
import { scrollToInnerSelector, requestIdleCallback } from 'common';
import { dispatchChessgroundResize } from 'common/resize';
import { attachDomHandlers } from './domHandlers';
import { updateTimeAgo, renderTimeAgo } from './renderTimeAgo';
import { pubsub } from 'common/pubsub';
import { once } from 'common/storage';
import { toggleBoxInit } from 'common/controls';
import { addExceptionListeners } from './unhandledError';
import { eventuallySetupDefaultConnection } from 'common/socket';
import { alert } from 'common/dialog';

export function boot() {
  addExceptionListeners();
  $('#user_tag').removeAttr('href');
  const setBlind = location.hash === '#blind';
  const showDebug = location.hash.startsWith('#debug');

  requestAnimationFrame(() => {
    initMiniBoards();
    initMiniGames();
    pubsub.on('content-loaded', initMiniBoards);
    pubsub.on('content-loaded', initMiniGames);
    updateTimeAgo(1000);
    pubsub.on('content-loaded', renderTimeAgo);
    pubsub.on('content-loaded', toggleBoxInit);
  });
  requestIdleCallback(() => {
    const friendsEl = document.getElementById('friend_box');
    if (friendsEl) new OnlineFriends(friendsEl);

    const chatMembers = document.querySelector('.chat__members') as HTMLElement | null;
    if (chatMembers) watchers(chatMembers);

    $('.subnav__inner').each(function (this: HTMLElement) {
      scrollToInnerSelector(this, '.active', true);
    });

    powertip.watchMouse();

    attachDomHandlers();

    // prevent zoom when keyboard shows on iOS
    if (isIos() && !('MSStream' in window)) {
      const el = document.querySelector('meta[name=viewport]') as HTMLElement;
      el.setAttribute('content', el.getAttribute('content') + ',maximum-scale=1.0');
    }

    toggleBoxInit();

    window.addEventListener('resize', dispatchChessgroundResize);

    if (setBlind && !site.blindMode) setTimeout(() => $('#blind-mode button').trigger('click'), 1500);

    if (site.debug) site.asset.loadEsm('bits.devMode');
    if (showDebug) site.asset.loadEsm('bits.diagnosticDialog');

    const pageAnnounce = document.body.getAttribute('data-announce');
    if (pageAnnounce) announce(JSON.parse(pageAnnounce));

    serviceWorker();

    console.info('Lichess is open source! See https://lichess.org/source');

    // if not already connected by a ui module, setup default connection
    eventuallySetupDefaultConnection();

<<<<<<< HEAD
    if (!isBrowserSupported() && once('upgrade.nag')) {
      alert('Your web browser is out of date. Lichess may not function properly.');
=======
    if (isUnsupportedBrowser() && once('upgrade.nag', { days: 14 })) {
      pubsub
        .after('dialog.polyfill')
        .then(() => alert('Your browser is out of date.\nLichess may not work properly.'));
>>>>>>> bd742a5f
    }

    // socket default receive handlers
    pubsub.on('socket.in.redirect', (d: RedirectTo) => {
      site.unload.expected = true;
      site.redirect(d);
    });
    pubsub.on('socket.in.fen', e =>
      document.querySelectorAll('.mini-game-' + e.id).forEach((el: HTMLElement) => updateMiniGame(el, e)),
    );
    pubsub.on('socket.in.finish', e =>
      document.querySelectorAll('.mini-game-' + e.id).forEach((el: HTMLElement) => finishMiniGame(el, e.win)),
    );
    pubsub.on('socket.in.announce', announce);
    pubsub.on('socket.in.tournamentReminder', (data: { id: string; name: string }) => {
      if ($('#announce').length || document.body.dataset.tournamentId === data.id) return;
      const url = '/tournament/' + data.id;
      $('body').append(
        $('<div id="announce">')
          .append($(`<a data-icon="${licon.Trophy}" class="text">`).attr('href', url).text(data.name))
          .append(
            $('<div class="actions">')
              .append(
                $(`<a class="withdraw text" data-icon="${licon.Pause}">`)
                  .attr('href', url + '/withdraw')
                  .text(i18n.site.pause)
                  .on('click', function (this: HTMLAnchorElement) {
                    xhrText(this.href, { method: 'post' });
                    $('#announce').remove();
                    return false;
                  }),
              )
              .append(
                $(`<a class="text" data-icon="${licon.PlayTriangle}">`)
                  .attr('href', url)
                  .text(i18n.site.resume),
              ),
          ),
      );
    });
    const mql = prefersLight();
    if (typeof mql.addEventListener === 'function')
      mql.addEventListener('change', e => {
        if (document.body.dataset.theme === 'system')
          document.documentElement.className = e.matches ? 'light' : 'dark';
      });
  }, 800);
}

function isUnsupportedBrowser() {
  return isWebkit({ below: '15.4' });
}<|MERGE_RESOLUTION|>--- conflicted
+++ resolved
@@ -7,11 +7,7 @@
 import powertip from './powertip';
 import serviceWorker from './serviceWorker';
 import { watchers } from 'common/watchers';
-<<<<<<< HEAD
-import { isIos, isBrowserSupported } from 'common/device';
-=======
 import { isIos, isWebkit } from 'common/device';
->>>>>>> bd742a5f
 import { scrollToInnerSelector, requestIdleCallback } from 'common';
 import { dispatchChessgroundResize } from 'common/resize';
 import { attachDomHandlers } from './domHandlers';
@@ -78,15 +74,10 @@
     // if not already connected by a ui module, setup default connection
     eventuallySetupDefaultConnection();
 
-<<<<<<< HEAD
-    if (!isBrowserSupported() && once('upgrade.nag')) {
-      alert('Your web browser is out of date. Lichess may not function properly.');
-=======
     if (isUnsupportedBrowser() && once('upgrade.nag', { days: 14 })) {
       pubsub
         .after('dialog.polyfill')
         .then(() => alert('Your browser is out of date.\nLichess may not work properly.'));
->>>>>>> bd742a5f
     }
 
     // socket default receive handlers
