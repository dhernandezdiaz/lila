import { boot } from './boot';
import Mousetrap from './mousetrap';
import { randomToken } from 'common/algo';
import powertip from './powertip';
import * as assets from './asset';
<<<<<<< HEAD
import makeLog from './log';
=======
>>>>>>> 41fcb9dc
import pubsub from './pubsub';
import { unload, redirect, reload } from './reload';
import announce from './announce';
import { trans, displayLocale } from 'common/i18n';
import sound from './sound';

<<<<<<< HEAD
// window.site.{load, quantity, siteI18n} are initialized in layout.scala embedded script tags

window.$as = <T>(cashOrHtml: Cash | string) =>
  (typeof cashOrHtml === 'string' ? $(cashOrHtml) : cashOrHtml)[0] as T;
const s = window.site;
s.mousetrap = new Mousetrap(document);
s.sri = randomToken();
s.powertip = powertip;
s.clockWidget = clockWidget;
s.spinnerHtml = spinnerHtml;
s.asset = assets;
s.pubsub = pubsub;
s.unload = unload;
s.redirect = redirect;
s.reload = reload;
s.watchers = watchers;
s.announce = announce;
s.trans = trans(s.siteI18n);
s.sound = sound;
s.miniBoard = miniBoard;
s.miniGame = miniGame;
s.timeago = timeago;
s.dateFormat = dateFormat;
s.displayLocale = displayLocale;
s.contentLoaded = (parent?: HTMLElement) => pubsub.emit('content-loaded', parent);
s.blindMode = document.body.classList.contains('blind-mode');
s.makeChat = data => site.asset.loadEsm('chat', { init: { el: document.querySelector('.mchat')!, ...data } });
s.makeChessground = (element: HTMLElement, config?: CgConfig) => Chessground(element, config);
s.log = makeLog();
s.load.then(boot);
=======
const site = window.site;
// site.load, site.quantity, site.siteI18n are initialized in layout.scala embedded script tags
// site.manifest is fetched immediately from the server
// site.info, site.debug are populated by ui/build
// site.socket, site.quietMode, site.analysis are set elsewhere but available here
site.sri = randomToken();
site.displayLocale = displayLocale;
site.blindMode = document.body.classList.contains('blind-mode');
site.mousetrap = new Mousetrap(document);
site.powertip = powertip;
site.asset = assets;
site.pubsub = pubsub;
site.unload = unload;
site.redirect = redirect;
site.reload = reload;
site.announce = announce;
site.trans = trans(site.siteI18n);
site.sound = sound;
site.load.then(boot);
>>>>>>> 41fcb9dc
<|MERGE_RESOLUTION|>--- conflicted
+++ resolved
@@ -3,48 +3,12 @@
 import { randomToken } from 'common/algo';
 import powertip from './powertip';
 import * as assets from './asset';
-<<<<<<< HEAD
-import makeLog from './log';
-=======
->>>>>>> 41fcb9dc
 import pubsub from './pubsub';
 import { unload, redirect, reload } from './reload';
 import announce from './announce';
 import { trans, displayLocale } from 'common/i18n';
 import sound from './sound';
 
-<<<<<<< HEAD
-// window.site.{load, quantity, siteI18n} are initialized in layout.scala embedded script tags
-
-window.$as = <T>(cashOrHtml: Cash | string) =>
-  (typeof cashOrHtml === 'string' ? $(cashOrHtml) : cashOrHtml)[0] as T;
-const s = window.site;
-s.mousetrap = new Mousetrap(document);
-s.sri = randomToken();
-s.powertip = powertip;
-s.clockWidget = clockWidget;
-s.spinnerHtml = spinnerHtml;
-s.asset = assets;
-s.pubsub = pubsub;
-s.unload = unload;
-s.redirect = redirect;
-s.reload = reload;
-s.watchers = watchers;
-s.announce = announce;
-s.trans = trans(s.siteI18n);
-s.sound = sound;
-s.miniBoard = miniBoard;
-s.miniGame = miniGame;
-s.timeago = timeago;
-s.dateFormat = dateFormat;
-s.displayLocale = displayLocale;
-s.contentLoaded = (parent?: HTMLElement) => pubsub.emit('content-loaded', parent);
-s.blindMode = document.body.classList.contains('blind-mode');
-s.makeChat = data => site.asset.loadEsm('chat', { init: { el: document.querySelector('.mchat')!, ...data } });
-s.makeChessground = (element: HTMLElement, config?: CgConfig) => Chessground(element, config);
-s.log = makeLog();
-s.load.then(boot);
-=======
 const site = window.site;
 // site.load, site.quantity, site.siteI18n are initialized in layout.scala embedded script tags
 // site.manifest is fetched immediately from the server
@@ -63,5 +27,4 @@
 site.announce = announce;
 site.trans = trans(site.siteI18n);
 site.sound = sound;
-site.load.then(boot);
->>>>>>> 41fcb9dc
+site.load.then(boot);