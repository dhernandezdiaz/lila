--- conflicted
+++ resolved
@@ -1,16 +1,11 @@
 import { boot } from './boot';
 import Mousetrap from './mousetrap';
 import { spinnerHtml } from 'common/spinner';
-<<<<<<< HEAD
-import { randomToken } from 'common/random';
-=======
 import { randomToken } from 'common/algo';
->>>>>>> 3ab15c6f
 import powertip from './powertip';
 import clockWidget from './clockWidget';
 import * as assets from './asset';
 import makeLog from './log';
-import idleTimer from './idleTimer';
 import pubsub from './pubsub';
 import { unload, redirect, reload } from './reload';
 import announce from './announce';
@@ -33,7 +28,6 @@
 s.clockWidget = clockWidget;
 s.spinnerHtml = spinnerHtml;
 s.asset = assets;
-s.idleTimer = idleTimer;
 s.pubsub = pubsub;
 s.unload = unload;
 s.redirect = redirect;
