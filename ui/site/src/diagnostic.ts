--- conflicted
+++ resolved
@@ -87,15 +87,9 @@
       changed = storageProxy[kv[0]]?.(kv[1] ?? '') ? 1 : 0;
       if (!changed) console.warn(`Invalid set payload '${data}'`, kv);
     } catch (_) {
-<<<<<<< HEAD
-      console.error('Invalid base64', data);
-    }
-    return 0;
-=======
       console.warn('Invalid base64', data);
     }
     return changed;
->>>>>>> a6f899bd
   },
 };
 
