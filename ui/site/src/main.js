--- conflicted
+++ resolved
@@ -247,11 +247,7 @@
       lichess.pubsub.on('content_loaded', renderTimeago);
 
       if (!window.customWS) setTimeout(() => {
-<<<<<<< HEAD
-        if (!lichess.socket) 
-=======
         if (!lichess.socket)
->>>>>>> 09bb0385
           lichess.socket = lichess.StrongSocket("/socket/v5", false);
       }, 300);
 
