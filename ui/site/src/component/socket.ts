--- conflicted
+++ resolved
@@ -198,13 +198,9 @@
       if (!this.tryOtherUrl) {
         // if this was set earlier, we've already logged the error
         this.tryOtherUrl = true;
-<<<<<<< HEAD
-        lichess.log(`sri ${this.settings.params!.sri}timeout ${delay}ms, trying ${this.baseUrl()}`);
-=======
         lichess.log(
           `sri ${this.settings.params!.sri} timeout ${delay}ms, trying ${this.baseUrl()}${this.url}`,
         );
->>>>>>> 8a52da36
       }
       this.connect();
     }, delay);
