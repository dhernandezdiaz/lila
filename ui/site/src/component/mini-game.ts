import { uciToMove } from 'chessground/util';
<<<<<<< HEAD
import { fenColor, makeChessground } from 'common/mini-board';
=======
import { fenColor } from 'common/mini-board';
>>>>>>> c214977a
import * as domData from 'common/data';
import clockWidget from './clock-widget';
import StrongSocket from './socket';

export const init = (node: HTMLElement) => {
<<<<<<< HEAD
  const [fen, orientation, lm] = node.getAttribute('data-state')!.split(','),
=======
  const [fen, color, lm] = node.getAttribute('data-state')!.split(','),
>>>>>>> c214977a
    config = {
      coordinates: false,
      viewOnly: true,
      fen,
<<<<<<< HEAD
      orientation,
=======
      orientation: color as Color,
>>>>>>> c214977a
      lastMove: uciToMove(lm),
      drawable: {
        enabled: false,
        visible: false,
      },
    },
    $el = $(node).removeClass('mini-game--init'),
    $cg = $el.find('.cg-wrap'),
    turnColor = fenColor(fen);
<<<<<<< HEAD
  makeChessground($as<HTMLElement>($cg), config).then(cg => {
    domData.set($cg[0] as HTMLElement, 'chessground', cg);
    ['white', 'black'].forEach((color: Color) =>
      $el.find('.mini-game__clock--' + color).each(function (this: HTMLElement) {
        clockWidget(this, {
          time: parseInt(this.getAttribute('data-time')!),
          pause: color != turnColor || !clockIsRunning(fen, color),
        });
      }),
    );
  });
=======

  domData.set($as($cg), 'chessground', lichess.makeChessground($as($cg), config));

  ['white', 'black'].forEach((color: Color) =>
    $el.find('.mini-game__clock--' + color).each(function (this: HTMLElement) {
      clockWidget(this, {
        time: parseInt(this.getAttribute('data-time')!),
        pause: color != turnColor || !clockIsRunning(fen, color),
      });
    }),
  );
>>>>>>> c214977a
  return node.getAttribute('data-live');
};

const clockIsRunning = (fen: string, color: Color) =>
  color == 'white' ? !fen.includes('PPPPPPPP/RNBQKBNR') : !fen.startsWith('rnbqkbnr/pppppppp');

export const initAll = (parent?: HTMLElement) => {
  const nodes = Array.from((parent || document).getElementsByClassName('mini-game--init')),
    ids = nodes.map(init).filter(id => id);
  if (ids.length) StrongSocket.firstConnect.then(send => send('startWatching', ids.join(' ')));
};

export const update = (node: HTMLElement, data: MiniGameUpdateData) => {
  const $el = $(node),
    lm = data.lm,
    cg = domData.get(node.querySelector('.cg-wrap')!, 'chessground');
  if (cg)
    cg.set({
      fen: data.fen,
      lastMove: uciToMove(lm),
    });
  const turnColor = fenColor(data.fen);
  const updateClock = (time: number | undefined, color: Color) => {
    if (!isNaN(time!))
      clockWidget($el[0]?.querySelector('.mini-game__clock--' + color) as HTMLElement, {
        time: time!,
        pause: color != turnColor || !clockIsRunning(data.fen, color),
      });
  };
  updateClock(data.wc, 'white');
  updateClock(data.bc, 'black');
};

export const finish = (node: HTMLElement, win?: 'black' | 'white') =>
  ['white', 'black'].forEach(color => {
    const $clock = $(node).find('.mini-game__clock--' + color);
    // don't interfere with snabbdom clocks
    if (!$clock.data('managed'))
      $clock.replaceWith(`<span class="mini-game__result">${win ? (win === color[0] ? 1 : 0) : '½'}</span>`);
  });<|MERGE_RESOLUTION|>--- conflicted
+++ resolved
@@ -1,28 +1,16 @@
 import { uciToMove } from 'chessground/util';
-<<<<<<< HEAD
-import { fenColor, makeChessground } from 'common/mini-board';
-=======
 import { fenColor } from 'common/mini-board';
->>>>>>> c214977a
 import * as domData from 'common/data';
 import clockWidget from './clock-widget';
 import StrongSocket from './socket';
 
 export const init = (node: HTMLElement) => {
-<<<<<<< HEAD
-  const [fen, orientation, lm] = node.getAttribute('data-state')!.split(','),
-=======
   const [fen, color, lm] = node.getAttribute('data-state')!.split(','),
->>>>>>> c214977a
     config = {
       coordinates: false,
       viewOnly: true,
       fen,
-<<<<<<< HEAD
-      orientation,
-=======
       orientation: color as Color,
->>>>>>> c214977a
       lastMove: uciToMove(lm),
       drawable: {
         enabled: false,
@@ -32,19 +20,6 @@
     $el = $(node).removeClass('mini-game--init'),
     $cg = $el.find('.cg-wrap'),
     turnColor = fenColor(fen);
-<<<<<<< HEAD
-  makeChessground($as<HTMLElement>($cg), config).then(cg => {
-    domData.set($cg[0] as HTMLElement, 'chessground', cg);
-    ['white', 'black'].forEach((color: Color) =>
-      $el.find('.mini-game__clock--' + color).each(function (this: HTMLElement) {
-        clockWidget(this, {
-          time: parseInt(this.getAttribute('data-time')!),
-          pause: color != turnColor || !clockIsRunning(fen, color),
-        });
-      }),
-    );
-  });
-=======
 
   domData.set($as($cg), 'chessground', lichess.makeChessground($as($cg), config));
 
@@ -56,7 +31,6 @@
       });
     }),
   );
->>>>>>> c214977a
   return node.getAttribute('data-live');
 };
 
