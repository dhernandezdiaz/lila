--- conflicted
+++ resolved
@@ -19,15 +19,6 @@
   baseUrl = assetUrl('sound', { version: '_____1' });
   soundMove?: SoundMove;
 
-<<<<<<< HEAD
-=======
-  primer = () => {
-    if (isIOS()) this.ctx?.resume();
-    $('#warn-no-autoplay').removeClass('shown');
-    $('body').off('click touchstart', this.primer);
-  };
-
->>>>>>> d8b2719d
   constructor() {
     $('body').on('click touchstart', this.primer);
   }
