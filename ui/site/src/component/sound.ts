import pubsub from './pubsub';
import { assetUrl } from './assets';
import { storage } from './storage';
import { isIOS } from 'common/mobile';
import throttle from 'common/throttle';
import { charRole } from 'chess';

type Name = string;
type Path = string;

export default new (class implements SoundI {
  ctx = makeAudioContext();
  sounds = new Map<Path, Sound>(); // All loaded sounds and their instances
  paths = new Map<Name, Path>(); // sound names to paths
  theme = $('body').data('sound-set');
  speechStorage = storage.boolean('speech.enabled');
  volumeStorage = storage.make('sound-volume');
  baseUrl = assetUrl('sound', { version: '_____1' });
  music?: SoundMove;

  constructor() {
    $('body').on('mouseup touchend keydown', this.primer);
  }

  async load(name: Name, path?: Path): Promise<Sound | undefined> {
    if (!this.ctx) return;
    if (path) this.paths.set(name, path);
    else path = this.paths.get(name) ?? this.resolvePath(name);
    if (!path) return;
    if (this.sounds.has(path)) return this.sounds.get(path);

    const result = await fetch(`${path}.mp3`);
    if (!result.ok) throw new Error(`${path}.mp3 failed ${result.status}`);

    const arrayBuffer = await result.arrayBuffer();
    const audioBuffer = await new Promise<AudioBuffer>((resolve, reject) => {
      if (this.ctx?.decodeAudioData.length === 1)
        this.ctx?.decodeAudioData(arrayBuffer).then(resolve).catch(reject);
      else this.ctx?.decodeAudioData(arrayBuffer, resolve, reject);
    });
    const sound = new Sound(this.ctx, audioBuffer);
    this.sounds.set(path, sound);
    return sound;
  }

  resolvePath(name: Name): string | undefined {
    if (!this.enabled()) return;
    let dir = this.theme;
    if (this.theme === 'music' || this.speech()) {
      if (['move', 'capture', 'check'].includes(name)) return;
      dir = 'standard';
    }
    return `${this.baseUrl}/${dir}/${name[0].toUpperCase() + name.slice(1)}`;
  }

  async play(name: Name, volume = 1): Promise<void> {
    //console.trace('play', name);
    if (!this.enabled()) return;
    const sound = await this.load(name);
    if (sound && (await this.resumeContext())) await sound.play(this.getVolume() * volume);
  }

  throttled = throttle(100, (node?: { uci?: Uci; san?: string }) => {
    if (node?.san?.includes('x')) this.play('capture');
    else this.play('move');
    if (node?.san?.endsWith('#') || node?.san?.endsWith('+')) this.play('check');
  });

  async move(node?: { uci?: Uci; san?: string }, music?: boolean) {
    console.trace('move', node?.san, node?.uci);
    if (music !== false && this.theme === 'music') {
      this.music ??= await lichess.loadEsm<SoundMove>('soundMove');
      this.music(node, music);
      return;
    }
    if (music !== true) this.throttled(node);
  }

  async countdown(count: number, interval = 500): Promise<void> {
    if (!this.enabled()) return;
    try {
      while (count > 0) {
        const promises = [new Promise(r => setTimeout(r, interval)), this.play(`countDown${count}`)];

        if (--count > 0) promises.push(this.load(`countDown${count}`));
        await Promise.all(promises);
      }
      await this.play('genericNotify');
    } catch (e) {
      console.error(e);
    }
  }

  playOnce(name: string): void {
    // increase chances that the first tab can put a local storage lock
    const doIt = () => {
      const storage = lichess.storage.make('just-played');
      if (Date.now() - parseInt(storage.get()!, 10) < 2000) return;
      storage.set('' + Date.now());
      this.play(name);
    };
    if (document.hasFocus()) doIt();
    else setTimeout(doIt, 10 + Math.random() * 500);
  }

  setVolume = this.volumeStorage.set;

  getVolume = () => {
    // garbage has been stored here by accident (e972d5612d)
    const v = parseFloat(this.volumeStorage.get() || '');
    return v >= 0 ? v : 0.7;
  };

  enabled = () => this.theme !== 'silent';

  speech = (v?: boolean): boolean => {
    if (v !== undefined) this.speechStorage.set(v);
    return this.speechStorage.get();
  };

  say = (text: string, cut = false, force = false, translated = false) => {
    try {
      if (cut) speechSynthesis.cancel();
      if (!this.speech() && !force) return false;
      const msg = new SpeechSynthesisUtterance(text);
      msg.volume = this.getVolume();
      msg.lang = translated ? document.documentElement!.lang : 'en-US';
      if (!isIOS()) {
        // speech events are unreliable on iOS, but iphones do their own cancellation
        msg.onstart = _ => lichess.mic.pause();
        msg.onend = msg.onerror = _ => lichess.mic.resume();
      }
      speechSynthesis.speak(msg);
      return true;
    } catch (err) {
      console.error(err);
      return false;
    }
  };

  sayOrPlay = (name: string, text: string) => this.say(text) || this.play(name);

  publish = () => pubsub.emit('sound_set', this.theme);

  changeSet = (s: string) => {
    if (isIOS()) this.ctx?.resume();
    this.theme = s;
    this.publish();
<<<<<<< HEAD
    //this.move();
=======
>>>>>>> 3eddc121
  };

  set = () => this.theme;

  saySan(san?: San, cut?: boolean) {
    const text = !san
      ? 'Game start'
      : san.includes('O-O-O#')
      ? 'long castle checkmate'
      : san.includes('O-O-O+')
      ? 'long castle check'
      : san.includes('O-O-O')
      ? 'long castle'
      : san.includes('O-O#')
      ? 'short castle checkmate'
      : san.includes('O-O+')
      ? 'short castle check'
      : san.includes('O-O')
      ? 'short castle'
      : san
          .split('')
          .map(c => {
            if (c == 'x') return 'takes';
            if (c == '+') return 'check';
            if (c == '#') return 'checkmate';
            if (c == '=') return 'promotes to';
            if (c == '@') return 'at';
            const code = c.charCodeAt(0);
            if (code > 48 && code < 58) return c; // 1-8
            if (code > 96 && code < 105) return c.toUpperCase();
            return charRole(c) || c;
          })
          .join(' ')
          .replace(/^A /, 'A, ') // "A takes" & "A 3" are mispronounced
          .replace(/(\d) E (\d)/, '$1,E $2') // Strings such as 1E5 are treated as scientific notation
          .replace(/C /, 'c ') // Capital C is pronounced as "degrees celsius" when it comes after a number (e.g. R8c3)
          .replace(/F /, 'f ') // Capital F is pronounced as "degrees fahrenheit" when it comes after a number (e.g. R8f3)
          .replace(/(\d) H (\d)/, '$1H$2'); // "H" is pronounced as "hour" when it comes after a number with a space (e.g. Rook 5 H 3)
    this.say(text, cut);
  }

  preloadBoardSounds() {
    for (const name of ['move', 'capture', 'check', 'genericNotify']) this.load(name);
  }

  async resumeContext(): Promise<boolean> {
    if (!this.ctx) return false;
    if (this.ctx.state !== 'running' && this.ctx.state !== 'suspended') {
      // in addition to 'closed', iOS has 'interrupted'. who knows what else is out there
      this.ctx = makeAudioContext();
      if (this.ctx) {
        for (const s of this.sounds.values()) s.rewire(this.ctx);
      }
    }
    // if suspended, try audioContext.resume() with a timeout (sometimes it never resolves)
    if (this.ctx?.state === 'suspended') {
      const ctxResume = this.ctx.resume();
      await new Promise<void>(resolve => {
        const resumeTimer = setTimeout(() => {
          $('#warn-no-autoplay').addClass('shown');
          resolve();
        }, 400);
        ctxResume
          .then(() => {
            clearTimeout(resumeTimer);
            resolve();
          })
          .catch(resolve);
      });
    }
    return this.ctx?.state === 'running';
  }

  primer = () => {
    // some browsers fail audioContext.resume() on contexts created prior to user interaction
    if (this.ctx?.state !== 'running') {
      const ctx = makeAudioContext()!;
      for (const s of this.sounds.values()) s.rewire(ctx);
      this.ctx?.close();
      this.ctx = ctx;
    }
    $('body').off('mouseup touchend keydown', this.primer);
    setTimeout(() => $('#warn-no-autoplay').removeClass('shown'), 500);
  };
})();

class Sound {
  node: GainNode;
  ctx: AudioContext;

  constructor(
    ctx: AudioContext,
    readonly buffer: AudioBuffer,
  ) {
    this.rewire(ctx);
  }

  play(volume = 1): Promise<void> {
    this.node.gain.setValueAtTime(volume, this.ctx!.currentTime);
    const source = this.ctx!.createBufferSource();
    source.buffer = this.buffer;
    source.connect(this.node);
    return new Promise<void>(resolve => {
      source.onended = () => {
        source.disconnect();
        resolve();
      };
      source.start(0);
    });
  }
  rewire(ctx: AudioContext) {
    this.node?.disconnect();
    this.ctx = ctx;
    this.node = this.ctx.createGain();
    this.node.connect(this.ctx.destination);
  }
}

function makeAudioContext(): AudioContext | undefined {
  return window.webkitAudioContext
    ? new window.webkitAudioContext()
    : typeof AudioContext !== 'undefined'
    ? new AudioContext()
    : undefined;
}<|MERGE_RESOLUTION|>--- conflicted
+++ resolved
@@ -146,10 +146,6 @@
     if (isIOS()) this.ctx?.resume();
     this.theme = s;
     this.publish();
-<<<<<<< HEAD
-    //this.move();
-=======
->>>>>>> 3eddc121
   };
 
   set = () => this.theme;
