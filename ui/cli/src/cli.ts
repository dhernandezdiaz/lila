import { load as loadDasher } from 'dasher';

export function initModule({ input }: { input: HTMLInputElement }) {
  site.asset.userComplete({
    input,
    friend: true,
    focus: true,
    onSelect: r => execute(r.name),
  });
  $(input).on('keydown', (e: KeyboardEvent) => {
    if (e.key == 'Enter') {
      execute(input.value);
      input.blur();
    }
  });
}

function execute(q: string) {
  if (!q) return;
  if (q[0] == '/') return command(q.replace(/\//g, ''));
  // 5kr1/p1p2p2/2b2Q2/3q2r1/2p4p/2P4P/P2P1PP1/1R1K3R b - - 1 23
  if (q.match(/^([1-8pnbrqk]+\/){7}.*/i))
    return (location.href = '/analysis/standard/' + q.replace(/ /g, '_'));
  location.href = '/@/' + q;
}

function command(q: string) {
  const parts = q.split(' '),
    exec = parts[0];

  const is = function (commands: string) {
    return commands.split(' ').includes(exec);
  };

  if (is('tv follow') && parts[1]) location.href = '/@/' + parts[1] + '/tv';
  else if (is('tv')) location.href = '/tv';
  else if (is('play challenge match') && parts[1]) location.href = '/?user=' + parts[1] + '#friend';
  else if (is('light dark transp system')) loadDasher().then(m => m.background.set(exec));
  else if (is('stream') && parts[1]) location.href = '/streamer/' + parts[1];
  else if (is('help')) help();
  else alert(`Unknown command: "${q}". Type /help for the list of commands`);
}

function commandHelp(aliases: string, args: string, desc: string) {
  return (
    '<div class="command"><div>' +
    aliases
      .split(' ')
      .map(a => `<p>${a} ${site.escapeHtml(args)}</p>`)
      .join('') +
    `</div> <span>${desc}<span></div>`
  );
}

function help() {
  site.dialog.dom({
<<<<<<< HEAD
    css: [{ hashed: 'clinput.help' }],
=======
    css: [{ themed: 'cli.help' }],
>>>>>>> 8f867bef
    class: 'clinput-help',
    show: 'modal',
    htmlText:
      '<div><h3>Commands</h3>' +
      commandHelp('/tv /follow', ' <user>', 'Watch someone play') +
      commandHelp('/play /challenge /match', ' <user>', 'Challenge someone to play') +
      commandHelp('/light /dark /transp /system', '', 'Change the background theme') +
      commandHelp('/stream', '<user>', 'Watch someone stream') +
      '<h3>Global hotkeys</h3>' +
      commandHelp('s', '', 'Search for a user') +
      commandHelp('/', '', 'Type a command') +
      commandHelp('c', '', 'Focus the chat input') +
      commandHelp('esc', '', 'Close modals like this one') +
      '</div>',
  });
}<|MERGE_RESOLUTION|>--- conflicted
+++ resolved
@@ -1,4 +1,5 @@
 import { load as loadDasher } from 'dasher';
+import { escapeHtml } from 'common';
 
 export function initModule({ input }: { input: HTMLInputElement }) {
   site.asset.userComplete({
@@ -46,7 +47,7 @@
     '<div class="command"><div>' +
     aliases
       .split(' ')
-      .map(a => `<p>${a} ${site.escapeHtml(args)}</p>`)
+      .map(a => `<p>${a} ${escapeHtml(args)}</p>`)
       .join('') +
     `</div> <span>${desc}<span></div>`
   );
@@ -54,11 +55,7 @@
 
 function help() {
   site.dialog.dom({
-<<<<<<< HEAD
-    css: [{ hashed: 'clinput.help' }],
-=======
-    css: [{ themed: 'cli.help' }],
->>>>>>> 8f867bef
+    css: [{ hashed: 'cli.help' }],
     class: 'clinput-help',
     show: 'modal',
     htmlText:
