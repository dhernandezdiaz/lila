--- conflicted
+++ resolved
@@ -53,13 +53,8 @@
 }
 
 function help() {
-<<<<<<< HEAD
   lichess.dialog.dom({
-    cssPath: 'clinput.help',
-=======
-  domDialog({
     css: [{ themed: 'clinput.help' }],
->>>>>>> 343f257b
     class: 'clinput-help',
     show: 'modal',
     htmlText:
