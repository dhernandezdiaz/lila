--- conflicted
+++ resolved
@@ -17,11 +17,7 @@
 
 export const supportedLangs: [string, string][] = [
   ['en', 'English'],
-<<<<<<< HEAD
-  ['fr', 'Français'],
-=======
   ['fr', 'Français (expérimental)'],
->>>>>>> 0562a224
 ];
 
 if (site.debug)
