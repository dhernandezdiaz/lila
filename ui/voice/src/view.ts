import * as licon from 'common/licon';
import { onInsert, bind, looseH as h } from 'common/snabbdom';
import * as xhr from 'common/xhr';
import { onClickAway } from 'common';
import { Entry, VoiceCtrl } from './interfaces';
import { supportedLangs } from './voice';

export function renderVoiceBar(ctrl: VoiceCtrl, redraw: () => void, cls?: string) {
  return h(`div#voice-bar${cls ? '.' + cls : ''}`, [
    h('div#voice-status-row', [
      h('button#microphone-button', {
        hook: onInsert(el => el.addEventListener('click', () => ctrl.toggle())),
      }),
      h('span#voice-status', {
        hook: onInsert(el => site.mic.setController(voiceBarUpdater(ctrl, el))),
      }),
      h('button#voice-help-button', {
        attrs: { 'data-icon': licon.InfoCircle, title: 'Voice help' },
        hook: bind('click', () => ctrl.showHelp(true), undefined, false),
      }),
      h('button#voice-settings-button', {
        attrs: { 'data-icon': licon.Gear, title: 'Voice settings' },
        class: { active: ctrl.showPrefs() },
        hook: bind('click', () => ctrl.showPrefs.toggle(), redraw, false),
      }),
    ]),
    ctrl.showPrefs() &&
      h('div#voice-settings', { hook: onInsert(onClickAway(() => ctrl.showPrefs(false))) }, [
        deviceSelector(ctrl, redraw),
        langSetting(ctrl),
        ...(ctrl.module()?.prefNodes(redraw) ?? []),
        pushTalkSetting(ctrl),
      ]),
    ctrl.showHelp() && renderHelpModal(ctrl),
  ]);
}

export function flash() {
  const div = $as<HTMLElement>('#voice-status-row');
  div.classList.add('flash');
  div.onanimationend = () => div.classList.remove('flash');
}

function voiceBarUpdater(ctrl: VoiceCtrl, el: HTMLElement) {
  const voiceBtn = $('button#microphone-button');

  return (txt: string, tpe: Voice.MsgType) => {
    const classes: [string, boolean][] = [];
    classes.push(['listening', site.mic.isListening]);
    classes.push(['busy', site.mic.isBusy]);
    classes.push(['push-to-talk', ctrl.pushTalk() && !site.mic.isListening && !site.mic.isBusy]);
    classes.map(([clz, has]) => (has ? voiceBtn.addClass(clz) : voiceBtn.removeClass(clz)));
    voiceBtn.attr('data-icon', site.mic.isBusy ? licon.Cancel : licon.Voice);

    if (tpe !== 'partial') el.innerText = txt;
  };
}

function pushTalkSetting(ctrl: VoiceCtrl) {
  return h('div.voice-setting', { attrs: { style: 'align-self: center' } }, [
    h('div.switch', { attrs: { title: 'Hold the shift key while speaking' } }, [
      h('input#wake-mode.cmn-toggle', {
        attrs: { type: 'checkbox', checked: ctrl.pushTalk() },
        hook: bind('change', e => ctrl.pushTalk((e.target as HTMLInputElement).checked)),
      }),
      h('label', { attrs: { for: 'wake-mode' } }),
    ]),
    h('label', { attrs: { for: 'wake-mode' } }, ['Push ', h('strong', 'shift'), ' key to talk']),
  ]);
}

function langSetting(ctrl: VoiceCtrl) {
  return (
    supportedLangs.length > 1 &&
    h('div.voice-setting', [
      h('label', { attrs: { for: 'voice-lang' } }, 'Language'),
      h(
        'select#voice-lang',
        {
          attrs: { name: 'lang' },
          hook: bind('change', e => ctrl.lang((e.target as HTMLSelectElement).value)),
        },
        [
          ...supportedLangs.map(l =>
            h(
              'option',
              { attrs: l[0] === ctrl.lang() ? { value: l[0], selected: '' } : { value: l[0] } },
              l[1],
            ),
          ),
        ],
      ),
    ])
  );
}

const nullMic: MediaDeviceInfo = {
  deviceId: 'null',
  label: 'None selected',
  groupId: '',
  kind: 'audioinput',
  toJSON: () => '[]',
};

let devices: MediaDeviceInfo[] = [nullMic];
function deviceSelector(ctrl: VoiceCtrl, redraw: () => void) {
  return h('div.voice-setting', [
    h('label', { attrs: { for: 'voice-mic' } }, 'Microphone'),
    h(
      'select#voice-mic',
      {
        hook: onInsert((el: HTMLSelectElement) => {
          el.addEventListener('change', () => ctrl.micId(el.value));
          site.mic.getMics().then(ds => {
            devices = ds.length ? ds : [nullMic];
            redraw();
          });
        }),
      },
      devices.map(d =>
        h(
          'option',
          {
            attrs: {
              value: d.deviceId,
              selected: d.deviceId === ctrl.micId(),
            },
          },
          d.label,
        ),
      ),
    ),
  ]);
}

function renderHelpModal(ctrl: VoiceCtrl) {
  const showMoveList = (dlg: Dialog) => {
    let html = '<table class="big-table"><tbody>';
    const all =
      ctrl
        .module()
        ?.allPhrases()
        ?.sort((a, b) => a[0].localeCompare(b[0])) ?? [];
    const cols = Math.min(3, Math.ceil(window.innerWidth / 399));
    const rows = Math.ceil(all.length / cols);
    for (let row = 0; row < rows; row++) {
      html += '<tr>';
      for (let i = row; i < all.length; i += rows) {
        html += `<td>${all[i][0]}</td><td>${all[i][1]}</td>`;
      }
      html += '</tr>';
    }
    html += '</tbody></table>';
    dlg.view.innerHTML = html;
    if (!dlg.open) dlg.showModal();
  };

  return site.dialog.snab({
    class: 'help.voice-move-help',
    htmlUrl: `/help/voice/${ctrl.moduleId}`,
<<<<<<< HEAD
    css: [{ hashed: 'voiceMove.help' }],
=======
    css: [{ themed: 'voice.move.help' }],
>>>>>>> 8f867bef
    onClose: () => ctrl.showHelp(false),
    onInsert: async dlg => {
      if (ctrl.showHelp() === 'list') {
        showMoveList(dlg);
        return;
      }
      const grammar =
        ctrl.moduleId === 'coords'
          ? []
          : await xhr.jsonSimple(site.asset.url(`compiled/grammar/${ctrl.moduleId}-${ctrl.lang()}.json`));

      const valToWord = (val: string, phonetic: boolean) =>
        grammar.entries.find(
          (e: Entry) => (e.val ?? e.tok) === val && (!phonetic || e.tags?.includes('phonetic')),
        )?.in;
      $('.val-to-word', dlg.view).each(function (this: HTMLElement) {
        const tryPhonetic = (val: string) =>
          (this.classList.contains('phonetic') && valToWord(val, true)) || valToWord(val, false);
        this.innerText = this.innerText
          .split(',')
          .map(v => tryPhonetic(v))
          .join(' ');
      });
      $('.all-phrases-button', dlg.view).on('click', () => showMoveList(dlg));
      dlg.showModal();
    },
  });
}<|MERGE_RESOLUTION|>--- conflicted
+++ resolved
@@ -158,11 +158,7 @@
   return site.dialog.snab({
     class: 'help.voice-move-help',
     htmlUrl: `/help/voice/${ctrl.moduleId}`,
-<<<<<<< HEAD
-    css: [{ hashed: 'voiceMove.help' }],
-=======
-    css: [{ themed: 'voice.move.help' }],
->>>>>>> 8f867bef
+    css: [{ hashed: 'voice.move.help' }],
     onClose: () => ctrl.showHelp(false),
     onInsert: async dlg => {
       if (ctrl.showHelp() === 'list') {
