--- conflicted
+++ resolved
@@ -32,7 +32,6 @@
     if (e.key !== 'Shift') return;
     clearTimeout(keyupTimeout);
     keyupTimeout = setTimeout(() => lichess.mic.stop(), 600);
-
   };
   const pushTalkOn = () => {
     // TODO: setTimeout to periodically generate events (to check modifier state)
@@ -66,7 +65,6 @@
 
   const showHelp = propWithEffect(false, opts.redraw);
 
-<<<<<<< HEAD
   const toggle = () => {
     if (pushTalk()) {
       enabled(false);
@@ -74,39 +72,6 @@
     } else enabled(!enabled()) ? lichess.mic.start() : lichess.mic.stop();
     if (lichess.once('voice.rtfm')) showHelp(true);
   };
-=======
-let devices: InputDeviceInfo[] | undefined;
-function deviceSelector(redraw: () => void) {
-  return h('div.voice-choices.voice-choices__device', [
-    'Microphone',
-    h(
-      'select',
-      {
-        hook: onInsert((el: HTMLSelectElement) => {
-          el.addEventListener('change', () => lichess.mic.setDeviceId(el.value));
-          if (devices === undefined)
-            lichess.mic.getDevices().then(ds => {
-              devices = ds;
-              redraw();
-            });
-        }),
-      },
-      (devices || []).map(d =>
-        h(
-          'option',
-          {
-            attrs: {
-              value: d.deviceId,
-              selected: d.deviceId === lichess.mic.getDeviceId(),
-            },
-          },
-          d.label
-        )
-      )
-    ),
-  ]);
-}
->>>>>>> fe8a37ff
 
   const micId = (deviceId?: string) => {
     if (deviceId) lichess.mic.setMic(deviceId);
