--- conflicted
+++ resolved
@@ -4,13 +4,8 @@
   "compilerOptions": {
     "outDir": "./dist",
     "rootDir": "src",
-<<<<<<< HEAD
-    "composite": true
-=======
-    "types": ["lichess", "web"],
     "composite": true,
     "isolatedDeclarations": true
->>>>>>> 56bcb608
   },
   "references": [
     { "path": "../common/tsconfig.json" },
