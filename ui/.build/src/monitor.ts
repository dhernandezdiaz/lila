import * as fs from 'node:fs';
import * as path from 'node:path';
import * as ps from 'node:process';
import { build, stop } from './build';
import { env } from './main';
import { globArray } from './parse';
import { clean } from './clean';
import { stopTsc, tsc } from './tsc';
import { stopEsbuild, esbuild } from './esbuild';

const watchers: fs.FSWatcher[] = [];

let reinitTimeout: NodeJS.Timeout | undefined;
let tscTimeout: NodeJS.Timeout | undefined;

export function stopMonitor() {
  for (const w of watchers) w.close();
  watchers.length = 0;
  clearTimeout(tscTimeout);
  clearTimeout(reinitTimeout);
  reinitTimeout = undefined;
}

export async function startMonitor(mods: string[]) {
  if (!env.watch) return;
<<<<<<< HEAD
  const typePkgs = await globArray('*/package.json', { cwd: env.typesDir, absolute: true });
  const typings = await globArray('*/*.d.ts', { cwd: env.typesDir, absolute: true });
=======
  const typePkgs = await globArray('*/package.json', { cwd: env.typesDir });
  const typings = await globArray('*/*.d.ts', { cwd: env.typesDir });
>>>>>>> 5b250135
  const tscChange = (t: any) => {
    if (reinitTimeout) return;
    stopTsc();
    stopEsbuild();
    clearTimeout(tscTimeout);
    tscTimeout = setTimeout(() => {
      if (reinitTimeout) return;
      clean(['ui/*/tsconfig.tsbuildinfo']);
      esbuild(tsc());
    }, 2000);
  };
  const packageChange = async () => {
    if (env.rebuild) {
      clearTimeout(tscTimeout);
      clearTimeout(reinitTimeout);
      await stop();
      reinitTimeout = setTimeout(() => build(mods), 2000);
      return;
    }
    env.warn('Exiting due to package.json change');
    env.warn('Use --rebuild / -r to rebuild rather than exit');
    ps.exit(0);
  };

  watchers.push(fs.watch(path.join(env.rootDir, 'package.json'), packageChange));
  for (const p of typePkgs) watchers.push(fs.watch(p, packageChange));
  for (const t of typings) watchers.push(fs.watch(t, tscChange));
  for (const mod of env.building) {
    watchers.push(fs.watch(path.join(mod.root, 'package.json'), packageChange));
    watchers.push(fs.watch(path.join(mod.root, 'tsconfig.json'), tscChange));
  }
}<|MERGE_RESOLUTION|>--- conflicted
+++ resolved
@@ -23,13 +23,8 @@
 
 export async function startMonitor(mods: string[]) {
   if (!env.watch) return;
-<<<<<<< HEAD
-  const typePkgs = await globArray('*/package.json', { cwd: env.typesDir, absolute: true });
-  const typings = await globArray('*/*.d.ts', { cwd: env.typesDir, absolute: true });
-=======
   const typePkgs = await globArray('*/package.json', { cwd: env.typesDir });
   const typings = await globArray('*/*.d.ts', { cwd: env.typesDir });
->>>>>>> 5b250135
   const tscChange = (t: any) => {
     if (reinitTimeout) return;
     stopTsc();
