import es from 'esbuild';
import fs from 'node:fs';
import { join, basename } from 'node:path';
import { env, errorMark, warnMark, c } from './env.ts';
import { type Manifest, updateManifest } from './manifest.ts';
import { task, stopTask } from './task.ts';
import { definedMap, reduceWhitespace } from './algo.ts';

let esbuildCtx: es.BuildContext | undefined;

export async function esbuild(): Promise<any> {
  if (!env.begin('esbuild')) return;

  const options: es.BuildOptions = {
    bundle: true,
    metafile: true,
    treeShaking: true,
    splitting: true,
    format: 'esm',
<<<<<<< HEAD
    target: 'es6',
=======
    target: 'es2018',
>>>>>>> e68c9477
    supported: { bigint: true },
    logLevel: 'silent',
    sourcemap: !env.prod,
    minify: env.prod,
    outdir: env.jsOutDir,
    entryNames: '[name].[hash]',
    chunkNames: 'common.[hash]',
    plugins,
  };

  await fs.promises.mkdir(env.jsOutDir).catch(() => {});
  return Promise.all([
    inlineTask(),
    task({
      key: 'bundle',
      ctx: 'esbuild',
      debounce: 300,
      noEnvStatus: true,
      globListOnly: true,
      glob: env.building.flatMap(pkg =>
        definedMap(
          pkg.bundle.map(bundle => bundle.module),
          path => ({ cwd: pkg.root, path }),
        ),
      ),
      execute: async entryPoints => {
        await esbuildCtx?.dispose();
        entryPoints.sort();
        esbuildCtx = await es.context({ ...options, entryPoints });
        if (env.watch) esbuildCtx.watch();
        else {
          await esbuildCtx.rebuild();
          await esbuildCtx.dispose();
        }
      },
    }),
  ]);
}

export async function stopEsbuild(): Promise<void> {
  stopTask(['bundle', 'inline']);
  await esbuildCtx?.dispose();
  esbuildCtx = undefined;
}

function inlineTask() {
  const js: Manifest = {};
  const inlineToModule: Record<string, string> = {};
  for (const [pkg, bundle] of env.tasks('bundle'))
    if (bundle.inline)
      inlineToModule[join(pkg.root, bundle.inline)] = bundle.module
        ? basename(bundle.module, '.ts')
        : basename(bundle.inline, '.inline.ts');
  return task({
    key: 'inline',
    ctx: 'esbuild',
    debounce: 300,
    noEnvStatus: true,
    glob: env.building.flatMap(pkg =>
      definedMap(
        pkg.bundle.map(b => b.inline),
        path => ({ cwd: pkg.root, path }),
      ),
    ),
    execute: (_, inlines) =>
      Promise.all(
        inlines.map(async inlineSrc => {
          const moduleName = inlineToModule[inlineSrc];
          try {
            const res = await es.transform(await fs.promises.readFile(inlineSrc), {
              minify: true,
              loader: 'ts',
<<<<<<< HEAD
              target: 'es6',
=======
              target: 'es2018',
>>>>>>> e68c9477
            });
            esbuildLog(res.warnings);
            js[moduleName] ??= {};
            js[moduleName].inline = res.code;
          } catch (e) {
            if (e && typeof e === 'object' && 'errors' in e)
              esbuildLog((e as es.TransformFailure).errors, true);
            throw '';
          }
        }),
      ).then(() => updateManifest({ js })),
  });
}

function bundleManifest(meta: es.Metafile = { inputs: {}, outputs: {} }) {
  const js: Manifest = {};
  for (const [filename, info] of Object.entries(meta.outputs)) {
    const out = splitPath(filename);
    if (!out) continue;
    if (out.name === 'common') {
      out.name = `common.${out.hash}`;
      js[out.name] = {};
    } else js[out.name] = { hash: out.hash };
    const imports: string[] = [];
    for (const imp of info.imports) {
      if (imp.kind === 'import-statement') {
        const path = splitPath(imp.path);
        if (path) imports.push(`${path.name}.${path.hash}.js`);
      }
    }
    js[out.name].imports = imports;
  }
  updateManifest({ js });
}

function esbuildLog(msgs: es.Message[], error = false): void {
  for (const msg of msgs) {
    const file = msg.location?.file.replace(/^[./]*/, '') ?? '<unknown>';
    const line = msg.location?.line
      ? `:${msg.location.line}`
      : '' + (msg.location?.column ? `:${msg.location.column}` : '');
    const srcText = msg.location?.lineText;
    env.log(`${error ? errorMark : warnMark} - '${c.cyan(file + line)}' - ${msg.text}`, 'esbuild');
    if (srcText) env.log('  ' + c.magenta(srcText), 'esbuild');
  }
}

function splitPath(path: string) {
  const match = path.match(/\/public\/compiled\/(.*)\.([A-Z0-9]+)\.js$/);
  return match ? { name: match[1], hash: match[2] } : undefined;
}

// our html minifier will only process characters between the first two backticks encountered
// so:
//   $html`     <div>    ${    x ?      `<- 2nd backtick   ${y}${z}` : ''    }     </div>`
//
// minifies (partially) to:
//   `<div> ${ x ? `<- 2nd backtick   ${y}${z}` : ''    }     </div>`
//
// nested template literals in interpolations are unchanged and still work, but they
// won't be minified.

const plugins = [
  {
    name: '$html',
    setup(build: es.PluginBuild) {
      build.onLoad({ filter: /\.ts$/ }, async (args: es.OnLoadArgs) => ({
        loader: 'ts',
        contents: (await fs.promises.readFile(args.path, 'utf8')).replace(
          /\$html`([^`]*)`/g,
          (_, s) => `\`${reduceWhitespace(s)}\``,
        ),
      }));
    },
  },
  {
    name: 'onBundleDone',
    setup(build: es.PluginBuild) {
      build.onEnd(async (result: es.BuildResult) => {
        esbuildLog(result.errors, true);
        esbuildLog(result.warnings);
        env.begin('esbuild');
        env.done('esbuild', result.errors.length > 0 ? -3 : 0);
        if (result.errors.length === 0) bundleManifest(result.metafile!);
      });
    },
  },
];<|MERGE_RESOLUTION|>--- conflicted
+++ resolved
@@ -17,11 +17,7 @@
     treeShaking: true,
     splitting: true,
     format: 'esm',
-<<<<<<< HEAD
-    target: 'es6',
-=======
     target: 'es2018',
->>>>>>> e68c9477
     supported: { bigint: true },
     logLevel: 'silent',
     sourcemap: !env.prod,
@@ -94,11 +90,7 @@
             const res = await es.transform(await fs.promises.readFile(inlineSrc), {
               minify: true,
               loader: 'ts',
-<<<<<<< HEAD
-              target: 'es6',
-=======
               target: 'es2018',
->>>>>>> e68c9477
             });
             esbuildLog(res.warnings);
             js[moduleName] ??= {};
