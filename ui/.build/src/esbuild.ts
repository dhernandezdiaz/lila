--- conflicted
+++ resolved
@@ -55,17 +55,6 @@
 
 const plugins = [
   {
-<<<<<<< HEAD
-    // our html minifier only processes characters between the first two backticks encountered
-    // so:
-    //   $html`     <div>    ${    x ?      `   ${y}${z}` : ''    }     </div>`
-    //
-    // minifies to:
-    //   `<div> ${ x ? `   ${y}${z}` : ''    }     </div>`
-    //
-    // while nested template literals inside of interpolations are unchanged and will still work, they
-    // won't be minified. this is fine, we don't need an ast parser. nesting is rare
-=======
     // our html minifier will only process characters between the first two backticks encountered
     // so:
     //   $html`     <div>    ${    x ?      `<- 2nd backtick   ${y}${z}` : ''    }     </div>`
@@ -75,18 +64,13 @@
     //
     // nested template literals in interpolations are unchanged and still work, but they
     // won't be minified. this is fine, we don't need an ast parser as it's pretty rare
->>>>>>> 8d0dfc4e
     name: '$html',
     setup(build: es.PluginBuild) {
       build.onLoad({ filter: /\.ts$/ }, async (args: es.OnLoadArgs) => ({
         loader: 'ts',
         contents: (await fs.promises.readFile(args.path, 'utf8')).replace(
           /\$html`([^`]*)`/g,
-<<<<<<< HEAD
-          (_, s) => `\`${s.replace(/\s+/g, ' ').replaceAll('> <', '><').trim()}\``,
-=======
           (_, s) => `\`${trimAndConsolidateWhitespace(s)}\``,
->>>>>>> 8d0dfc4e
         ),
       }));
     },
