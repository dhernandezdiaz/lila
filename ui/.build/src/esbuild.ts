import p from 'node:path';
import es from 'esbuild';
import fs from 'node:fs';
import { env, errorMark, warnMark, c } from './env.ts';
import { type Manifest, updateManifest } from './manifest.ts';
import { task, stopTask } from './task.ts';
import { reduceWhitespace } from './algo.ts';

let esbuildCtx: es.BuildContext | undefined;

export async function esbuild(): Promise<any> {
  if (!env.begin('esbuild')) return;

  const options: es.BuildOptions = {
    bundle: true,
    metafile: true,
    treeShaking: true,
    splitting: true,
    format: 'esm',
    target: 'es2020',
    logLevel: 'silent',
    sourcemap: !env.prod,
    minify: env.prod,
    outdir: env.jsOutDir,
    entryNames: '[name].[hash]',
    chunkNames: 'common.[hash]',
    plugins,
  };

  await fs.promises.mkdir(env.jsOutDir).catch(() => {});
  return Promise.all([
    inlineTask(),
    task({
      key: 'bundle',
      ctx: 'esbuild',
      debounce: 300,
      noEnvStatus: true,
      globListOnly: true,
      glob: env.building.flatMap(pkg =>
        pkg.bundle
          .map(bundle => bundle.module)
          .filter((module): module is string => Boolean(module))
          .map(path => ({ cwd: pkg.root, path })),
      ),
      execute: async entryPoints => {
        await esbuildCtx?.dispose();
        entryPoints.sort();
        esbuildCtx = await es.context({ ...options, entryPoints });
        if (env.watch) esbuildCtx.watch();
        else {
          await esbuildCtx.rebuild();
          await esbuildCtx.dispose();
        }
      },
    }),
  ]);
}

export async function stopEsbuild(): Promise<void> {
  stopTask(['bundle', 'inline']);
  await esbuildCtx?.dispose();
  esbuildCtx = undefined;
}

function inlineTask() {
  const js: Manifest = {};
  const inlineToModule: Record<string, string> = {};
  for (const [pkg, bundle] of env.tasks('bundle'))
    if (bundle.inline)
      inlineToModule[p.join(pkg.root, bundle.inline)] = bundle.module
        ? p.basename(bundle.module, '.ts')
        : p.basename(bundle.inline, '.inline.ts');
  return task({
    key: 'inline',
    ctx: 'esbuild',
    debounce: 300,
    noEnvStatus: true,
    glob: env.building.flatMap(pkg =>
      pkg.bundle
        .map(b => b.inline)
        .filter((i): i is string => Boolean(i))
        .map(i => ({ cwd: pkg.root, path: i })),
    ),
    execute: (_, inlines) =>
      Promise.all(
        inlines.map(async inlineSrc => {
          const moduleName = inlineToModule[inlineSrc];
          try {
            const res = await es.transform(await fs.promises.readFile(inlineSrc), {
              minify: true,
              loader: 'ts',
            });
            esbuildLog(res.warnings);
            js[moduleName] ??= {};
            js[moduleName].inline = res.code;
          } catch (e) {
            if (e && typeof e === 'object' && 'errors' in e)
              esbuildLog((e as es.TransformFailure).errors, true);
            throw '';
          }
        }),
      ).then(() => updateManifest({ js, merge: true })),
  });
}

function bundleManifest(meta: es.Metafile = { inputs: {}, outputs: {} }) {
  const js: Manifest = {};
  for (const [filename, info] of Object.entries(meta.outputs)) {
    const out = splitPath(filename);
    if (!out) continue;
    if (out.name === 'common') {
      out.name = `common.${out.hash}`;
      js[out.name] = {};
    } else js[out.name] = { hash: out.hash };
    const imports: string[] = [];
    for (const imp of info.imports) {
      if (imp.kind === 'import-statement') {
        const path = splitPath(imp.path);
        if (path) imports.push(`${path.name}.${path.hash}.js`);
      }
    }
    js[out.name].imports = imports;
  }
  updateManifest({ js, merge: true });
}

<<<<<<< HEAD
async function inlineManifest(js: Manifest) {
  const makeWatchers = env.watch && inlineWatch.length === 0;
  let success = true;
  for (const pkg of env.building) {
    for (const bundle of pkg.bundle ?? []) {
      if (!bundle.inline) continue;
      const inlineSrc = path.join(pkg.root, bundle.inline);
      const moduleName = bundle.module
        ? path.basename(bundle.module, '.ts')
        : path.basename(bundle.inline, '.inline.ts');
      const packageError = `[${c.grey(pkg.name)}] - ${errorMark} - Package error ${c.blue(JSON.stringify(bundle))}`;

      if (!(await readable(inlineSrc))) {
        env.log(packageError);
        for (const w of inlineWatch) w.close();
        inlineWatch.length = 0;
        if (!env.watch) env.exit('Failed'); // all inline sources must exist
      }

      try {
        const res = await es.transform(await fs.promises.readFile(inlineSrc), {
          minify: true,
          loader: 'ts',
        });
        esbuildLog(res.warnings);
        js[moduleName] ??= {};
        js[moduleName].inline = res.code;
      } catch (e) {
        if (e && typeof e === 'object' && 'errors' in e) esbuildLog((e as es.TransformFailure).errors, true);
        else env.log(`${packageError} - ${JSON.stringify(e)}`);
        if (env.watch) success = false;
        else env.exit('Failed');
      }
      if (makeWatchers)
        inlineWatch.push(
          fs.watch(inlineSrc, () => {
            clearTimeout(inlineTimer);
            inlineTimer = setTimeout(() => inlineManifest(js), 200);
          }),
        );
    }
=======
function esbuildLog(msgs: es.Message[], error = false): void {
  for (const msg of msgs) {
    const file = msg.location?.file.replace(/^[./]*/, '') ?? '<unknown>';
    const line = msg.location?.line
      ? `:${msg.location.line}`
      : '' + (msg.location?.column ? `:${msg.location.column}` : '');
    const srcText = msg.location?.lineText;
    env.log(`${error ? errorMark : warnMark} - '${c.cyan(file + line)}' - ${msg.text}`, 'esbuild');
    if (srcText) env.log('  ' + c.magenta(srcText), 'esbuild');
>>>>>>> 40abd686
  }
}

function splitPath(path: string) {
  const match = path.match(/\/public\/compiled\/(.*)\.([A-Z0-9]+)\.js$/);
  return match ? { name: match[1], hash: match[2] } : undefined;
}

// our html minifier will only process characters between the first two backticks encountered
// so:
//   $html`     <div>    ${    x ?      `<- 2nd backtick   ${y}${z}` : ''    }     </div>`
//
// minifies (partially) to:
//   `<div> ${ x ? `<- 2nd backtick   ${y}${z}` : ''    }     </div>`
//
// nested template literals in interpolations are unchanged and still work, but they
// won't be minified. this is fine, we don't need an ast parser as it's pretty rare

const plugins = [
  {
    name: '$html',
    setup(build: es.PluginBuild) {
      build.onLoad({ filter: /\.ts$/ }, async (args: es.OnLoadArgs) => ({
        loader: 'ts',
        contents: (await fs.promises.readFile(args.path, 'utf8')).replace(
          /\$html`([^`]*)`/g,
          (_, s) => `\`${reduceWhitespace(s)}\``,
        ),
      }));
    },
  },
  {
    name: 'onBundleDone',
    setup(build: es.PluginBuild) {
      build.onEnd(async (result: es.BuildResult) => {
        esbuildLog(result.errors, true);
        esbuildLog(result.warnings);
        env.begin('esbuild');
        env.done('esbuild', result.errors.length);
        if (result.errors.length === 0) bundleManifest(result.metafile!);
      });
    },
  },
];<|MERGE_RESOLUTION|>--- conflicted
+++ resolved
@@ -124,49 +124,6 @@
   updateManifest({ js, merge: true });
 }
 
-<<<<<<< HEAD
-async function inlineManifest(js: Manifest) {
-  const makeWatchers = env.watch && inlineWatch.length === 0;
-  let success = true;
-  for (const pkg of env.building) {
-    for (const bundle of pkg.bundle ?? []) {
-      if (!bundle.inline) continue;
-      const inlineSrc = path.join(pkg.root, bundle.inline);
-      const moduleName = bundle.module
-        ? path.basename(bundle.module, '.ts')
-        : path.basename(bundle.inline, '.inline.ts');
-      const packageError = `[${c.grey(pkg.name)}] - ${errorMark} - Package error ${c.blue(JSON.stringify(bundle))}`;
-
-      if (!(await readable(inlineSrc))) {
-        env.log(packageError);
-        for (const w of inlineWatch) w.close();
-        inlineWatch.length = 0;
-        if (!env.watch) env.exit('Failed'); // all inline sources must exist
-      }
-
-      try {
-        const res = await es.transform(await fs.promises.readFile(inlineSrc), {
-          minify: true,
-          loader: 'ts',
-        });
-        esbuildLog(res.warnings);
-        js[moduleName] ??= {};
-        js[moduleName].inline = res.code;
-      } catch (e) {
-        if (e && typeof e === 'object' && 'errors' in e) esbuildLog((e as es.TransformFailure).errors, true);
-        else env.log(`${packageError} - ${JSON.stringify(e)}`);
-        if (env.watch) success = false;
-        else env.exit('Failed');
-      }
-      if (makeWatchers)
-        inlineWatch.push(
-          fs.watch(inlineSrc, () => {
-            clearTimeout(inlineTimer);
-            inlineTimer = setTimeout(() => inlineManifest(js), 200);
-          }),
-        );
-    }
-=======
 function esbuildLog(msgs: es.Message[], error = false): void {
   for (const msg of msgs) {
     const file = msg.location?.file.replace(/^[./]*/, '') ?? '<unknown>';
@@ -176,7 +133,6 @@
     const srcText = msg.location?.lineText;
     env.log(`${error ? errorMark : warnMark} - '${c.cyan(file + line)}' - ${msg.text}`, 'esbuild');
     if (srcText) env.log('  ' + c.magenta(srcText), 'esbuild');
->>>>>>> 40abd686
   }
 }
 
