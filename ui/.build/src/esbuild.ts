--- conflicted
+++ resolved
@@ -9,16 +9,6 @@
 const inlineWatch: fs.FSWatcher[] = [];
 let inlineTimer: NodeJS.Timeout;
 
-<<<<<<< HEAD
-export async function stopEsbuild(): Promise<void> {
-  const proof = Promise.allSettled(esbuildCtx.map(x => x.dispose()));
-  esbuildCtx.length = 0;
-  bundles.clear();
-  await proof;
-}
-
-=======
->>>>>>> 69b61f5d
 export async function esbuild(): Promise<void> {
   if (!env.esbuild) return;
 
