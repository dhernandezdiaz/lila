import fg from 'fast-glob';
import mm from 'micromatch';
import fs from 'node:fs';
import { join, relative, basename } from 'node:path';
import { type Package, glob, isFolder, subfolders, isClose } from './parse.ts';
<<<<<<< HEAD
import { randomId } from './algo.ts';
=======
import { randomToken, unique } from './algo.ts';
>>>>>>> d6cbac00
import { type Context, env, c, errorMark } from './env.ts';

const fsWatches = new Map<AbsPath, FSWatch>();
const tasks = new Map<TaskKey, Task>();
const fileTimes = new Map<AbsPath, number>();

type Path = string;
type AbsPath = string;
type CwdPath = { cwd: AbsPath; path: Path };
type TaskKey = string;
type FSWatch = { watcher: fs.FSWatcher; cwd: AbsPath; keys: Set<TaskKey> };
type Debounce = {
  time: number;
  timer?: NodeJS.Timeout;
  rename: boolean;
  files: Set<AbsPath>;
};
type Task = Omit<TaskOpts, 'glob' | 'debounce'> & {
  glob: CwdPath[];
  key: TaskKey;
  debounce: Debounce;
  fileTimes: Map<AbsPath, number>;
  status: 'ok' | 'error' | undefined;
};
type TaskOpts = {
  glob: CwdPath | CwdPath[];
  execute: (touched: AbsPath[], fullList: AbsPath[]) => Promise<any>;
  key?: TaskKey; // optional key for task overwrite and stopTask
  ctx?: Context; // optional build step context for logging
  pkg?: Package; // optional package reference
  debounce?: number; // optional number in ms
  root?: AbsPath; // default absolute - optional relative root for file lists
  globListOnly?: boolean; // default false - ignore file mods, only execute when glob list changes
  monitorOnly?: boolean; // default false - do not execute on initial traverse, only on future changes
  noEnvStatus?: boolean; // default false - don't inform env.done of task status
  always?: boolean; // default false - always call <myTask>.execute(...), even when modified is []
};

export async function task(o: TaskOpts): Promise<TaskKey> {
  const { monitorOnly, debounce, key: inKey } = o;
  const glob = Array<CwdPath>().concat(o.glob ?? []);
  if (inKey) stopTask(inKey);
  const t: Task = {
    ...o,
    glob,
<<<<<<< HEAD
    key: inKey ?? randomId(),
    status: noInitial ? 'ok' : undefined,
    debounce: { time: debounce ?? 0, rename: !noInitial, files: new Set<AbsPath>() },
    fileTimes: noInitial ? await globTimes(glob) : new Map(),
=======
    key: inKey ?? randomToken(),
    status: monitorOnly ? 'ok' : undefined,
    debounce: { time: debounce ?? 0, rename: !monitorOnly, files: new Set<AbsPath>() },
    fileTimes: monitorOnly ? await globTimes(glob) : new Map(),
>>>>>>> d6cbac00
  };
  tasks.set(t.key, t);
  if (env.watch) t.glob.forEach(g => watchGlob(g, t.key));
  if (!monitorOnly) await execute(t, true);
  return t.key;
}

export function stopTask(keys?: TaskKey | TaskKey[]) {
  const stopKeys = Array<TaskKey>().concat(keys ?? [...tasks.keys()]);
  for (const key of stopKeys) {
    clearTimeout(tasks.get(key)?.debounce.timer);
    tasks.delete(key);
    for (const [folder, fw] of fsWatches) {
      if (fw.keys.delete(key) && fw.keys.size === 0) {
        fw.watcher.close();
        fsWatches.delete(folder);
      }
    }
  }
}

export function taskOk(ctx?: Context): boolean {
  const all = [...tasks.values()].filter(w => (ctx ? w.ctx === ctx : true));
  return all.filter(w => !w.monitorOnly).length > 0 && all.every(w => w.status === 'ok');
}

async function execute(t: Task, firstRun = false): Promise<void> {
  const makeRelative = (files: AbsPath[]) => (t.root ? files.map(f => relative(t.root!, f)) : files);
  const debounced = [...t.debounce.files];
  const modified: AbsPath[] = [];
  const { rename } = t.debounce;
  t.debounce.rename = false;
  t.debounce.files.clear();

  if (rename) {
    const files = await globTimes(t.glob);
    const keys = [...files.keys()];
    if (t.globListOnly && !(t.fileTimes.size === files.size && keys.every(f => t.fileTimes.has(f)))) {
      modified.push(...keys);
    } else if (!t.globListOnly) {
      for (const [fullpath, time] of [...files]) {
        if (!isClose(t.fileTimes.get(fullpath), time)) modified.push(fullpath);
      }
    }
    t.fileTimes = files;
  } else if (!t.globListOnly) {
    await Promise.all(
      debounced.map(async file => {
        const fileTime = await cachedFileTime(file);
        if (isClose(t.fileTimes.get(file), fileTime)) return;
        t.fileTimes.set(file, fileTime);
        modified.push(file);
      }),
    );
  }
  if (modified.length === 0 && !firstRun && !t.always) return;

  if (t.ctx) env.begin(t.ctx);
  t.status = undefined;
  try {
    await t.execute(makeRelative(modified), makeRelative([...t.fileTimes.keys()]));
    t.status = 'ok';
    if (t.ctx && !t.noEnvStatus && taskOk(t.ctx)) env.done(t.ctx);
  } catch (e) {
    t.status = 'error';
    const message = e instanceof Error ? (e.stack ?? e.message) : String(e);
    if (!env.watch) env.exit(`${errorMark} ${message}`, t.ctx);
    else if (e)
      env.log(`${errorMark} ${t.pkg?.name ? `[${c.grey(t.pkg.name)}] ` : ''}- ${c.grey(message)}`, t.ctx);
    if (t.ctx && !t.noEnvStatus) env.done(t.ctx, -1);
  }
}

async function watchGlob({ cwd, path: globPath }: CwdPath, key: TaskKey): Promise<any> {
  if (!(await isFolder(cwd))) return;
  const [head, ...tail] = globPath.split('/');
  const path = tail.join('/');

  if (head.includes('**')) {
    await subfolders(cwd, 10).then(folders => folders.forEach(f => addFsWatch(f, key)));
  } else if (/[*?!{}[\]()]/.test(head) && path) {
    await subfolders(cwd, 1).then(folders =>
      Promise.all(
        folders.filter(f => mm.isMatch(basename(f), head)).map(f => watchGlob({ cwd: f, path }, key)),
      ),
    );
  } else if (path) {
    return watchGlob({ cwd: join(cwd, head), path }, key);
  }
  addFsWatch(cwd, key);
}

async function onFsEvent(fsw: FSWatch, event: string, filename: string | null) {
  const fullpath = join(fsw.cwd, filename ?? '');

  if (event === 'change')
    try {
      await cachedFileTime(fullpath, true);
    } catch {
      fileTimes.delete(fullpath);
      event = 'rename';
    }
  for (const watch of [...fsw.keys].map(k => tasks.get(k)!)) {
    const fullglobs = unique(watch.glob.map(({ cwd, path }) => join(cwd, path)));
    if (!mm.isMatch(fullpath, fullglobs) && fullglobs.some(glob => fullpath.startsWith(mm.scan(glob).base))) {
      if (event === 'change') continue;
      try {
        if (!(await fs.promises.stat(fullpath)).isDirectory()) continue;
      } catch {
        fsWatches.get(fullpath)?.watcher.close();
        fsWatches.delete(fullpath);
        continue;
      }
      addFsWatch(fullpath, watch.key);
      if (!(await glob(fullglobs, { cwd: undefined, absolute: true })).some(x => x.includes(fullpath)))
        continue;
    }
    if (event === 'rename') watch.debounce.rename = true;
    if (event === 'change') watch.debounce.files.add(fullpath);
    clearTimeout(watch.debounce.timer);
    watch.debounce.timer = setTimeout(() => execute(watch), watch.debounce.time);
  }
}

function addFsWatch(root: AbsPath, key: TaskKey) {
  if (fsWatches.has(root)) {
    fsWatches.get(root)?.keys.add(key);
    return;
  }
  const fsWatch = { watcher: fs.watch(root), cwd: root, keys: new Set([key]) };
  fsWatch.watcher.on('change', (event, f) => onFsEvent(fsWatch, event, String(f)));
  fsWatches.set(root, fsWatch);
}

async function cachedFileTime(file: AbsPath, update = false): Promise<number> {
  if (fileTimes.has(file) && !update) return fileTimes.get(file)!;
  const stat = (await fs.promises.stat(file)).mtimeMs;
  fileTimes.set(file, stat);
  return stat;
}

async function globTimes(paths: CwdPath[]): Promise<Map<AbsPath, number>> {
  const globs = paths.map(({ path, cwd }) => fg.glob(path, { cwd, absolute: true }));
  return new Map(
    await Promise.all(
      (await Promise.all(globs)).flat().map(async f => [f, await cachedFileTime(f)] as [string, number]),
    ),
  );
}<|MERGE_RESOLUTION|>--- conflicted
+++ resolved
@@ -3,11 +3,7 @@
 import fs from 'node:fs';
 import { join, relative, basename } from 'node:path';
 import { type Package, glob, isFolder, subfolders, isClose } from './parse.ts';
-<<<<<<< HEAD
-import { randomId } from './algo.ts';
-=======
 import { randomToken, unique } from './algo.ts';
->>>>>>> d6cbac00
 import { type Context, env, c, errorMark } from './env.ts';
 
 const fsWatches = new Map<AbsPath, FSWatch>();
@@ -53,17 +49,10 @@
   const t: Task = {
     ...o,
     glob,
-<<<<<<< HEAD
-    key: inKey ?? randomId(),
-    status: noInitial ? 'ok' : undefined,
-    debounce: { time: debounce ?? 0, rename: !noInitial, files: new Set<AbsPath>() },
-    fileTimes: noInitial ? await globTimes(glob) : new Map(),
-=======
     key: inKey ?? randomToken(),
     status: monitorOnly ? 'ok' : undefined,
     debounce: { time: debounce ?? 0, rename: !monitorOnly, files: new Set<AbsPath>() },
     fileTimes: monitorOnly ? await globTimes(glob) : new Map(),
->>>>>>> d6cbac00
   };
   tasks.set(t.key, t);
   if (env.watch) t.glob.forEach(g => watchGlob(g, t.key));
