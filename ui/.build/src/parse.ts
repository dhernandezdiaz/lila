--- conflicted
+++ resolved
@@ -25,16 +25,7 @@
 
 export async function globArray(glob: string, opts: fg.Options = {}): Promise<string[]> {
   const files: string[] = [];
-<<<<<<< HEAD
-  for await (const f of fg.stream(glob, {
-    cwd: env.uiDir,
-    absolute: true,
-    onlyFiles: true,
-    ...opts,
-  })) {
-=======
   for await (const f of fg.stream(glob, { cwd: env.uiDir, absolute: true, onlyFiles: true, ...opts })) {
->>>>>>> 5b250135
     files.push(f.toString('utf8'));
   }
   return files;
@@ -57,14 +48,8 @@
     hasTsconfig: fs.existsSync(path.join(moduleDir, 'tsconfig.json')),
   };
 
-<<<<<<< HEAD
-  if ('lichess' in pkg && 'hashed' in pkg.lichess) {
-    mod.hashGlobs = pkg.lichess.hashed as string[];
-  }
-=======
   if ('lichess' in pkg && 'hashed' in pkg.lichess) mod.hashGlobs = pkg.lichess.hashed as string[];
 
->>>>>>> 5b250135
   if ('lichess' in pkg && 'bundles' in pkg.lichess) {
     if (typeof pkg.lichess.bundles === 'string') mod.bundles = [pkg.lichess.bundles];
     else mod.bundles = pkg.lichess.bundles as string[];
