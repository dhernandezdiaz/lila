--- conflicted
+++ resolved
@@ -1,11 +1,7 @@
 import fs from 'node:fs';
 import path from 'node:path';
 import fg from 'fast-glob';
-<<<<<<< HEAD
-import { env, errorMark } from './env.ts';
-=======
 import { env, errorMark, colors as c } from './env.ts';
->>>>>>> 56a2ed6f
 
 export type Bundle = { module?: string; inline?: string };
 
@@ -93,17 +89,10 @@
 
   if ('bundle' in build) {
     for (const one of [].concat(build.bundle).map<Bundle>(b => (typeof b === 'string' ? { module: b } : b))) {
-<<<<<<< HEAD
-      const moduleSource = one.module ?? one.inline;
-      if (!moduleSource) continue;
-
-      if (await readable(path.join(pkgInfo.root, moduleSource))) pkgInfo.bundle.push(one);
-=======
       const src = one.module ?? one.inline;
       if (!src) continue;
 
       if (await readable(path.join(pkgInfo.root, src))) pkgInfo.bundle.push(one);
->>>>>>> 56a2ed6f
       else if (one.module)
         pkgInfo.bundle.push(
           ...(await globArray(one.module, { cwd: pkgInfo.root, absolute: false })).map(module => ({
@@ -111,11 +100,7 @@
             module,
           })),
         );
-<<<<<<< HEAD
-      else env.log(`${errorMark} - Bundle error ${JSON.stringify(one)}`);
-=======
       else env.log(`[${c.grey(pkgInfo.name)}] - ${errorMark} - Bundle error ${JSON.stringify(one)}`);
->>>>>>> 56a2ed6f
     }
   }
   if ('sync' in build) {
