import { promises as fs } from 'fs';
import * as fg from 'fast-glob';
import { env, colors as c } from './main';

const globOpts: fg.Options = {
  absolute: true,
  onlyFiles: false,
  followSymbolicLinks: false,
  markDirectories: true,
};

const allGlobs = [
  '**/node_modules',
  '**/css/**/gen',
  'ui/.build/dist/css',
  'ui/*/dist',
  'ui/*/tsconfig.tsbuildinfo',
  'public/compiled',
  'public/css',
  'public/hashed',
<<<<<<< HEAD
  'public/json',
  'public/npm',
=======
>>>>>>> 5b250135
];

export async function clean(globs?: string[]) {
  if (!env.clean && !globs) return;

  for (const glob of globs ?? allGlobs) {
    env.log(`Cleaning '${c.cyan(glob)}'...`);
    for await (const f of fg.stream(glob, { cwd: env.rootDir, ...globOpts })) {
      if (f.includes('ui/.build') && !f.includes('dist/css')) continue;
      if (f[f.length - 1] === '/') await fs.rm(f, { recursive: true });
      else await fs.unlink(f);
    }
  }
}<|MERGE_RESOLUTION|>--- conflicted
+++ resolved
@@ -18,11 +18,9 @@
   'public/compiled',
   'public/css',
   'public/hashed',
-<<<<<<< HEAD
   'public/json',
   'public/npm',
-=======
->>>>>>> 5b250135
+  'public/javascripts',
 ];
 
 export async function clean(globs?: string[]) {
