import ps from 'node:process';
import fs from 'node:fs';
import { deepClean } from './clean.ts';
import { build } from './build.ts';
import { startConsole } from './console.ts';
import { env, errorMark } from './env.ts';

// main entry point
['SIGINT', 'SIGTERM', 'SIGHUP'].forEach(sig => ps.on(sig, () => ps.exit(2)));

const args: Record<string, string> = {
  '--tsc': '',
  '--sass': '',
  '--esbuild': '',
  '--i18n': '',
  '--no-color': '',
  '--no-time': '',
  '--no-context': '',
  '--no-corepack': '',
  '--help': 'h',
  '--watch': 'w',
  '--prod': 'p',
  '--debug': 'd',
  '--test': 't',
  '--clean-exit': '',
  '--clean': 'c',
  '--no-install': 'n',
  '--log': 'l',
};

const usage = `Usage:
  ui/build <options>  # multiple short options can be preceded by a single dash

Options:
  -h, --help          show this help and exit
  -w, --watch         build and watch for changes
  -c, --clean         clean all build artifacts and build fresh
  -p, --prod          build minified assets (prod builds)
  -n, --no-install    don't run pnpm install
  -d, --debug         build assets with site.debug = true
  -t, --test          typecheck sources in ./tests/**. warning - this enables skipLibCheck for dependencies
  -l, --log=<url>     monkey patch console log functions in javascript manifest to POST log messages to
                      <url> or localhost:8666 (default). if used with --watch, the ui/build process
                      will listen for http on 8666 and display received json as 'web' in build logs
  --update            update ui/.build/node_modules with pnpm install
  --no-color          don't use color in logs
  --no-time           don't log the time
  --no-context        don't log the context
  --no-corepack       don't use corepack to install pnpm (protect or restricted system node installs)

Exclusive Options:    (any of these will disable other functions)
  --clean-exit        clean all build artifacts and exit
  --tsc               run tsc on {package}/tsconfig.json and dependencies
  --sass              run sass on {package}/css/build/*.scss and dependencies
  --esbuild           run esbuild (given in {package}/package.json/lichess/bundles array)
  --i18n              build @types/lichess/i18n.d.ts and translation/js files

Recommended:
  ui/build -cdw       # clean, build debug, and watch for changes with clean rebuilds

Other Examples:
  ./build -np         # no pnpm install, build minified
  ./build --tsc -w    # watch mode but type checking only
  ./build -dwl=/x     # build debug, watch. patch console methods in emitted js to POST log statements
                        to \${location.origin}/x. ui/build watch process displays messages received
                        via http(s) on this endpoint as 'web' in build logs
`;

const argv = ps.argv.slice(2);
const oneDashRe = /^-([a-z]+)(?:=[a-zA-Z0-9-_:./]+)?$/;

const stringArg = (arg: string): string | boolean => {
  const it = argv.find(x => x.startsWith(arg) || (args[arg] && oneDashRe.exec(x)?.[1]?.includes(args[arg])));
  return it?.split('=')[1] ?? (it ? true : false);
};

const oneDashArgs = argv
  .flatMap(x => oneDashRe.exec(x)?.[1] ?? '')
  .join('')
  .split('');

oneDashArgs.filter(x => !Object.values(args).includes(x)).forEach(arg => env.exit(`Unknown flag '-${arg}'`));

argv
  .filter(x => x.startsWith('--') && !Object.keys(args).includes(x.split('=')[0]))
  .forEach(arg => env.exit(`Unknown argument '${arg}'`));

if (['--tsc', '--sass', '--esbuild', '--i18n'].filter(x => argv.includes(x)).length) {
  // including one or more of these disables the others
  env.begin('sass', argv.includes('--sass'));
  env.begin('tsc', argv.includes('--tsc'));
  env.begin('esbuild', argv.includes('--esbuild'));
  env.begin('i18n', argv.includes('--i18n'));
  env.begin('sync', false);
  env.begin('hash', false);
}

env.logTime = !argv.includes('--no-time');
env.logCtx = !argv.includes('--no-context');
env.logColor = !argv.includes('--no-color');
env.watch = argv.includes('--watch') || oneDashArgs.includes('w');
env.prod = argv.includes('--prod') || oneDashArgs.includes('p');
env.debug = argv.includes('--debug') || oneDashArgs.includes('d');
env.remoteLog = stringArg('--log');
env.clean = argv.some(x => x.startsWith('--clean')) || oneDashArgs.includes('c');
env.install = !argv.includes('--no-install') && !oneDashArgs.includes('n');
env.rgb = argv.includes('--rgb');
env.test = argv.includes('--test') || oneDashArgs.includes('t');

if (argv.includes('--help') || oneDashArgs.includes('h')) {
  console.log(usage);
  ps.exit(0);
}

instanceLock();

if (env.clean) {
  await deepClean();
  if (argv.includes('--clean-exit')) ps.exit(0);
}

startConsole();
build(argv.filter(x => !x.startsWith('-')));

function instanceLock(checkStale = true) {
  try {
    const fd = fs.openSync(env.lockFile, 'wx');
    fs.writeFileSync(fd, String(ps.pid), { flag: 'w' });
    fs.closeSync(fd);
<<<<<<< HEAD
    console.log('ooya');
=======
>>>>>>> 83ac90ab
    ps.on('exit', () => fs.unlinkSync(env.lockFile));
  } catch {
    const pid = parseInt(fs.readFileSync(env.lockFile, 'utf8'), 10);
    if (!isNaN(pid) && pid > 0 && ps.platform !== 'win32') {
      try {
        ps.kill(pid, 0);
        env.exit(`${errorMark} - Another instance is already running`);
      } catch {
        fs.unlinkSync(env.lockFile); // it's a craplet
        if (checkStale) return instanceLock(false);
      }
    }
  }
}<|MERGE_RESOLUTION|>--- conflicted
+++ resolved
@@ -1,5 +1,4 @@
 import ps from 'node:process';
-import fs from 'node:fs';
 import { deepClean } from './clean.ts';
 import { build } from './build.ts';
 import { startConsole } from './console.ts';
@@ -112,7 +111,7 @@
   ps.exit(0);
 }
 
-instanceLock();
+if (!env.instanceLock()) env.exit(`${errorMark} - Another instance is already running`);
 
 if (env.clean) {
   await deepClean();
@@ -120,28 +119,5 @@
 }
 
 startConsole();
-build(argv.filter(x => !x.startsWith('-')));
 
-function instanceLock(checkStale = true) {
-  try {
-    const fd = fs.openSync(env.lockFile, 'wx');
-    fs.writeFileSync(fd, String(ps.pid), { flag: 'w' });
-    fs.closeSync(fd);
-<<<<<<< HEAD
-    console.log('ooya');
-=======
->>>>>>> 83ac90ab
-    ps.on('exit', () => fs.unlinkSync(env.lockFile));
-  } catch {
-    const pid = parseInt(fs.readFileSync(env.lockFile, 'utf8'), 10);
-    if (!isNaN(pid) && pid > 0 && ps.platform !== 'win32') {
-      try {
-        ps.kill(pid, 0);
-        env.exit(`${errorMark} - Another instance is already running`);
-      } catch {
-        fs.unlinkSync(env.lockFile); // it's a craplet
-        if (checkStale) return instanceLock(false);
-      }
-    }
-  }
-}+build(argv.filter(x => !x.startsWith('-')));