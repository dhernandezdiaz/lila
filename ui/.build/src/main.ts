import * as ps from 'node:process';
import * as path from 'node:path';
import * as fs from 'node:fs';
import { clean } from './clean';
import { build, postBuild } from './build';

const shortArgs = 'hrwpsdcn';
const longArgs = [
  '--tsc',
  '--sass',
  '--esbuild',
  '--copies',
  '--no-color',
  '--no-time',
  '--no-context',
  '--help',
  '--rebuild',
  '--watch',
  '--prod',
  '--split',
  '--debug',
  '--clean',
  '--update',
  '--no-install',
];

export function main() {
  const args = ps.argv.slice(2);
  const oneDashArgs = args.filter(x => /^-([a-z]+)$/.test(x))?.flatMap(x => x.slice(1).split(''));
  oneDashArgs.filter(x => !shortArgs.includes(x)).forEach(arg => env.exit(`Unknown flag '-${arg}'`));
  args
    .filter(x => x.startsWith('--') && !longArgs.includes(x))
    .forEach(arg => env.exit(`Unknown argument '${arg}'`));

  if (['--tsc', '--sass', '--esbuild', '--copies'].filter(x => args.includes(x)).length) {
    // including one or more of these disables the others
    if (!args.includes('--sass')) env.exitCode.set('sass', false);
    if (!args.includes('--tsc')) env.exitCode.set('tsc', false);
    if (!args.includes('--esbuild')) env.exitCode.set('esbuild', false);
    env.copies = args.includes('--copies');
  }
  if (args.includes('--no-color')) env.color = undefined;
  if (args.includes('--no-time')) env.logTime = false;
  if (args.includes('--no-context')) env.logContext = false;

  env.rebuild = args.includes('--rebuild') || oneDashArgs.includes('r');
  env.watch = env.rebuild || args.includes('--watch') || oneDashArgs.includes('w');
  env.prod = args.includes('--prod') || oneDashArgs.includes('p');
  env.split = args.includes('--split') || oneDashArgs.includes('s');
  env.debug = args.includes('--debug') || oneDashArgs.includes('d');
  env.clean = args.includes('--clean') || oneDashArgs.includes('c');
  env.install = !args.includes('--no-install') && !oneDashArgs.includes('n');

  if (env.rebuild && !env.install) {
    env.warn(`--rebuild incompatible with --no-install`);
    env.rebuild = false;
  }

  if (args.length === 1 && (args[0] === '--help' || args[0] === '-h')) {
    console.log(fs.readFileSync(path.resolve(__dirname, '../readme'), 'utf8'));
  } else if (args.length === 1 && (args[0] === '--clean' || args[0] === '-c')) {
    clean();
  } else {
    build(args.filter(x => !x.startsWith('-')));
  }
}

export interface LichessModule {
  root: string; // absolute path to package.json parentdir (module root)
  name: string; // dirname of module root
  pkg: any; // the entire package.json object
  pre: string[][]; // pre-bundle build steps from package.json scripts
  post: string[][]; // post-bundle build steps from package.json scripts
  hasTsconfig?: boolean; // fileExists('tsconfig.json')
  bundles?: {
    [moduleType: string]: LichessBundle[];
  };
  copy?: Copy[]; // pre-bundle filesystem copies from package json
}

export interface Copy {
  // src must be a file or a glob expression, use <dir>/** to copy whole directory
  src: string;
  dest: string;
  mod: LichessModule;
}

export interface LichessBundle {
  input: string; // abs path to source
  output: string; // abs path to bundle destination
}

export const lines = (s: string): string[] => s.split(/[\n\r\f]+/).filter(x => x.trim());

const colorLines = (text: string, code: string) =>
  lines(text)
    .map(t => (env.color ? escape(t, code) : t))
    .join('\n');

export const colors = {
  red: (text: string): string => colorLines(text, codes.red),
  green: (text: string): string => colorLines(text, codes.green),
  yellow: (text: string): string => colorLines(text, codes.yellow),
  blue: (text: string): string => colorLines(text, codes.blue),
  magenta: (text: string): string => colorLines(text, codes.magenta),
  cyan: (text: string): string => colorLines(text, codes.cyan),
  grey: (text: string): string => colorLines(text, codes.grey),
  black: (text: string): string => colorLines(text, codes.black),
  error: (text: string): string => colorLines(text, codes.error),
  warn: (text: string): string => colorLines(text, codes.warn),
  good: (text: string): string => colorLines(text, codes.green + ';1'),
  cyanBold: (text: string): string => colorLines(text, codes.cyan + ';1'),
};

class Env {
  rootDir = path.resolve(__dirname, '../../..'); // absolute path to lila project root
  watch = false;
  rebuild = false;
  clean = false;
  prod = false;
  split = false;
  debug = false;
  install = true;
  copies = true;
  exitCode = new Map<'sass' | 'tsc' | 'esbuild', number | false>();
  startTime: number | undefined = Date.now();
  logTime = true;
  logContext = true;
  color: any = {
    build: 'green',
    sass: 'magenta',
    tsc: 'yellow',
    esbuild: 'blue',
  };

  constructor() {}
  get sass(): boolean {
    return this.exitCode.get('sass') !== false;
  }
  get tsc(): boolean {
    return this.exitCode.get('tsc') !== false;
  }
  get esbuild(): boolean {
    return this.exitCode.get('esbuild') !== false;
  }
  get uiDir(): string {
    return path.join(this.rootDir, 'ui');
  }
  get outDir(): string {
    return path.join(this.rootDir, 'public');
  }
  get cssDir(): string {
    return path.join(this.outDir, 'css');
  }
  get jsDir(): string {
    return path.join(this.outDir, 'compiled');
  }
  get buildDir(): string {
    return path.join(this.uiDir, '.build');
  }
  get typesDir(): string {
    return path.join(this.uiDir, '@types');
  }
  warn(d: any, ctx = 'build') {
    this.log(d, { ctx: ctx, warn: true });
  }
  error(d: any, ctx = 'build') {
    this.log(d, { ctx: ctx, error: true });
  }
  exit(d: any, ctx = 'build') {
    this.log(d, { ctx: ctx, error: true });
    process.exit(1);
  }
  good(ctx = 'build') {
    this.log(colors.good('No errors') + env.watch ? ` - ${colors.grey('Watching')}...` : '', { ctx: ctx });
  }
  log(d: any, { ctx = 'build', error = false, warn = false } = {}) {
    let text: string =
      typeof d === 'string'
        ? d
        : d instanceof Buffer
<<<<<<< HEAD
          ? d.toString('utf8')
          : Array.isArray(d)
            ? d.join('\n')
            : JSON.stringify(d, undefined, 2);
=======
        ? d.toString('utf8')
        : Array.isArray(d)
        ? d.join('\n')
        : JSON.stringify(d);
>>>>>>> b6fac13c

    const esc = this.color ? escape : (text: string, _: any) => text;

    if (!this.color) text = stripColorEscapes(text);

    const prefix = (
      (this.logTime === false ? '' : prettyTime()) +
      (!ctx || !this.logContext ? '' : `[${esc(ctx, colorForCtx(ctx, this.color))}] `)
    ).trim();

    lines(text).forEach(line =>
      console.log(
        `${prefix ? prefix + ' - ' : ''}${
          error ? esc(line, codes.error) : warn ? esc(line, codes.warn) : line
        }`,
      ),
    );
  }
  done(code: number, ctx: 'sass' | 'tsc' | 'esbuild'): void {
    this.exitCode.set(ctx, code);
    const err = [...this.exitCode.values()].find(x => x);
    const allDone = this.exitCode.size === 3;

    this.log(
      `${code === 0 ? 'Done' : colors.red('Failed')}` +
        (this.watch ? ` - ${colors.grey('Watching')}...` : ''),
      {
        ctx: ctx,
      },
    );

    if (allDone) {
      if (!err) postBuild();
      if (this.startTime && !err)
        this.log(`Done in ${colors.green((Date.now() - this.startTime) / 1000 + '')}s`);
      this.startTime = undefined; // it's pointless to time subsequent builds, they are too fast
      if (!env.watch) {
        process.exitCode = err || 0;
      }
    }
  }
}

export const env = new Env();

export const codes: any = {
  black: '30',
  red: '31',
  green: '32',
  yellow: '33',
  blue: '34',
  magenta: '35',
  cyan: '36',
  grey: '90',
  error: '31',
  warn: '33',
};

const colorForCtx = (ctx: string, color: any): string =>
  color && ctx in color && color[ctx] in codes ? codes[color[ctx]] : codes.grey;

const escape = (text: string, code: string): string => `\x1b[${code}m${stripColorEscapes(text)}\x1b[0m`;

const pad2 = (n: number) => (n < 10 ? `0${n}` : `${n}`);

function stripColorEscapes(text: string) {
  // eslint-disable-next-line no-control-regex
  return text.replace(/\x1b\[[0-9;]*m/, '');
}

export const errorMark = colors.red('✘ ') + colors.error('[ERROR]');

function prettyTime() {
  const now = new Date();
  return `${pad2(now.getHours())}:${pad2(now.getMinutes())}:${pad2(now.getSeconds())} `;
}

main();<|MERGE_RESOLUTION|>--- conflicted
+++ resolved
@@ -176,20 +176,11 @@
   }
   log(d: any, { ctx = 'build', error = false, warn = false } = {}) {
     let text: string =
-      typeof d === 'string'
-        ? d
-        : d instanceof Buffer
-<<<<<<< HEAD
-          ? d.toString('utf8')
-          : Array.isArray(d)
-            ? d.join('\n')
-            : JSON.stringify(d, undefined, 2);
-=======
-        ? d.toString('utf8')
+      typeof !d || d === 'string' || d instanceof Buffer
+        ? String(d)
         : Array.isArray(d)
-        ? d.join('\n')
-        : JSON.stringify(d);
->>>>>>> b6fac13c
+          ? d.join('\n')
+          : JSON.stringify(d);
 
     const esc = this.color ? escape : (text: string, _: any) => text;
 
