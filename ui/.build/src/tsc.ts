import * as fs from 'node:fs';
import * as cps from 'node:child_process';
import * as path from 'node:path';
import { env, colors as c, errorMark, warnMark, lines } from './main';
import JSON5 from 'json5';

let tscPs: cps.ChildProcessWithoutNullStreams | undefined;

export function stopTsc(): void {
  tscPs?.kill();
  tscPs = undefined;
}

export async function tsc(): Promise<void> {
  return new Promise((resolve, reject) =>
    (async () => {
      if (!env.tsc) return resolve();

<<<<<<< HEAD
    const cfgPath = path.join(env.buildDir, 'dist', 'build.tsconfig.json');
    const cfg: any = { files: [] };
    cfg.references = env.building
      .filter(x => x.hasTsconfig)
      .sort((a, b) => a.name.localeCompare(b.name))
      .map(x => ({ path: path.join(x.root, 'tsconfig.json') }));

    const declModules = new Set<string>();
    // verify that tsconfig references are correct
    for (const tsconfig of cfg.references) {
      if (!tsconfig?.path) continue;
      if (!fs.existsSync(tsconfig.path)) env.exit(`${errorMark} - Missing: '${c.cyan(tsconfig.path)}'`);
      const ref = JSON5.parse(await fs.promises.readFile(tsconfig.path, 'utf8'));
      const module = path.basename(path.dirname(tsconfig.path));
      for (const dep of env.deps.get(module) ?? []) {
        if (!ref.references?.some((x: any) => x.path.endsWith(path.join(dep, 'tsconfig.json'))))
          env.warn(
            `${warnMark} - Module ${c.grey(module)} depends on ${c.grey(dep)} with no reference in '${c.cyan(
              module + '/tsconfig.json',
            )}'`,
            'tsc',
          );
      }
      ref.references?.forEach((x: any) => declModules.add(/\/([^/]+)\/tsconfig\.json/.exec(x.path)![1]));
    }
=======
      const cfgPath = path.join(env.buildDir, 'dist', 'build.tsconfig.json');
      const cfg: any = { files: [] };
      cfg.references = env.building
        .filter(x => x.hasTsconfig)
        .sort((a, b) => a.name.localeCompare(b.name))
        .map(x => ({ path: path.join(x.root, 'tsconfig.json') }));

      const declModules = new Set<string>();
      // verify that tsconfig references are correct
      for (const tsconfig of cfg.references) {
        if (!tsconfig?.path) continue;
        if (!fs.existsSync(tsconfig.path)) env.exit(`${errorMark} - Missing: '${c.cyan(tsconfig.path)}'`);
        const ref = JSON5.parse(await fs.promises.readFile(tsconfig.path, 'utf8'));
        const module = path.basename(path.dirname(tsconfig.path));
        for (const dep of env.deps.get(module) ?? []) {
          if (!ref.references?.some((x: any) => x.path.endsWith(path.join(dep, 'tsconfig.json'))))
            env.warn(
              `${warnMark} - Module ${c.grey(module)} depends on ${c.grey(dep)} with no reference in '${c.cyan(
                module + '/tsconfig.json',
              )}'`,
              'tsc',
            );
        }
        ref.references?.forEach((x: any) => declModules.add(/\/([^/]+)\/tsconfig\.json/.exec(x.path)![1]));
      }
>>>>>>> d53720a6

      await fs.promises.writeFile(cfgPath, JSON.stringify(cfg));
      const thisPs = (tscPs = cps.spawn('.build/node_modules/.bin/tsc', [
        '-b',
        cfgPath,
        ...(env.watch ? ['-w', '--preserveWatchOutput'] : ['--incremental']),
      ]));

      env.log(`Compiling typescript`, { ctx: 'tsc' });

      thisPs.stdout?.on('data', (buf: Buffer) => {
        const txts = lines(buf.toString('utf8'));
        for (const txt of txts) {
          if (txt.includes('Found 0 errors')) {
            resolve();
            env.done(0, 'tsc');
          } else {
            tscLog(txt);
          }
        }
      });
      thisPs.stderr?.on('data', txt => env.log(txt, { ctx: 'tsc', error: true }));
      thisPs.addListener('close', code => {
        thisPs.removeAllListeners();
        if (code !== null) env.done(code, 'tsc');
        if (code === 0) resolve();
        else reject();
      });
    })(),
  );
}

function tscLog(text: string): void {
  if (text.includes('File change detected') || text.includes('Starting compilation')) return; // redundant
  text = text.replace(/\d?\d:\d\d:\d\d (PM|AM) - /, '');
  if (text.match(/: error TS\d\d\d\d/)) text = fixTscError(text);
  if (text.match(/Found (\d+) errors?/)) {
    if (env.watch) env.done(1, 'tsc');
  } else env.log(text, { ctx: 'tsc' });
}

const fixTscError = (text: string) =>
  // format location for vscode embedded terminal ctrl click
  text
    .replace(/^[./]*/, `${errorMark} - '\x1b[36m`)
    .replace(/\.ts\((\d+),(\d+)\):/, ".ts:$1:$2\x1b[0m' -")
    .replace(/error (TS\d{4})/, '$1');<|MERGE_RESOLUTION|>--- conflicted
+++ resolved
@@ -16,33 +16,6 @@
     (async () => {
       if (!env.tsc) return resolve();
 
-<<<<<<< HEAD
-    const cfgPath = path.join(env.buildDir, 'dist', 'build.tsconfig.json');
-    const cfg: any = { files: [] };
-    cfg.references = env.building
-      .filter(x => x.hasTsconfig)
-      .sort((a, b) => a.name.localeCompare(b.name))
-      .map(x => ({ path: path.join(x.root, 'tsconfig.json') }));
-
-    const declModules = new Set<string>();
-    // verify that tsconfig references are correct
-    for (const tsconfig of cfg.references) {
-      if (!tsconfig?.path) continue;
-      if (!fs.existsSync(tsconfig.path)) env.exit(`${errorMark} - Missing: '${c.cyan(tsconfig.path)}'`);
-      const ref = JSON5.parse(await fs.promises.readFile(tsconfig.path, 'utf8'));
-      const module = path.basename(path.dirname(tsconfig.path));
-      for (const dep of env.deps.get(module) ?? []) {
-        if (!ref.references?.some((x: any) => x.path.endsWith(path.join(dep, 'tsconfig.json'))))
-          env.warn(
-            `${warnMark} - Module ${c.grey(module)} depends on ${c.grey(dep)} with no reference in '${c.cyan(
-              module + '/tsconfig.json',
-            )}'`,
-            'tsc',
-          );
-      }
-      ref.references?.forEach((x: any) => declModules.add(/\/([^/]+)\/tsconfig\.json/.exec(x.path)![1]));
-    }
-=======
       const cfgPath = path.join(env.buildDir, 'dist', 'build.tsconfig.json');
       const cfg: any = { files: [] };
       cfg.references = env.building
@@ -68,7 +41,6 @@
         }
         ref.references?.forEach((x: any) => declModules.add(/\/([^/]+)\/tsconfig\.json/.exec(x.path)![1]));
       }
->>>>>>> d53720a6
 
       await fs.promises.writeFile(cfgPath, JSON.stringify(cfg));
       const thisPs = (tscPs = cps.spawn('.build/node_modules/.bin/tsc', [
