--- conflicted
+++ resolved
@@ -25,12 +25,8 @@
         if (env.watch) watched.set(src, [...(watched.get(src) ?? []), cp]);
       }
     }
-<<<<<<< HEAD
-    const sources = await globArrays(mod.hashGlobs, { cwd: env.outDir, absolute: true });
-=======
     if (!env.watch) continue;
     const sources = await globArrays(mod.hashGlobs, { cwd: env.outDir });
->>>>>>> 5b250135
 
     for (const src of sources.filter(isUnmanagedAsset)) {
       if (!watched.has(path.dirname(src))) watched.set(path.dirname(src), []);
@@ -63,10 +59,7 @@
   if (!absfile.startsWith(env.outDir)) return false;
   const name = absfile.slice(env.outDir.length + 1);
   if (['compiled/', 'hashed/', 'css/'].some(dir => name.startsWith(dir))) return false;
-<<<<<<< HEAD
   if (/json\/manifest.*.json/.test(name)) return false;
-=======
->>>>>>> 5b250135
   return true;
 }
 
