--- conflicted
+++ resolved
@@ -17,15 +17,9 @@
 
 export async function build(pkgs: string[]): Promise<void> {
   env.startTime = Date.now();
-<<<<<<< HEAD
-  chdir(env.rootDir);
-  try {
-    try {
-=======
   try {
     try {
       chdir(env.rootDir);
->>>>>>> 9ac48d4b
       if (env.install) execSync('pnpm install', { stdio: 'inherit' });
       if (!pkgs.length) env.log(`Parsing packages in '${c.cyan(env.uiDir)}'`);
 
