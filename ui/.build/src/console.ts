--- conflicted
+++ resolved
@@ -23,18 +23,10 @@
     req.on('data', chunk => (body += chunk.toString()));
     req.on('end', () => {
       try {
-<<<<<<< HEAD
-        const [levenAndVal] = Object.entries<any>(JSON.parse(body));
-        const [level] = levenAndVal;
-        let val = levenAndVal[1];
-        const mark = level === 'error' ? `${errorMark} - ` : level === 'warn' ? `${warnMark} - ` : '';
-        if (!Array.isArray(val)) return;
-        if (val.length <= 1) val = val[0] ?? '';
-        else if (val.every(x => typeof x === 'string')) val = val.join(' ');
-=======
-        let [[level, val]] = Object.entries<string>(JSON.parse(body));
+        const [levelAndVal] = Object.entries<string>(JSON.parse(body));
+        const level = levelAndVal[0];
+        let val = levelAndVal[1];
         const mark = level === 'error' ? `${errorMark} ` : level === 'warn' ? `${warnMark} ` : '';
->>>>>>> 8d0a434b
 
         if (!Array.isArray(val)) throw new Error();
         else if (val.length <= 1) val = val[0] ?? '';
