--- conflicted
+++ resolved
@@ -49,11 +49,7 @@
 }
 
 export async function cssManifest() {
-<<<<<<< HEAD
-  const files = await globArray(path.join(env.cssTempDir, '*.css'), { absolute: true });
-=======
   const files = await globArray(path.join(env.cssTempDir, '*.css'));
->>>>>>> 5b250135
   const css: { name: string; hash: string }[] = await Promise.all(files.map(hashMoveCss));
   const newCssManifest: Manifest = {};
   for (const { name, hash } of css) newCssManifest[name] = { hash };
@@ -69,11 +65,7 @@
   const sources: string[] = (
     await globArrays(
       env.building.flatMap(x => x.hashGlobs ?? []),
-<<<<<<< HEAD
-      { cwd: env.outDir, absolute: true },
-=======
       { cwd: env.outDir },
->>>>>>> 5b250135
     )
   ).filter(isUnmanagedAsset);
   const sourceStats = await Promise.all(sources.map(file => fs.promises.stat(file)));
@@ -84,26 +76,12 @@
     if (stat.mtimeMs === current.hashed[name]?.mtime) alreadyHashed.set(name, current.hashed[name].hash!);
     else newHashLinks.set(name, stat.mtimeMs);
   }
-<<<<<<< HEAD
-=======
-
->>>>>>> 5b250135
-  await Promise.allSettled(
-    [...alreadyHashed].map(([name, hash]) =>
-      fs.promises.symlink(path.join(env.outDir, name), path.join(env.hashDir, hash)),
-    ),
-  );
-<<<<<<< HEAD
+  await Promise.allSettled([...alreadyHashed].map(([name, hash]) => link(name, hash)));
+
   for (const { name, hash } of await Promise.all([...newHashLinks.keys()].map(hashLink))) {
     current.hashed[name] = Object.defineProperty({ hash }, 'mtime', { value: newHashLinks.get(name) });
   }
-=======
-
-  for (const { name, hash } of await Promise.all([...newHashLinks.keys()].map(hashLink))) {
-    current.hashed[name] = Object.defineProperty({ hash }, 'mtime', { value: newHashLinks.get(name) });
-  }
-
->>>>>>> 5b250135
+
   if (newHashLinks.size === 0 && alreadyHashed.size === Object.keys(current.hashed).length) return;
 
   for (const name of Object.keys(current.hashed)) {
@@ -176,14 +154,12 @@
 
 async function hashLink(name: string) {
   const src = path.join(env.outDir, name);
-  const hash =
-    crypto
-      .createHash('sha256')
-      .update(await fs.promises.readFile(src))
-      .digest('base64url')
-      .slice(0, 8) + path.extname(src);
-  const link = path.join(env.hashDir, hash);
-  fs.promises.symlink(path.join('..', name), link).catch(() => {});
+  const hash = crypto
+    .createHash('sha256')
+    .update(await fs.promises.readFile(src))
+    .digest('hex')
+    .slice(0, 8);
+  link(name, hash);
   return { name, hash };
 }
 
@@ -229,4 +205,15 @@
     if (!bKeys.includes(key) || !isEquivalent(a[key], b[key])) return false;
   }
   return true;
+}
+
+function asHashed(path: string, hash: string) {
+  const name = path.slice(path.lastIndexOf('/') + 1);
+  const extPos = name.indexOf('.');
+  return extPos < 0 ? `${name}.${hash}` : `${name.slice(0, extPos)}.${hash}${name.slice(extPos)}`;
+}
+
+function link(name: string, hash: string) {
+  const link = path.join(env.hashDir, asHashed(name, hash));
+  fs.promises.symlink(path.join('..', name), link).catch(() => {});
 }