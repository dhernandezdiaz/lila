--- conflicted
+++ resolved
@@ -297,13 +297,7 @@
     if (files.every(f => this.touched.has(f))) return false;
     files.forEach(src => {
       this.touched.add(src);
-<<<<<<< HEAD
-      console.log(src);
       if (!/[^_].*\.scss/.test(path.basename(src))) {
-        console.log('matched', src);
-=======
-      if (!/[^_].*\.scss/.test(path.basename(src))) {
->>>>>>> 44e83767
         this.dependencies.add(src);
       } else importersOf(src).forEach(dest => this.dependencies.add(dest));
     });
