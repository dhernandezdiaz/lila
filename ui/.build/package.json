--- conflicted
+++ resolved
@@ -6,19 +6,12 @@
   "license": "AGPL-3.0-or-later",
   "type": "commonjs",
   "dependencies": {
-<<<<<<< HEAD
-    "@types/node": "^20.11.28",
-    "typescript": "^5.4.2",
-    "esbuild": "^0.20.2",
-    "fast-glob": "^3.3.2"
-=======
     "@types/node": "^20.11.30",
     "@types/tinycolor2": "^1.4.6",
     "esbuild": "^0.20.2",
     "fast-glob": "^3.3.2",
     "tinycolor2": "^1.6.0",
     "typescript": "^5.4.3"
->>>>>>> c78b1c6c
   },
   "scripts": {
     "dev": "tsc && node dist/main.js"
