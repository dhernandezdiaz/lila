{
<<<<<<< HEAD
  //"extends": "../tsconfig.base.json",
=======
>>>>>>> d53720a6
  "compilerOptions": {
    "noUnusedLocals": false,
    "noUnusedParameters": false,
    "allowUnreachableCode": true,
    "outDir": "./dist",
    "skipLibCheck": true,
    "noImplicitThis": true,
    "strict": true,
    "esModuleInterop": true,
    "isolatedModules": true,
    "moduleResolution": "Node",
    "module": "CommonJS",
    "declaration": false,
    "target": "ES2020",
    "lib": ["ES2020"],
    "types": ["node"]
  }
}<|MERGE_RESOLUTION|>--- conflicted
+++ resolved
@@ -1,8 +1,4 @@
 {
-<<<<<<< HEAD
-  //"extends": "../tsconfig.base.json",
-=======
->>>>>>> d53720a6
   "compilerOptions": {
     "noUnusedLocals": false,
     "noUnusedParameters": false,
