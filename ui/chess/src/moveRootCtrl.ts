--- conflicted
+++ resolved
@@ -13,14 +13,11 @@
   solve?: () => void;
   blindfold?: (v?: boolean) => boolean;
   speakClock?: () => void;
-<<<<<<< HEAD
   goBerserk?: () => void;
-=======
 }
 
 export interface MoveUpdate {
   fen: string;
   canMove: boolean;
   cg?: CgApi;
->>>>>>> b54a778d
 }