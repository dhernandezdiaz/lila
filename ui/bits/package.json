{
  "name": "bits",
  "version": "2.0.0",
  "private": true,
  "description": "assorted dynamic modules",
  "author": "T-Bone Duplexus",
  "license": "AGPL-3.0-or-later",
  "exports": {
    "./*": "./src/*.ts"
  },
  "typesVersions": {
    "*": {
      "*": [
        "dist/*"
      ]
    }
  },
  "dependencies": {
    "@fnando/sparkline": "^0.3.10",
    "@textcomplete/core": "^0.1.13",
    "@textcomplete/textarea": "^0.1.13",
    "@toast-ui/editor": "3.2.2",
    "@types/canvas-confetti": "^1.6.4",
    "@types/debounce-promise": "^3.1.9",
    "@types/fnando__sparkline": "^0.3.7",
    "@types/qrcode": "^1.5.5",
    "@types/yaireo__tagify": "4.27.0",
    "@types/zxcvbn": "^4.4.5",
    "@yaireo/tagify": "4.17.9",
    "canvas-confetti": "^1.9.3",
    "chat": "workspace:*",
    "chess": "workspace:*",
    "common": "workspace:*",
    "cropperjs": "^1.6.2",
    "debounce-promise": "^3.1.2",
    "emoji-mart": "^5.6.0",
    "flatpickr": "^4.6.13",
    "lichess-pgn-viewer": "^2.2.0",
    "prop-types": "^15.8.1",
    "qrcode": "^1.5.4",
    "shepherd.js": "^11.2.0",
    "tablesort": "^5.3.0",
    "zxcvbn": "^4.4.2"
  },
<<<<<<< HEAD
  "lichess": {
    "bundles": [
      "src/bits.account.ts",
      "src/bits.ask.ts",
      "src/bits.captcha.ts",
      "src/bits.challengePage.ts",
      "src/bits.checkout.ts",
      "src/bits.clas.ts",
      "src/bits.cms.ts",
      "src/bits.coachForm.ts",
      "src/bits.confetti.ts",
      "src/bits.cropDialog.ts",
      "src/bits.devMode.ts",
      "src/bits.diagnosticDialog.ts",
      "src/bits.expandText.ts",
      "src/bits.fipr.ts",
      "src/bits.flairPicker.ts",
      "src/bits.flatpickr.ts",
      "src/bits.forum.ts",
      "src/bits.gameSearch.ts",
      "src/bits.infiniteScroll.ts",
      "src/bits.login.ts",
      "src/bits.lpv.ts",
      "src/bits.passwordComplexity.ts",
      "src/bits.plan.ts",
      "src/bits.polyglot.ts",
      "src/bits.publicChats.ts",
      "src/bits.qrcode.ts",
      "src/bits.soundMove.ts",
      "src/bits.team.ts",
      "src/bits.teamBattleForm.ts",
      "src/bits.tourForm.ts",
      "src/bits.ts",
      "src/bits.tvGames.ts",
      "src/bits.ublog.ts",
      "src/bits.ublogForm.ts",
      "src/bits.user.ts",
      "src/bits.userGamesDownload.ts"
    ],
=======
  "build": {
    "bundle": "src/bits.*ts",
>>>>>>> 69b61f5d
    "sync": {
      "node_modules/cropperjs/dist/cropper.min.css": "public/npm",
      "../../node_modules/chessground/dist/chessground.min.js": "public/npm"
    }
  }
}<|MERGE_RESOLUTION|>--- conflicted
+++ resolved
@@ -42,50 +42,8 @@
     "tablesort": "^5.3.0",
     "zxcvbn": "^4.4.2"
   },
-<<<<<<< HEAD
-  "lichess": {
-    "bundles": [
-      "src/bits.account.ts",
-      "src/bits.ask.ts",
-      "src/bits.captcha.ts",
-      "src/bits.challengePage.ts",
-      "src/bits.checkout.ts",
-      "src/bits.clas.ts",
-      "src/bits.cms.ts",
-      "src/bits.coachForm.ts",
-      "src/bits.confetti.ts",
-      "src/bits.cropDialog.ts",
-      "src/bits.devMode.ts",
-      "src/bits.diagnosticDialog.ts",
-      "src/bits.expandText.ts",
-      "src/bits.fipr.ts",
-      "src/bits.flairPicker.ts",
-      "src/bits.flatpickr.ts",
-      "src/bits.forum.ts",
-      "src/bits.gameSearch.ts",
-      "src/bits.infiniteScroll.ts",
-      "src/bits.login.ts",
-      "src/bits.lpv.ts",
-      "src/bits.passwordComplexity.ts",
-      "src/bits.plan.ts",
-      "src/bits.polyglot.ts",
-      "src/bits.publicChats.ts",
-      "src/bits.qrcode.ts",
-      "src/bits.soundMove.ts",
-      "src/bits.team.ts",
-      "src/bits.teamBattleForm.ts",
-      "src/bits.tourForm.ts",
-      "src/bits.ts",
-      "src/bits.tvGames.ts",
-      "src/bits.ublog.ts",
-      "src/bits.ublogForm.ts",
-      "src/bits.user.ts",
-      "src/bits.userGamesDownload.ts"
-    ],
-=======
   "build": {
     "bundle": "src/bits.*ts",
->>>>>>> 69b61f5d
     "sync": {
       "node_modules/cropperjs/dist/cropper.min.css": "public/npm",
       "../../node_modules/chessground/dist/chessground.min.js": "public/npm"
