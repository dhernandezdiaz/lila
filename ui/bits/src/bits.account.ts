import * as licon from 'common/licon';
import * as xhr from 'common/xhr';
import { addPasswordVisibilityToggleListener } from 'common/password';
<<<<<<< HEAD
import flairPicker from './exports/flairPicker';
=======
import flairPickerLoader from 'common/flairPicker';
>>>>>>> 4b1053a4

site.load.then(() => {
  $('.emoji-details').each(function (this: HTMLElement) {
    flairPickerLoader(this);
  });

  addPasswordVisibilityToggleListener();

  const localPrefs: [string, string, string, boolean][] = [
    ['behavior', 'arrowSnap', 'arrow.snap', true],
    ['behavior', 'courtesy', 'courtesy', false],
    ['behavior', 'scrollMoves', 'scrollMoves', true],
    ['notification', 'playBellSound', 'playBellSound', true],
  ];

  $('.security table form').on('submit', function (this: HTMLFormElement) {
    xhr.text(this.action, { method: 'post', body: new URLSearchParams(new FormData(this) as any) });
    $(this).parent().parent().remove();
    return false;
  });

  $('form.autosubmit').each(function (this: HTMLFormElement) {
    const form = this,
      $form = $(form),
      showSaved = () => $form.find('.saved').removeClass('none');
    computeBitChoices($form, 'behavior.submitMove');
    $form.find('input').on('change', function (this: HTMLInputElement) {
      computeBitChoices($form, 'behavior.submitMove');
      localPrefs.forEach(([categ, name, storeKey]) => {
        if (this.name == `${categ}.${name}`) {
          site.storage.boolean(storeKey).set(this.value == '1');
          showSaved();
        }
      });
      xhr.formToXhr(form).then(() => {
        showSaved();
        site.storage.fire('reload-round-tabs');
      });
    });
  });

  localPrefs.forEach(([categ, name, storeKey, def]) =>
    $(`#ir${categ}_${name}_${site.storage.boolean(storeKey).getOrDefault(def) ? 1 : 0}`).prop(
      'checked',
      true,
    ),
  );

  $('form[action="/account/oauth/token/create"]').each(function (this: HTMLFormElement) {
    const form = $(this),
      submit = form.find('button.submit');
    let isDanger = false;
    const checkDanger = () => {
      isDanger = !!form.find('.danger input:checked').length;
      submit.toggleClass('button-red', isDanger);
      submit.attr('data-icon', isDanger ? licon.CautionTriangle : licon.Checkmark);
      submit.attr('title', isDanger ? submit.data('danger-title') : '');
    };
    checkDanger();
    form.find('input').on('change', checkDanger);
    submit.on('click', function (this: HTMLElement) {
      return !isDanger || confirm(this.title);
    });
  });

  $('form.dirty-alert').each(function (this: HTMLFormElement) {
    const form = this;
    const serialize = () => {
      const data = new FormData(form);
      return Array.from(data.keys())
        .map(k => `${k}=${data.get(k)}`)
        .join('&');
    };
    let clean = serialize();
    $(form).on('submit', () => {
      clean = serialize();
    });
    window.addEventListener('beforeunload', e => {
      if (clean != serialize() && !confirm('You have unsaved changes. Are you sure you want to leave?'))
        e.preventDefault();
    });
  });
});

function computeBitChoices($form: Cash, name: string) {
  let sum = 0;
  $form.find(`input[type="checkbox"][data-name="${name}"]:checked`).each(function (this: HTMLInputElement) {
    sum |= parseInt(this.value);
  });
  $form.find(`input[type="hidden"][name="${name}"]`).val(sum.toString());
}<|MERGE_RESOLUTION|>--- conflicted
+++ resolved
@@ -1,11 +1,7 @@
 import * as licon from 'common/licon';
 import * as xhr from 'common/xhr';
 import { addPasswordVisibilityToggleListener } from 'common/password';
-<<<<<<< HEAD
-import flairPicker from './exports/flairPicker';
-=======
-import flairPickerLoader from 'common/flairPicker';
->>>>>>> 4b1053a4
+import flairPickerLoader from './exports/flairPicker';
 
 site.load.then(() => {
   $('.emoji-details').each(function (this: HTMLElement) {
