import * as licon from 'common/licon';
import * as xhr from 'common/xhr';
<<<<<<< HEAD
import flairPicker from './exports/flairPicker';
=======
import { addPasswordVisibilityToggleListener } from 'common/password';
import flairPicker from './load/flairPicker';
>>>>>>> 5403226e

site.load.then(() => {
  $('.emoji-details').each(function (this: HTMLElement) {
    flairPicker(this);
  });

  addPasswordVisibilityToggleListener();

  const localPrefs: [string, string, string, boolean][] = [
    ['behavior', 'arrowSnap', 'arrow.snap', true],
    ['behavior', 'courtesy', 'courtesy', false],
    ['behavior', 'scrollMoves', 'scrollMoves', true],
    ['notification', 'playBellSound', 'playBellSound', true],
  ];

  $('.security table form').on('submit', function (this: HTMLFormElement) {
    xhr.text(this.action, { method: 'post', body: new URLSearchParams(new FormData(this) as any) });
    $(this).parent().parent().remove();
    return false;
  });

  $('form.autosubmit').each(function (this: HTMLFormElement) {
    const form = this,
      $form = $(form),
      showSaved = () => $form.find('.saved').removeClass('none');
    computeBitChoices($form, 'behavior.submitMove');
    $form.find('input').on('change', function (this: HTMLInputElement) {
      computeBitChoices($form, 'behavior.submitMove');
      localPrefs.forEach(([categ, name, storeKey]) => {
        if (this.name == `${categ}.${name}`) {
          site.storage.boolean(storeKey).set(this.value == '1');
          showSaved();
        }
      });
      xhr.formToXhr(form).then(() => {
        showSaved();
        site.storage.fire('reload-round-tabs');
      });
    });
  });

  localPrefs.forEach(([categ, name, storeKey, def]) =>
    $(`#ir${categ}_${name}_${site.storage.boolean(storeKey).getOrDefault(def) ? 1 : 0}`).prop(
      'checked',
      true,
    ),
  );

  $('form[action="/account/oauth/token/create"]').each(function (this: HTMLFormElement) {
    const form = $(this),
      submit = form.find('button.submit');
    let isDanger = false;
    const checkDanger = () => {
      isDanger = !!form.find('.danger input:checked').length;
      submit.toggleClass('button-red', isDanger);
      submit.attr('data-icon', isDanger ? licon.CautionTriangle : licon.Checkmark);
      submit.attr('title', isDanger ? submit.data('danger-title') : '');
    };
    checkDanger();
    form.find('input').on('change', checkDanger);
    submit.on('click', function (this: HTMLElement) {
      return !isDanger || confirm(this.title);
    });
  });

  $('form.dirty-alert').each(function (this: HTMLFormElement) {
    const form = this;
    const serialize = () => {
      const data = new FormData(form);
      return Array.from(data.keys())
        .map(k => `${k}=${data.get(k)}`)
        .join('&');
    };
    let clean = serialize();
    $(form).on('submit', () => {
      clean = serialize();
    });
    window.addEventListener('beforeunload', e => {
      if (clean != serialize() && !confirm('You have unsaved changes. Are you sure you want to leave?'))
        e.preventDefault();
    });
  });
});

function computeBitChoices($form: Cash, name: string) {
  let sum = 0;
  $form.find(`input[type="checkbox"][data-name="${name}"]:checked`).each(function (this: HTMLInputElement) {
    sum |= parseInt(this.value);
  });
  $form.find(`input[type="hidden"][name="${name}"]`).val(sum.toString());
}<|MERGE_RESOLUTION|>--- conflicted
+++ resolved
@@ -1,11 +1,7 @@
 import * as licon from 'common/licon';
 import * as xhr from 'common/xhr';
-<<<<<<< HEAD
+import { addPasswordVisibilityToggleListener } from 'common/password';
 import flairPicker from './exports/flairPicker';
-=======
-import { addPasswordVisibilityToggleListener } from 'common/password';
-import flairPicker from './load/flairPicker';
->>>>>>> 5403226e
 
 site.load.then(() => {
   $('.emoji-details').each(function (this: HTMLElement) {
