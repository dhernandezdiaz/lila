import * as xhr from 'common/xhr';
<<<<<<< HEAD
import flairPicker from './exports/flairPicker';
=======
import flairPickerLoader from 'common/flairPicker';
>>>>>>> 4b1053a4

interface TeamOpts {
  id: string;
  socketVersion: number;
  chat?: any;
}

export function initModule(opts: TeamOpts) {
  site.socket = new site.StrongSocket('/team/' + opts.id, opts.socketVersion);

  if (opts.chat) site.makeChat(opts.chat);

  $('#team-subscribe').on('change', function (this: HTMLInputElement) {
    $(this)
      .parents('form')
      .each(function (this: HTMLFormElement) {
        xhr.formToXhr(this);
      });
  });
}

$('button.explain').on('click', e => {
  let why = prompt('Please explain the reason for this action');
  why = why && why.trim();
  if (why && why.length > 3) $(e.target).parents('form').find('input[name="explain"]').val(why);
  else return false;
});

$('.emoji-details').each(function (this: HTMLElement) {
  flairPickerLoader(this);
});<|MERGE_RESOLUTION|>--- conflicted
+++ resolved
@@ -1,9 +1,5 @@
 import * as xhr from 'common/xhr';
-<<<<<<< HEAD
-import flairPicker from './exports/flairPicker';
-=======
-import flairPickerLoader from 'common/flairPicker';
->>>>>>> 4b1053a4
+import flairPickerLoader from './exports/flairPicker';
 
 interface TeamOpts {
   id: string;
