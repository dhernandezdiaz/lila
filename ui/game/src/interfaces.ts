--- conflicted
+++ resolved
@@ -80,11 +80,8 @@
   engine?: boolean;
   berserk?: boolean;
   version: number;
-<<<<<<< HEAD
   image?: string;
-=======
   blindfold?: boolean;
->>>>>>> 89d8726e
 }
 
 export interface TournamentRanks {
