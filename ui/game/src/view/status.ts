<<<<<<< HEAD
import { GameData, StatusName } from '../interfaces';
=======
import type { Ctrl } from '../interfaces';
import { imported } from '../game';
>>>>>>> 39c3873d

export function bishopOnColor(expandedFen: string, offset: 0 | 1): boolean {
  if (expandedFen.length !== 64) throw new Error('Expanded FEN expected to be 64 characters');

  for (let row = 0; row < 8; row++) {
    for (let col = row % 2 === offset ? 0 : 1; col < 8; col += 2) {
      if (/[bB]/.test(expandedFen[row * 8 + col])) return true;
    }
  }
  return false;
}

export function expandFen(fullFen: FEN): string {
  return fullFen
    .split(' ')[0]
    .replace(/\d/g, n => '1'.repeat(+n))
    .replace(/\//g, '');
}

export function insufficientMaterial(variant: VariantKey, fullFen: FEN): boolean {
  // TODO: atomic, antichess, threeCheck
  if (
    variant === 'horde' ||
    variant === 'kingOfTheHill' ||
    variant === 'racingKings' ||
    variant === 'crazyhouse' ||
    variant === 'atomic' ||
    variant === 'antichess' ||
    variant === 'threeCheck'
  )
    return false;
  const pieces = fullFen.split(' ')[0].replace(/[^a-z]/gi, '');
  if (/^[Kk]{2}$/.test(pieces)) return true;
  if (/[prq]/i.test(pieces)) return false;
  if (/^[KkNn]{3}$/.test(pieces)) return true;
  if (/b/i.test(pieces)) {
    const expandedFen = expandFen(fullFen);
    return (!bishopOnColor(expandedFen, 0) || !bishopOnColor(expandedFen, 1)) && !/[pPnN]/.test(pieces);
  }
  return false;
}

export interface StatusData {
  winner: Color | undefined;
  status: StatusName;
  ply: Ply;
  fen: FEN;
  variant: VariantKey;
  fiftyMoves?: boolean;
  threefold?: boolean;
  drawOffers?: number[];
}

export default function status(d: GameData): string {
  return statusOf({
    winner: d.game.winner,
    status: d.game.status.name,
    ply: d.game.turns,
    fen: d.game.fen,
    variant: d.game.variant.key,
    fiftyMoves: d.game.fiftyMoves,
    threefold: d.game.threefold,
    drawOffers: d.game.drawOffers,
  });
}
export function statusOf(d: StatusData): string {
  const winnerSuffix = d.winner
    ? ' • ' + i18n.site[d.winner === 'white' ? 'whiteIsVictorious' : 'blackIsVictorious']
    : '';
  switch (d.status) {
    case 'started':
      return i18n.site.playingRightNow;
    case 'aborted':
      return i18n.site.gameAborted + winnerSuffix;
    case 'mate':
      return i18n.site.checkmate + winnerSuffix;
    case 'resign':
      return i18n.site[d.winner === 'white' ? 'blackResigned' : 'whiteResigned'] + winnerSuffix;
    case 'stalemate':
      return i18n.site.stalemate + winnerSuffix;
    case 'timeout':
      switch (d.winner) {
        case 'white':
          return i18n.site.blackLeftTheGame + winnerSuffix;
        case 'black':
          return i18n.site.whiteLeftTheGame + winnerSuffix;
        default:
          return `${d.ply % 2 === 0 ? i18n.site.whiteLeftTheGame : i18n.site.blackLeftTheGame} • ${i18n.site.draw}`;
      }
    case 'draw': {
      if (d.fiftyMoves || d.fen.split(' ')[4] === '100')
        return `${i18n.site.fiftyMovesWithoutProgress} • ${i18n.site.draw}`;
      if (d.threefold) return `${i18n.site.threefoldRepetition} • ${i18n.site.draw}`;
      if (insufficientMaterial(d.variant, d.fen))
        return `${i18n.site.insufficientMaterial} • ${i18n.site.draw}`;
<<<<<<< HEAD
      if (d.drawOffers?.some(turn => turn >= d.ply)) return i18n.site.drawByMutualAgreement;
=======
      if (d.game.drawOffers?.some(turn => turn >= d.game.turns)) return i18n.site.drawByMutualAgreement;
      if (imported(d)) return i18n.site.draw;
>>>>>>> 39c3873d
      return `${i18n.site.drawClaimed} • ${i18n.site.insufficientMaterial}`;
    }
    case 'outoftime':
      return `${d.ply % 2 === 0 ? i18n.site.whiteTimeOut : i18n.site.blackTimeOut}${
        winnerSuffix || ` • ${i18n.site.draw}`
      }`;
    case 'noStart':
      return (d.winner === 'white' ? i18n.site.blackDidntMove : i18n.site.whiteDidntMove) + winnerSuffix;
    case 'cheat':
      return i18n.site.cheatDetected + winnerSuffix;
    case 'variantEnd':
      switch (d.variant) {
        case 'kingOfTheHill':
          return i18n.site.kingInTheCenter + winnerSuffix;
        case 'threeCheck':
          return i18n.site.threeChecks + winnerSuffix;
      }
      return i18n.site.variantEnding + winnerSuffix;
    case 'unknownFinish':
      return d.winner
        ? i18n.site[d.winner === 'white' ? 'whiteIsVictorious' : 'blackIsVictorious']
        : i18n.site.finished;
    default:
      return d.status + winnerSuffix;
  }
}<|MERGE_RESOLUTION|>--- conflicted
+++ resolved
@@ -1,9 +1,4 @@
-<<<<<<< HEAD
-import { GameData, StatusName } from '../interfaces';
-=======
-import type { Ctrl } from '../interfaces';
-import { imported } from '../game';
->>>>>>> 39c3873d
+import type { GameData, Source, StatusName } from '../interfaces';
 
 export function bishopOnColor(expandedFen: string, offset: 0 | 1): boolean {
   if (expandedFen.length !== 64) throw new Error('Expanded FEN expected to be 64 characters');
@@ -55,6 +50,7 @@
   fiftyMoves?: boolean;
   threefold?: boolean;
   drawOffers?: number[];
+  source?: Source;
 }
 
 export default function status(d: GameData): string {
@@ -67,6 +63,7 @@
     fiftyMoves: d.game.fiftyMoves,
     threefold: d.game.threefold,
     drawOffers: d.game.drawOffers,
+    source: d.game.source,
   });
 }
 export function statusOf(d: StatusData): string {
@@ -99,12 +96,8 @@
       if (d.threefold) return `${i18n.site.threefoldRepetition} • ${i18n.site.draw}`;
       if (insufficientMaterial(d.variant, d.fen))
         return `${i18n.site.insufficientMaterial} • ${i18n.site.draw}`;
-<<<<<<< HEAD
       if (d.drawOffers?.some(turn => turn >= d.ply)) return i18n.site.drawByMutualAgreement;
-=======
-      if (d.game.drawOffers?.some(turn => turn >= d.game.turns)) return i18n.site.drawByMutualAgreement;
-      if (imported(d)) return i18n.site.draw;
->>>>>>> 39c3873d
+      if (d.source === 'import') return i18n.site.draw;
       return `${i18n.site.drawClaimed} • ${i18n.site.insufficientMaterial}`;
     }
     case 'outoftime':
