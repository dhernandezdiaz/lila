import * as ps from 'node:process';
import * as path from 'node:path';
import * as fs from 'node:fs';

import { build, postBuild } from './build';

export function main() {
  const configPath = path.resolve(__dirname, '../build-config.json');
  const config: BuildOpts = fs.existsSync(configPath) ? JSON.parse(fs.readFileSync(configPath, 'utf8')) : {};
  const oneDashArgs = ps.argv.filter(x => /^-([hpsw]+)$/.test(x))?.flatMap(x => x.slice(1).split(''));

  if (ps.argv.includes('--tsc') || ps.argv.includes('--sass') || ps.argv.includes('--esbuild')) {
    // cli args override json, including any of these flags sets those not present to false
    config.sass = ps.argv.includes('--sass');
    config.tsc = ps.argv.includes('--tsc');
    config.esbuild = ps.argv.includes('--esbuild');
  }
  if (ps.argv.includes('--no-color')) config.color = false;
  if (ps.argv.includes('--no-time')) config.time = false;
  if (ps.argv.includes('--no-context')) config.ctx = false;

  init(path.resolve(__dirname, '../../..'), config);

  if (ps.argv.includes('--help') || oneDashArgs.includes('h')) {
    console.log(fs.readFileSync(path.resolve(__dirname, '../readme'), 'utf8'));
    return;
  }
  env.watch = ps.argv.includes('--watch') || oneDashArgs.includes('w');
  env.prod = ps.argv.includes('--prod') || oneDashArgs.includes('p');
  env.split = ps.argv.includes('--split') || oneDashArgs.includes('s');

  if (env.prod && env.watch) {
    env.error('You cannot watch prod builds! Think of the children');
    return;
  }
  build(ps.argv.slice(2).filter(x => !x.startsWith('-')));
}

export interface BuildOpts {
  sass?: boolean; // compile scss, default = true
  esbuild?: boolean; // bundle with esbuild, default = true
  splitting?: boolean; // enable code splitting for esm modules, default = false
  tsc?: boolean; // use tsc for type checking, default = true
  time?: boolean; // show time in log statements, default = true
  ctx?: boolean; // show context (tsc, rollup, etc), default = true
  color?: any; // set false to disable colors, otherwise leave undefined
}

export interface LichessModule {
  root: string; // absolute path to package.json parentdir (module root)
  name: string; // dirname of module root
  pkg: any; // the entire package.json object
  pre: string[][]; // pre-bundle build steps from package.json scripts
  post: string[][]; // post-bundle build steps from package.json scripts
  hasTsconfig?: boolean; // fileExists('tsconfig.json')
  bundles?: {
    [moduleType: string]: LichessBundle[];
  };
  copy?: Copy[]; // pre-bundle filesystem copies from package json
}

export interface Copy {
<<<<<<< HEAD
  // same as copy -rf lila/node_modules/${src} lila/public/${dest}
  src: string;
  dest: string;
  mod: LichessModule;
  isGlob?: boolean; // avoid reglobbing single files
=======
  // src must be a file or a glob expression, use <dir>/** to copy whole directory
  src: string;
  dest: string;
  mod: LichessModule;
>>>>>>> b0c12c42
}

export interface LichessBundle {
  input: string; // abs path to source
  output: string; // abs path to bundle destination
}

export function init(root: string, opts: BuildOpts) {
  env.rootDir = root;
  env.opts = opts;
  if (env.opts.color === undefined) {
    env.opts.color = {
      build: 'green',
      sass: 'magenta',
      tsc: 'yellow',
      esbuild: 'blue',
    };
  }
  if (env.opts.sass === false) env.exitCode.set('sass', false);
  if (env.opts.tsc === false) env.exitCode.set('tsc', false);
  if (env.opts.esbuild === false) env.exitCode.set('esbuild', false);
}

export const lines = (s: string): string[] => s.split(/[\n\r\f]+/).filter(x => x.trim());

const colorLines = (text: string, code: string) =>
  lines(text)
    .map(t => (env.opts?.color !== false ? escape(t, code) : t))
    .join('\n');

export const colors = {
  red: (text: string): string => colorLines(text, codes.red),
  green: (text: string): string => colorLines(text, codes.green),
  yellow: (text: string): string => colorLines(text, codes.yellow),
  blue: (text: string): string => colorLines(text, codes.blue),
  magenta: (text: string): string => colorLines(text, codes.magenta),
  cyan: (text: string): string => colorLines(text, codes.cyan),
  grey: (text: string): string => colorLines(text, codes.grey),
  black: (text: string): string => colorLines(text, codes.black),
  error: (text: string): string => colorLines(text, codes.error),
  warn: (text: string): string => colorLines(text, codes.warn),
  good: (text: string): string => colorLines(text, codes.green + ';1'),
  cyanBold: (text: string): string => colorLines(text, codes.cyan + ';1'),
};

class Env {
  rootDir: string; // absolute path to lila project root
  opts: BuildOpts; // configure logging mostly
  watch = false;
  prod = false;
  split = false;
  exitCode = new Map<'sass' | 'tsc' | 'esbuild', number | false>();
  startTime: number | undefined = Date.now();

  get sass(): boolean {
    return this.exitCode.get('sass') !== false;
  }
  get tsc(): boolean {
    return this.exitCode.get('tsc') !== false;
  }
  get esbuild(): boolean {
    return this.exitCode.get('esbuild') !== false;
  }
  get uiDir(): string {
    return path.join(this.rootDir, 'ui');
  }
  get outDir(): string {
    return path.join(this.rootDir, 'public');
  }
  get cssDir(): string {
    return path.join(this.outDir, 'css');
  }
  get jsDir(): string {
    return path.join(this.outDir, 'compiled');
  }
  get buildDir(): string {
    return path.join(this.uiDir, '@build');
  }
  warn(d: any, ctx = 'build') {
    this.log(d, { ctx: ctx, warn: true });
  }
  error(d: any, ctx = 'build') {
    this.log(d, { ctx: ctx, error: true });
  }
  good(ctx = 'build') {
    this.log(colors.good('No errors') + env.watch ? ` - ${colors.grey('Watching')}...` : '', { ctx: ctx });
  }
  log(d: any, { ctx = 'build', error = false, warn = false } = {}) {
    let text: string =
      typeof d === 'string'
        ? d
        : d instanceof Buffer
        ? d.toString('utf8')
        : Array.isArray(d)
        ? d.join('\n')
        : JSON.stringify(d, undefined, 2);

    const esc = this.opts.color !== false ? escape : (text: string, _: any) => text;

    if (this.opts.color === false) text = stripColorEscapes(text);

    const prefix = (
      (this.opts.time === false ? '' : prettyTime()) +
      (!ctx || this.opts.ctx === false ? '' : `[${esc(ctx, colorForCtx(ctx, this.opts.color))}] `)
    ).trim();

    lines(text).forEach(line =>
      console.log(
        `${prefix ? prefix + ' - ' : ''}${
          error ? esc(line, codes.error) : warn ? esc(line, codes.warn) : line
        }`
      )
    );
  }
  done(code: number, ctx: 'sass' | 'tsc' | 'esbuild'): void {
    this.exitCode.set(ctx, code);
    const err = [...this.exitCode.values()].find(x => x);
    const allDone = this.exitCode.size === 3;

    this.log(
      `${code === 0 ? 'Done' : colors.red('Failed')}` +
        (this.watch ? ` - ${colors.grey('Watching')}...` : ''),
      {
        ctx: ctx,
      }
    );

    if (allDone) {
      if (!err) postBuild();
      if (this.startTime && !err)
        this.log(`Done in ${colors.green((Date.now() - this.startTime) / 1000 + '')}s`);
      this.startTime = undefined; // it's pointless to time subsequent builds, they are too fast
      if (!env.watch) {
        process.exitCode = err || 0;
      }
    }
  }
}

export const env = new Env();

export const codes: any = {
  black: '30',
  red: '31',
  green: '32',
  yellow: '33',
  blue: '34',
  magenta: '35',
  cyan: '36',
  grey: '90',
  error: '31',
  warn: '33',
};

const colorForCtx = (ctx: string, color: any): string =>
  color && ctx in color && color[ctx] in codes ? codes[color[ctx]] : codes.grey;

const escape = (text: string, code: string): string => `\x1b[${code}m${stripColorEscapes(text)}\x1b[0m`;

const pad2 = (n: number) => (n < 10 ? `0${n}` : `${n}`);

function stripColorEscapes(text: string) {
  // eslint-disable-next-line no-control-regex
  return text.replace(/\x1b\[[0-9;]*m/, '');
}

export const errorMark = colors.red('✘ ') + colors.error('[ERROR]');

function prettyTime() {
  const now = new Date();
  return `${pad2(now.getHours())}:${pad2(now.getMinutes())}:${pad2(now.getSeconds())} `;
}

main();<|MERGE_RESOLUTION|>--- conflicted
+++ resolved
@@ -60,18 +60,10 @@
 }
 
 export interface Copy {
-<<<<<<< HEAD
-  // same as copy -rf lila/node_modules/${src} lila/public/${dest}
-  src: string;
-  dest: string;
-  mod: LichessModule;
-  isGlob?: boolean; // avoid reglobbing single files
-=======
   // src must be a file or a glob expression, use <dir>/** to copy whole directory
   src: string;
   dest: string;
   mod: LichessModule;
->>>>>>> b0c12c42
 }
 
 export interface LichessBundle {
