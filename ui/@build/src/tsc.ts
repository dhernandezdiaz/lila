--- conflicted
+++ resolved
@@ -7,8 +7,6 @@
 export async function tsc(): Promise<void> {
   return new Promise(resolve => {
     if (!env.tsc) return resolve();
-<<<<<<< HEAD
-
     const cfgPath = path.join(env.buildDir, 'dist', 'build.tsconfig.json');
     const cfg: any = { files: [] };
     cfg.references = buildModules
@@ -23,22 +21,6 @@
 
     env.log(`Checking typescript`, { ctx: 'tsc' });
 
-=======
-    const cfgPath = path.join(env.buildDir, 'dist', 'build.tsconfig.json');
-    const cfg: any = { files: [] };
-    cfg.references = buildModules
-      .filter(x => x.hasTsconfig)
-      .map(x => ({ path: path.join(x.root, 'tsconfig.json') }));
-    fs.writeFileSync(cfgPath, JSON.stringify(cfg));
-
-    const tsc = cps.spawn(
-      'tsc',
-      ['-b', cfgPath].concat(env.watch ? ['-w', '--preserveWatchOutput'] : ['--force'])
-    );
-
-    env.log(`Checking typescript`, { ctx: 'tsc' });
-
->>>>>>> b0c12c42
     tsc.stdout?.on('data', (buf: Buffer) => {
       // no way to magically get build events...
       const txts = lines(buf.toString('utf8'));
