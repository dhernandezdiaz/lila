--- conflicted
+++ resolved
@@ -17,11 +17,7 @@
   "author": "Thibault Duplessis",
   "license": "AGPL-3.0-or-later",
   "dependencies": {
-<<<<<<< HEAD
-    "chessops": "^0.14.0",
-=======
     "chessops": "^0.14.1",
->>>>>>> c78b1c6c
     "common": "workspace:*",
     "snabbdom": "3.5.1"
   }
