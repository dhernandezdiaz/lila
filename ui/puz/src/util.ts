import { Puzzle } from './interfaces';
import { opposite } from 'chessops';
import { parseFen } from 'chessops/fen';

export const getNow = (): number => Math.round(performance.now());

export const puzzlePov = (puzzle: Puzzle) => opposite(parseFen(puzzle.fen).unwrap().turn);

const loadSound = (file: string, volume?: number, delay?: number) => {
  setTimeout(() => lichess.sound.load(file, `${lichess.sound.baseUrl}/${file}`), delay || 1000);
  return () => lichess.sound.play(file, volume);
};

export const sound = {
<<<<<<< HEAD
  move: (take: boolean) => lichess.sound.move(take ? { san: 'x' } : {}, false),
=======
  move: (take: boolean) => lichess.sound.move(take ? { san: 'x' } : undefined, false),
>>>>>>> 3eddc121
  good: loadSound('lisp/PuzzleStormGood', 0.9, 1000),
  wrong: loadSound('lisp/Error', 1, 1000),
  end: loadSound('lisp/PuzzleStormEnd', 1, 5000),
};<|MERGE_RESOLUTION|>--- conflicted
+++ resolved
@@ -12,11 +12,7 @@
 };
 
 export const sound = {
-<<<<<<< HEAD
-  move: (take: boolean) => lichess.sound.move(take ? { san: 'x' } : {}, false),
-=======
   move: (take: boolean) => lichess.sound.move(take ? { san: 'x' } : undefined, false),
->>>>>>> 3eddc121
   good: loadSound('lisp/PuzzleStormGood', 0.9, 1000),
   wrong: loadSound('lisp/Error', 1, 1000),
   end: loadSound('lisp/PuzzleStormEnd', 1, 5000),
