{
  "name": "analyse",
  "version": "2.0.0",
  "private": true,
  "description": "lichess.org analysis board",
  "keywords": [
    "chess",
    "lichess",
    "play",
    "replay",
    "analysis",
    "study"
  ],
  "author": "Thibault Duplessis",
  "license": "AGPL-3.0-or-later",
  "dependencies": {
    "@badrap/result": "^0.2.13",
    "@types/debounce-promise": "^3.1.9",
<<<<<<< HEAD
    "@types/yaireo__tagify": "^4.18.0",
    "@yaireo/tagify": "^4.21.2",
=======
    "@types/yaireo__tagify": "4.17.5",
    "@yaireo/tagify": "4.17.9",
>>>>>>> c78b1c6c
    "ceval": "workspace:*",
    "chart": "workspace:*",
    "chat": "workspace:*",
    "chess": "workspace:*",
<<<<<<< HEAD
    "chessops": "^0.14.0",
=======
    "chessops": "^0.14.1",
>>>>>>> c78b1c6c
    "common": "workspace:*",
    "debounce-promise": "^3.1.2",
    "game": "workspace:*",
    "nvui": "workspace:*",
    "prop-types": "^15.8.1",
    "shepherd.js": "^11.2.0",
    "snabbdom": "3.5.1",
    "tree": "workspace:*"
  },
  "lichess": {
    "modules": {
      "src/analyse.ts": "analyse",
      "src/plugins/analyse.study.ts": "analyse.study",
      "src/plugins/analyse.nvui.ts": "analyse.nvui",
      "src/plugins/analyse.study.topic.form.ts": "analyse.study.topic.form",
      "src/plugins/analyse.study.tour.ts": "analyse.study.tour"
    },
    "sync": {
      "node_modules/@yaireo/tagify/dist/tagify.min.js": "public/npm/tagify"
    }
  }
}<|MERGE_RESOLUTION|>--- conflicted
+++ resolved
@@ -16,22 +16,13 @@
   "dependencies": {
     "@badrap/result": "^0.2.13",
     "@types/debounce-promise": "^3.1.9",
-<<<<<<< HEAD
-    "@types/yaireo__tagify": "^4.18.0",
-    "@yaireo/tagify": "^4.21.2",
-=======
     "@types/yaireo__tagify": "4.17.5",
     "@yaireo/tagify": "4.17.9",
->>>>>>> c78b1c6c
     "ceval": "workspace:*",
     "chart": "workspace:*",
     "chat": "workspace:*",
     "chess": "workspace:*",
-<<<<<<< HEAD
-    "chessops": "^0.14.0",
-=======
     "chessops": "^0.14.1",
->>>>>>> c78b1c6c
     "common": "workspace:*",
     "debounce-promise": "^3.1.2",
     "game": "workspace:*",
