import { defined } from 'common';
import { onInsert } from 'common/snabbdom';
import { h } from 'snabbdom';
import AnalyseCtrl from './ctrl';
import { ConcealOf } from './interfaces';
import { renderIndexAndMove } from './view/moveView';

export interface ForkCtrl {
  state(): {
    node: Tree.Node;
    selected: number;
    displayed: boolean;
  };
  selected(): number | undefined;
  next: () => boolean;
  prev: () => boolean;
  hover: (uci: Uci | null | undefined) => void;
  highlight: (it?: number) => void;
  proceed: (it?: number) => boolean | undefined;
}

export function make(ctrl: AnalyseCtrl): ForkCtrl {
  let prev: Tree.Node | undefined;
  let selected = 0;
  let hovering: number | undefined;
  const selections = new Map<Tree.Path, number>();

  function displayed() {
    return ctrl.node.children.length > 1;
  }
  return {
    state() {
      const node = ctrl.node;
      if (!prev || prev!.id !== node.id) {
        prev = node;
        selected = 0;
      }
      return {
        node,
        selected,
        displayed: displayed(),
      };
    },
    next() {
      if (!displayed()) return false;
<<<<<<< HEAD
      selected = (selected + 1) % root.node.children.length;
      selections.set(root.path, selected);
=======
      selected = (selected + 1) % ctrl.node.children.length;
      selections.set(ctrl.path, selected);
>>>>>>> f2c99c99
      return true;
    },
    prev() {
      if (!displayed()) return false;
<<<<<<< HEAD
      selected = (selected + root.node.children.length - 1) % root.node.children.length;
      selections.set(root.path, selected);
      return true;
    },
    hover(uci: Uci | undefined | null) {
      hovering = root.node.children.findIndex(n => n.uci === uci);
=======
      selected = (selected + ctrl.node.children.length - 1) % ctrl.node.children.length;
      selections.set(ctrl.path, selected);
      return true;
    },
    hover(uci: Uci | undefined | null) {
      hovering = ctrl.node.children.findIndex(n => n.uci === uci);
>>>>>>> f2c99c99
      if (hovering < 0) hovering = undefined;
    },
    selected() {
      return hovering ?? selected;
    },
    highlight(it) {
      if (!displayed() || !defined(it)) {
        ctrl.explorer.setHovering(ctrl.node.fen, null);
        return;
      }

      const nodeUci = ctrl.node.children[it]?.uci;
      const uci = defined(nodeUci) ? nodeUci : null;

      ctrl.explorer.setHovering(ctrl.node.fen, uci);
    },
    proceed(it) {
      if (displayed()) {
        it = defined(it) ? it : hovering ? hovering : selected;

        const childNode = ctrl.node.children[it];
        if (defined(childNode)) {
          ctrl.userJumpIfCan(ctrl.path + childNode.id);
          return true;
        }
      }
      return undefined;
    },
  };
}

const eventToIndex = (e: MouseEvent): number | undefined => {
  const target = e.target as HTMLElement;
  return parseInt(
    (target.parentNode as HTMLElement).getAttribute('data-it') || target.getAttribute('data-it') || '',
  );
};

export function view(ctrl: AnalyseCtrl, concealOf?: ConcealOf) {
  if (ctrl.retro) return;
  const state = ctrl.fork.state();
  if (!state.displayed) return;
  const isMainline = concealOf && ctrl.onMainline;
  return h(
    'div.analyse__fork',
    {
      hook: onInsert(el => {
        el.addEventListener('click', e => {
          ctrl.fork.proceed(eventToIndex(e));
          ctrl.redraw();
        });
        el.addEventListener('mouseover', e => ctrl.fork.highlight(eventToIndex(e)));
        el.addEventListener('mouseout', () => ctrl.fork.highlight());
      }),
    },
    state.node.children.map((node, it) => {
      const classes = {
        selected: it === state.selected,
        correct: ctrl.isGamebook() && it === 0,
        wrong: ctrl.isGamebook() && it > 0,
      };
      const conceal = isMainline && concealOf!(true)(ctrl.path + node.id, node);
      if (!conceal)
        return h(
          'move',
          {
            class: classes,
            attrs: { 'data-it': it },
          },
          renderIndexAndMove(
            {
              withDots: true,
              showEval: ctrl.showComputer(),
              showGlyphs: ctrl.showComputer(),
            },
            node,
          )!,
        );
      return undefined;
    }),
  );
}<|MERGE_RESOLUTION|>--- conflicted
+++ resolved
@@ -43,32 +43,18 @@
     },
     next() {
       if (!displayed()) return false;
-<<<<<<< HEAD
-      selected = (selected + 1) % root.node.children.length;
-      selections.set(root.path, selected);
-=======
       selected = (selected + 1) % ctrl.node.children.length;
       selections.set(ctrl.path, selected);
->>>>>>> f2c99c99
       return true;
     },
     prev() {
       if (!displayed()) return false;
-<<<<<<< HEAD
-      selected = (selected + root.node.children.length - 1) % root.node.children.length;
-      selections.set(root.path, selected);
-      return true;
-    },
-    hover(uci: Uci | undefined | null) {
-      hovering = root.node.children.findIndex(n => n.uci === uci);
-=======
       selected = (selected + ctrl.node.children.length - 1) % ctrl.node.children.length;
       selections.set(ctrl.path, selected);
       return true;
     },
     hover(uci: Uci | undefined | null) {
       hovering = ctrl.node.children.findIndex(n => n.uci === uci);
->>>>>>> f2c99c99
       if (hovering < 0) hovering = undefined;
     },
     selected() {
