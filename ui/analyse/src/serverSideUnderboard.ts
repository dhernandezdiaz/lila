--- conflicted
+++ resolved
@@ -6,10 +6,6 @@
 import { ChartGame, AcplChart } from 'chart';
 import { stockfishName } from 'common/spinner';
 import { domDialog } from 'common/dialog';
-<<<<<<< HEAD
-import { escapeHtml } from 'common';
-=======
->>>>>>> 4b1053a4
 import { FEN } from 'chessground/types';
 import { escapeHtml } from 'common';
 
