import debounce from 'debounce-promise';
import * as xhr from 'common/xhr';
import Tagify from '@yaireo/tagify';

lichess.load.then(() => {
  const input = document.getElementById('form3-topics') as HTMLInputElement;
  const tagify = new Tagify(input, {
    pattern: /.{2,}/,
    maxTags: parseInt(input.dataset['max']!) || 64,
  });
  const doFetch: (term: string) => Promise<string[]> = debounce(
    (term: string) => xhr.json(xhr.url('/study/topic/autocomplete', { term })),
    300,
  );
  let clickDebounce: Timeout | undefined; // https://yaireo.github.io/tagify/#section-advance-options
  tagify
    .on('input', e => {
<<<<<<< HEAD
      const term = (e.detail as Tagify.TagData).value.trim();
=======
      const term = (e.detail as Tagify.BaseTagData).value.trim();
>>>>>>> f2c99c99
      if (term.length < 2) return;
      tagify.settings.whitelist!.length = 0; // reset the whitelist
      // show loading animation and hide the suggestions dropdown
      tagify.loading(true).dropdown.hide.call(tagify);
      doFetch(term).then((list: string[]) => {
        tagify.settings.whitelist!.splice(0, list.length, ...list); // update whitelist Array in-place
        tagify.loading(false).dropdown.show.call(tagify, term); // render the suggestions dropdown
      });
    })
    .on('click', e => {
      clearTimeout(clickDebounce);
      clickDebounce = setTimeout(() => {
        if (!e.detail.tag.classList.contains('tagify__tag--editable')) {
          location.href = `/study/topic/${encodeURIComponent(e.detail.data.value)}/mine`;
        }
      }, 200);
    })
    .on('dblclick', _ => clearTimeout(clickDebounce));
});<|MERGE_RESOLUTION|>--- conflicted
+++ resolved
@@ -15,11 +15,7 @@
   let clickDebounce: Timeout | undefined; // https://yaireo.github.io/tagify/#section-advance-options
   tagify
     .on('input', e => {
-<<<<<<< HEAD
-      const term = (e.detail as Tagify.TagData).value.trim();
-=======
       const term = (e.detail as Tagify.BaseTagData).value.trim();
->>>>>>> f2c99c99
       if (term.length < 2) return;
       tagify.settings.whitelist!.length = 0; // reset the whitelist
       // show loading animation and hide the suggestions dropdown
