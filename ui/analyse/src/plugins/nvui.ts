import { h, VNode } from 'snabbdom';
import { prop, Prop } from 'common';
import * as xhr from 'common/xhr';
import AnalyseController from '../ctrl';
import { makeConfig as makeCgConfig } from '../ground';
import { Chessground } from 'chessground';
import { Redraw, AnalyseData, MaybeVNodes } from '../interfaces';
import { Player } from 'game';
import {
  renderSan,
  renderPieces,
  renderBoard,
  renderMainline,
  renderComments,
  styleSetting,
  pieceSetting,
  prefixSetting,
  boardSetting,
  positionSetting,
  boardCommandsHandler,
  selectionHandler,
  arrowKeyHandler,
  positionJumpHandler,
  pieceJumpingHandler,
  Style,
<<<<<<< HEAD
  castlingFlavours,
  inputToLegalUci,
  namePiece,
=======
  lastCapturedCommandHandler,
>>>>>>> caef96cb
} from 'nvui/chess';
import { renderSetting } from 'nvui/setting';
import { Notify } from 'nvui/notify';
import { commands } from 'nvui/command';
import * as moveView from '../moveView';
import { bind } from '../util';
import throttle from 'common/throttle';
import { Role } from 'chessground/types';

export const throttled = (sound: string) => throttle(100, () => lichess.sound.play(sound));

const selectSound = throttled('select');
const wrapSound = throttled('wrapAround');
const borderSound = throttled('outOfBound');
const errorSound = throttled('error');

lichess.AnalyseNVUI = function (redraw: Redraw) {
  const notify = new Notify(redraw),
    moveStyle = styleSetting(),
    pieceStyle = pieceSetting(),
    prefixStyle = prefixSetting(),
    positionStyle = positionSetting(),
    boardStyle = boardSetting(),
    analysisInProgress = prop(false);

  lichess.pubsub.on('analysis.server.progress', (data: AnalyseData) => {
    if (data.analysis && !data.analysis.partial) notify.set('Server-side analysis complete');
  });

  return {
    render(ctrl: AnalyseController): VNode {
      const d = ctrl.data,
        style = moveStyle.get();
      if (!ctrl.chessground)
        ctrl.chessground = Chessground(document.createElement('div'), {
          ...makeCgConfig(ctrl),
          animation: { enabled: false },
          drawable: { enabled: false },
          coordinates: false,
        });
      return h('main.analyse', [
        h('div.nvui', [
          h('h1', 'Textual representation'),
          h('h2', 'Game info'),
          ...['white', 'black'].map((color: Color) =>
            h('p', [color + ' player: ', renderPlayer(ctrl, playerByColor(d, color))])
          ),
          h('p', `${d.game.rated ? 'Rated' : 'Casual'} ${d.game.perf}`),
          d.clock ? h('p', `Clock: ${d.clock.initial / 60} + ${d.clock.increment}`) : null,
          h('h2', 'Moves'),
          h(
            'p.moves',
            {
              attrs: {
                role: 'log',
                'aria-live': 'off',
              },
            },
            renderMainline(ctrl.mainline, ctrl.path, style)
          ),
          h('h2', 'Pieces'),
          h('div.pieces', renderPieces(ctrl.chessground.state.pieces, style)),
          h('h2', 'Current position'),
          h(
            'p.position.lastMove',
            {
              attrs: {
                'aria-live': 'assertive',
                'aria-atomic': 'true',
              },
            },
            // make sure consecutive positions are different so that they get re-read
            renderCurrentNode(ctrl.node, style) + (ctrl.node.ply % 2 === 0 ? '' : ' ')
          ),
          h('h2', 'Move form'),
          h(
            'form',
            {
              hook: {
                insert(vnode) {
                  const $form = $(vnode.elm as HTMLFormElement),
                    $input = $form.find('.move').val('');
                  $input[0]!.focus();
                  $form.on('submit', onSubmit(ctrl, notify.set, moveStyle.get, $input));
                },
              },
            },
            [
              h('label', [
                'Command input',
                h('input.move.mousetrap', {
                  attrs: {
                    name: 'move',
                    type: 'text',
                    autocomplete: 'off',
                    autofocus: true,
                  },
                }),
              ]),
            ]
          ),
          notify.render(),
          // h('h2', 'Actions'),
          // h('div.actions', tableInner(ctrl)),
          h('h2', 'Computer analysis'),
          ...(renderAcpl(ctrl, style) || [requestAnalysisButton(ctrl, analysisInProgress, notify.set)]),
          h('h2', 'Board'),
          h(
            'div.board',
            {
              hook: {
                insert: el => {
                  const $board = $(el.elm as HTMLElement);
                  $board.on('keypress', boardCommandsHandler());
                  const $buttons = $board.find('button');
<<<<<<< HEAD
                  const opponentColor = () => (ctrl.node.ply % 2 === 0 ? 'black' : 'white');
                  $buttons.on('click', selectionHandler(opponentColor, selectSound));
=======
                  const steps = () => ctrl.tree.getNodeList(ctrl.path);
                  const fenSteps = () => steps().map(step => step.fen);
                  $buttons.on('click', selectionHandler(ctrl.data.opponent.color, selectSound));
>>>>>>> caef96cb
                  $buttons.on('keydown', arrowKeyHandler(ctrl.data.player.color, borderSound));
                  $buttons.on('keypress', lastCapturedCommandHandler(fenSteps, pieceStyle.get(), prefixStyle.get()));
                  $buttons.on('keypress', positionJumpHandler());
                  $buttons.on('keypress', pieceJumpingHandler(wrapSound, errorSound));
                },
              },
            },
            renderBoard(
              ctrl.chessground.state.pieces,
              ctrl.data.player.color,
              pieceStyle.get(),
              prefixStyle.get(),
              positionStyle.get(),
              boardStyle.get()
            )
          ),
          h(
            'div.boardstatus',
            {
              attrs: {
                'aria-live': 'polite',
                'aria-atomic': 'true',
              },
            },
            ''
          ),
          h('div.content', {
            hook: {
              insert: vnode => {
                const root = $(vnode.elm as HTMLElement);
                root.append($('.blind-content').removeClass('none'));
                root.find('.copy-pgn').on('click', () => {
                  (root.find('.game-pgn').attr('type', 'text')[0] as HTMLInputElement).select();
                  document.execCommand('copy');
                  root.find('.game-pgn').attr('type', 'hidden');
                  notify.set('PGN copied into clipboard.');
                });
              },
            },
          }),
          h('h2', 'Settings'),
          h('label', ['Move notation', renderSetting(moveStyle, ctrl.redraw)]),
          h('h3', 'Board Settings'),
          h('label', ['Piece style', renderSetting(pieceStyle, ctrl.redraw)]),
          h('label', ['Piece prefix style', renderSetting(prefixStyle, ctrl.redraw)]),
          h('label', ['Show position', renderSetting(positionStyle, ctrl.redraw)]),
          h('label', ['Board layout', renderSetting(boardStyle, ctrl.redraw)]),
          h('h2', 'Keyboard shortcuts'),
          h('p', ['Use arrow keys to navigate in the game.']),
          h('h2', 'Board Mode commands'),
          h('p', [
            'Use these commands when focused on the board itself.',
            h('br'),
            'o: announce current position.',
            h('br'),
            "c: announce last move's captured piece.",
            h('br'),
            'l: display last move.',
            h('br'),
            't: display clocks.',
            h('br'),
            'arrow keys: move left, right, up or down.',
            h('br'),
            'kqrbnp/KQRBNP: move forward/backward to a piece.',
            h('br'),
            '1-8: move to rank 1-8.',
            h('br'),
            'Shift+1-8: move to file a-h.',
            h('br'),
            '',
            h('br'),
          ]),
          h('h2', 'Commands'),
          h('p', [
            'Type these commands in the command input.',
            h('br'),
            commands.piece.help,
            h('br'),
            commands.scan.help,
            h('br'),
          ]),
        ]),
      ]);
    },
  };
};

function onSubmit(ctrl: AnalyseController, notify: (txt: string) => void, style: () => Style, $input: Cash) {
  return function () {
    let input = castlingFlavours(($input.val() as string).trim());
    if (isShortCommand(input)) input = '/' + input;
    if (input[0] === '/') onCommand(ctrl, notify, input.slice(1), style());
    else {
      const uci = inputToLegalUci(input, ctrl.node.fen, ctrl.chessground);
      if (uci)
        ctrl.sendMove(
          uci.slice(0, 2) as Key,
          uci.slice(2, 4) as Key,
          undefined,
          namePiece[uci.slice(4)] as Role | undefined
        );
      else notify('Invalid command');
    }
    $input.val('');
    return false;
  };
}

const shortCommands = ['p', 'scan'];

function isShortCommand(input: string): boolean {
  return shortCommands.includes(input.split(' ')[0]);
}

function onCommand(ctrl: AnalyseController, notify: (txt: string) => void, c: string, style: Style) {
  const pieces = ctrl.chessground.state.pieces;
  notify(commands.piece.apply(c, pieces, style) || commands.scan.apply(c, pieces, style) || `Invalid command: ${c}`);
}

const analysisGlyphs = ['?!', '?', '??'];

function renderAcpl(ctrl: AnalyseController, style: Style): MaybeVNodes | undefined {
  const anal = ctrl.data.analysis;
  if (!anal) return undefined;
  const analysisNodes = ctrl.mainline.filter(n => (n.glyphs || []).find(g => analysisGlyphs.includes(g.symbol)));
  const res: Array<VNode> = [];
  ['white', 'black'].forEach((color: Color) => {
    const acpl = anal[color].acpl;
    res.push(h('h3', `${color} player: ${acpl} ACPL`));
    res.push(
      h(
        'select',
        {
          hook: bind('change', e => {
            ctrl.jumpToMain(parseInt((e.target as HTMLSelectElement).value));
            ctrl.redraw();
          }),
        },
        analysisNodes
          .filter(n => (n.ply % 2 === 1) === (color === 'white'))
          .map(node =>
            h(
              'option',
              {
                attrs: {
                  value: node.ply,
                  selected: node.ply === ctrl.node.ply,
                },
              },
              [moveView.plyToTurn(node.ply), renderSan(node.san!, node.uci, style), renderComments(node, style)].join(
                ' '
              )
            )
          )
      )
    );
  });
  return res;
}

function requestAnalysisButton(ctrl: AnalyseController, inProgress: Prop<boolean>, notify: (msg: string) => void) {
  if (inProgress()) return h('p', 'Server-side analysis in progress');
  if (ctrl.ongoing || ctrl.synthetic) return undefined;
  return h(
    'button',
    {
      hook: bind('click', _ =>
        xhr
          .text(`/${ctrl.data.game.id}/request-analysis`, {
            method: 'post',
          })
          .then(
            () => {
              inProgress(true);
              notify('Server-side analysis in progress');
            },
            _ => notify('Cannot run server-side analysis')
          )
      ),
    },
    'Request a computer analysis'
  );
}

function renderCurrentNode(node: Tree.Node, style: Style): string {
  if (!node.san || !node.uci) return 'Initial position';
  return [moveView.plyToTurn(node.ply), renderSan(node.san, node.uci, style), renderComments(node, style)]
    .join(' ')
    .trim();
}

function renderPlayer(ctrl: AnalyseController, player: Player) {
  return player.ai ? ctrl.trans('aiNameLevelAiLevel', 'Stockfish', player.ai) : userHtml(ctrl, player);
}

function userHtml(ctrl: AnalyseController, player: Player) {
  const d = ctrl.data,
    user = player.user,
    perf = user ? user.perfs[d.game.perf] : null,
    rating = player.rating ? player.rating : perf && perf.rating,
    rd = player.ratingDiff,
    ratingDiff = rd ? (rd > 0 ? '+' + rd : rd < 0 ? '−' + -rd : '') : '';
  return user
    ? h('span', [
        h(
          'a',
          {
            attrs: { href: '/@/' + user.username },
          },
          user.title ? `${user.title} ${user.username}` : user.username
        ),
        rating ? ` ${rating}` : ``,
        ' ' + ratingDiff,
      ])
    : 'Anonymous';
}

function playerByColor(d: AnalyseData, color: Color) {
  return color === d.player.color ? d.player : d.opponent;
}<|MERGE_RESOLUTION|>--- conflicted
+++ resolved
@@ -23,13 +23,10 @@
   positionJumpHandler,
   pieceJumpingHandler,
   Style,
-<<<<<<< HEAD
   castlingFlavours,
   inputToLegalUci,
   namePiece,
-=======
   lastCapturedCommandHandler,
->>>>>>> caef96cb
 } from 'nvui/chess';
 import { renderSetting } from 'nvui/setting';
 import { Notify } from 'nvui/notify';
@@ -145,14 +142,10 @@
                   const $board = $(el.elm as HTMLElement);
                   $board.on('keypress', boardCommandsHandler());
                   const $buttons = $board.find('button');
-<<<<<<< HEAD
+                  const steps = () => ctrl.tree.getNodeList(ctrl.path);
+                  const fenSteps = () => steps().map(step => step.fen);
                   const opponentColor = () => (ctrl.node.ply % 2 === 0 ? 'black' : 'white');
                   $buttons.on('click', selectionHandler(opponentColor, selectSound));
-=======
-                  const steps = () => ctrl.tree.getNodeList(ctrl.path);
-                  const fenSteps = () => steps().map(step => step.fen);
-                  $buttons.on('click', selectionHandler(ctrl.data.opponent.color, selectSound));
->>>>>>> caef96cb
                   $buttons.on('keydown', arrowKeyHandler(ctrl.data.player.color, borderSound));
                   $buttons.on('keypress', lastCapturedCommandHandler(fenSteps, pieceStyle.get(), prefixStyle.get()));
                   $buttons.on('keypress', positionJumpHandler());
