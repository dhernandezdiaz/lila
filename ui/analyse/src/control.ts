--- conflicted
+++ resolved
@@ -3,10 +3,7 @@
 import { path as treePath } from 'tree';
 
 export function next(ctrl: AnalyseCtrl): void {
-<<<<<<< HEAD
-=======
   if (ctrl.retro?.preventGoingToNextMove()) return;
->>>>>>> f2c99c99
   if (ctrl.fork.proceed()) return;
   const child = ctrl.node.children[0];
   if (child) ctrl.userJumpIfCan(ctrl.path + child.id);
