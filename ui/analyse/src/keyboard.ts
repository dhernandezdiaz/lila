--- conflicted
+++ resolved
@@ -9,11 +9,7 @@
 export const bind = (ctrl: AnalyseCtrl) => {
   document.addEventListener('keydown', (e: KeyboardEvent) => {
     if (e.key !== 'Shift') return;
-<<<<<<< HEAD
-    if ((e.location === 1 && ctrl.fork.prev(true)) || (e.location === 2 && ctrl.fork.next(true))) {
-=======
     if ((e.location === 1 && ctrl.fork.prev()) || (e.location === 2 && ctrl.fork.next())) {
->>>>>>> c214977a
       ctrl.setAutoShapes();
       ctrl.redraw();
     }
@@ -30,19 +26,6 @@
     })
     .bind(['shift+right', 'shift+j'], () => {})
     .bind(['right', 'j'], () => {
-<<<<<<< HEAD
-      if (!ctrl.fork.proceed()) control.next(ctrl);
-      ctrl.redraw();
-    })
-    .bind(['up', '0', 'home'], () => {
-      /*if (!ctrl.fork.prev())*/ control.first(ctrl);
-      //else ctrl.setAutoShapes();
-      ctrl.redraw();
-    })
-    .bind(['down', '$', 'end'], () => {
-      /*if (!ctrl.fork.next())*/ control.last(ctrl);
-      //else ctrl.setAutoShapes();
-=======
       control.next(ctrl);
       ctrl.redraw();
     })
@@ -52,7 +35,6 @@
     })
     .bind(['down', '$', 'end'], () => {
       control.last(ctrl);
->>>>>>> c214977a
       ctrl.redraw();
     })
     .bind('shift+c', () => {
@@ -101,14 +83,14 @@
     kbd.bind(key, () =>
       $(selector).each(function (this: HTMLElement) {
         this.dispatchEvent(new MouseEvent(eventName));
-      }),
+      })
     );
 
   //'Request computer analysis' & 'Learn From Your Mistakes' (mutually exclusive)
   keyToMouseEvent(
     'r',
     'click',
-    '.analyse__underboard__panels .computer-analysis button, .analyse__round-training .advice-summary a.button',
+    '.analyse__underboard__panels .computer-analysis button, .analyse__round-training .advice-summary a.button'
   );
   //'Next' button ("in Learn From Your Mistake")
   keyToMouseEvent('enter', 'click', '.analyse__tools .training-box a.continue');
@@ -162,22 +144,11 @@
   Promise.all([lichess.loadCssPath('analyse.keyboard'), xhr.text('/help/analyse/shift-key')]).then(
     ([, html]) => {
       $('.cg-wrap').append($(html).attr('id', 'analyse-shift-key-tooltip'));
-<<<<<<< HEAD
-      $(document).on('mousedown keydown wheel', () => {
-        setTimeout(() => {
-          $(document).off('mousedown keydown wheel');
-          $('#analyse-shift-key-tooltip').addClass('fade-out');
-
-          setTimeout(() => $('#analyse-shift-key-tooltip').remove(), 500);
-        }, 700);
-      });
-=======
       const cb = () => {
         $(document).off('mousedown keydown wheel', cb);
         $('#analyse-shift-key-tooltip').remove();
       };
       $(document).on('mousedown keydown wheel', cb);
->>>>>>> c214977a
-    },
+    }
   );
 }