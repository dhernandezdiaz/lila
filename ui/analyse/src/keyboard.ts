import * as control from './control';
import AnalyseCtrl from './ctrl';
<<<<<<< HEAD
import { VNode } from 'snabbdom';
import { snabDialog, domDialog } from 'common/dialog';
=======
import * as xhr from 'common/xhr';
import { VNode } from 'snabbdom';
import { snabDialog } from 'common/dialog';
>>>>>>> 1172c092

export const bind = (ctrl: AnalyseCtrl) => {
  const kbd = window.lichess.mousetrap;
  kbd
    .bind(['left', 'k'], () => {
      control.prev(ctrl);
      ctrl.redraw();
    })
    .bind(['shift+left', 'shift+k'], () => {
      control.exitVariation(ctrl);
      ctrl.redraw();
    })
    .bind(['shift+right', 'shift+j'], () => {})
    .bind(['right', 'j'], () => {
      control.next(ctrl);
      ctrl.redraw();
    })
    .bind(['up', '0', 'home'], () => {
      if (ctrl.fork.prev()) ctrl.setAutoShapes();
      else control.first(ctrl);
      ctrl.redraw();
    })
    .bind(['down', '$', 'end'], () => {
      if (ctrl.fork.next()) ctrl.setAutoShapes();
      else control.last(ctrl);
      ctrl.redraw();
    })
    .bind('shift+c', () => {
      ctrl.showComments = !ctrl.showComments;
      ctrl.autoScroll();
      ctrl.redraw();
    })
    .bind('shift+i', () => {
      ctrl.treeView.toggle();
      ctrl.redraw();
    });

  kbd.bind('space', () => {
    const gb = ctrl.gamebookPlay();
    if (gb) gb.onSpace();
    else if (ctrl.practice || ctrl.studyPractice) return;
    else if (ctrl.ceval.enabled()) ctrl.playBestMove();
    else ctrl.toggleCeval();
  });

  if (ctrl.studyPractice) return;

  kbd
    .bind('f', ctrl.flip)
    .bind('?', () => {
      ctrl.keyboardHelp = !ctrl.keyboardHelp;
      if (ctrl.keyboardHelp) lichess.pubsub.emit('analyse.close-all');
      ctrl.redraw();
    })
    .bind('l', ctrl.toggleCeval)
    .bind('z', () => {
      ctrl.toggleComputer();
      ctrl.redraw();
    })
    .bind('a', () => {
      ctrl.toggleAutoShapes(!ctrl.showAutoShapes());
      ctrl.redraw();
    })
    .bind('x', ctrl.toggleThreatMode)
    .bind('e', () => {
      ctrl.toggleExplorer();
      ctrl.redraw();
    });

  const keyToMouseEvent = (key: string, eventName: string, selector: string) =>
    kbd.bind(key, () =>
      $(selector).each(function (this: HTMLElement) {
        this.dispatchEvent(new MouseEvent(eventName));
      }),
    );

  //'Request computer analysis' & 'Learn From Your Mistakes' (mutually exclusive)
  keyToMouseEvent(
    'r',
    'click',
    '.analyse__underboard__panels .computer-analysis button, .analyse__round-training .advice-summary a.button',
  );
  //'Next' button ("in Learn From Your Mistake")
  keyToMouseEvent('enter', 'click', '.analyse__tools .training-box a.continue');

  //First explorer move
  kbd.bind('shift+space', () => {
    const move = document
      .querySelector('.explorer-box:not(.loading) .moves tbody tr')
      ?.attributes.getNamedItem('data-uci')?.value;
    if (move) ctrl.explorerMove(move);
  });

  [
    ['b', '??'],
    ['m', '?'],
    ['i', '?!'],
  ].forEach(([key, symbol]) => kbd.bind(key, () => ctrl.jumpToGlyphSymbol(ctrl.bottomColor(), symbol)));

  if (ctrl.study) {
    keyToMouseEvent('d', 'mousedown', '.study__buttons .comments');
    keyToMouseEvent('g', 'mousedown', '.study__buttons .glyphs');

    // navigation for next and prev chapters
    kbd.bind('p', ctrl.study.goToPrevChapter);
    kbd.bind('n', ctrl.study.goToNextChapter);
    for (let i = 1; i < 7; i++) kbd.bind(i.toString(), () => ctrl.study?.glyphForm.toggleGlyph(i));
  }
};

export function view(ctrl: AnalyseCtrl): VNode {
  return snabDialog({
    class: 'help.keyboard-help',
<<<<<<< HEAD
    htmlUrl: '/analysis/help',
=======
    htmlUrl: xhr.url('/analysis/help', { study: !!ctrl.study }),
>>>>>>> 1172c092
    onClose() {
      ctrl.keyboardHelp = false;
      ctrl.redraw();
    },
  });
}

export function maybeShowVariationArrowHelp(ctrl: AnalyseCtrl) {
  if (ctrl.showVariationArrows() && lichess.once('help.analyse.variation-arrows-rtfm'))
    domDialog({
      class: 'help.variation-help',
      htmlUrl: '/help/analyse/variation-arrow',
      show: 'modal',
    });
}<|MERGE_RESOLUTION|>--- conflicted
+++ resolved
@@ -1,13 +1,8 @@
 import * as control from './control';
 import AnalyseCtrl from './ctrl';
-<<<<<<< HEAD
+import * as xhr from 'common/xhr';
 import { VNode } from 'snabbdom';
 import { snabDialog, domDialog } from 'common/dialog';
-=======
-import * as xhr from 'common/xhr';
-import { VNode } from 'snabbdom';
-import { snabDialog } from 'common/dialog';
->>>>>>> 1172c092
 
 export const bind = (ctrl: AnalyseCtrl) => {
   const kbd = window.lichess.mousetrap;
@@ -121,11 +116,7 @@
 export function view(ctrl: AnalyseCtrl): VNode {
   return snabDialog({
     class: 'help.keyboard-help',
-<<<<<<< HEAD
-    htmlUrl: '/analysis/help',
-=======
     htmlUrl: xhr.url('/analysis/help', { study: !!ctrl.study }),
->>>>>>> 1172c092
     onClose() {
       ctrl.keyboardHelp = false;
       ctrl.redraw();
