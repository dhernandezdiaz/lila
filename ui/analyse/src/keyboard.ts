--- conflicted
+++ resolved
@@ -19,26 +19,6 @@
     .bind(['shift+right', 'shift+j'], () => {})
     .bind(['right', 'j'], () => {
       control.next(ctrl);
-<<<<<<< HEAD
-      ctrl.redraw();
-    })
-    .bind('up', () => {
-      if (ctrl.fork.prev()) ctrl.setAutoShapes();
-      else control.first(ctrl);
-      ctrl.redraw();
-    })
-    .bind('down', () => {
-      if (ctrl.fork.next()) ctrl.setAutoShapes();
-      else control.last(ctrl);
-      ctrl.redraw();
-    })
-    .bind(['0', 'home'], () => {
-      control.first(ctrl);
-      ctrl.redraw();
-    })
-    .bind(['$', 'end'], () => {
-      control.last(ctrl);
-=======
       ctrl.redraw();
     })
     .bind(['up', '0', 'home'], () => {
@@ -49,7 +29,6 @@
     .bind(['down', '$', 'end'], () => {
       if (ctrl.fork.next()) ctrl.setAutoShapes();
       else control.last(ctrl);
->>>>>>> f3c8697f
       ctrl.redraw();
     })
     .bind('shift+c', () => {
@@ -147,24 +126,10 @@
 }
 
 export function maybeShowVariationArrowHelp(ctrl: AnalyseCtrl) {
-<<<<<<< HEAD
   if (ctrl.showVariationArrows() && lichess.once('help.analyse.variation-arrows-rtfm'))
     domDialog({
       class: 'help.variation-help',
       html: { url: '/help/analyse/variation-arrow' },
       show: 'modal',
     });
-=======
-  if (!ctrl.showVariationArrows() || !lichess.once('help.analyse.variation-arrows-rtfm')) return;
-  Promise.all([xhr.text('/help/analyse/variation-arrow'), lichess.loadCssPath('analyse.keyboard')]).then(
-    ([html]) => {
-      $('.cg-wrap').append($(html).attr('id', 'analyse-variation-arrows-help'));
-      const cb = () => {
-        $(document).off('mousedown', cb);
-        $('#analyse-variation-arrows-help').remove();
-      };
-      $(document).on('mousedown', cb);
-    },
-  );
->>>>>>> f3c8697f
 }