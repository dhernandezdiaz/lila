--- conflicted
+++ resolved
@@ -116,12 +116,7 @@
   music?: any;
   nvui?: NvuiPlugin;
   pvUciQueue: Uci[] = [];
-<<<<<<< HEAD
-  stateDb?: ObjectStorage<AnalyseState>;
-  isDirty = false;
-=======
   moveDb?: ObjectStorage<AnalyseState>;
->>>>>>> 83699df4
 
   constructor(readonly opts: AnalyseOpts, readonly redraw: Redraw, makeStudy?: typeof makeStudyCtrl) {
     this.data = opts.data;
@@ -926,11 +921,6 @@
     return undefined;
   };
 
-<<<<<<< HEAD
-  hardReset = (): void => {
-    if (this.stateDb && this.isDirty) {
-      this.stateDb.remove(this.data.game.id);
-=======
   isSavingMoves = (): boolean => defined(this.moveDb) && this.saveMovesProp();
 
   toggleSaveMoves = (): boolean => {
@@ -947,20 +937,13 @@
   clearSavedMoves = (): void => {
     if (defined(this.moveDb)) {
       this.moveDb.remove(this.data.game.id);
->>>>>>> 83699df4
       window.location.reload();
     }
   };
 
   private saveDbState(): void {
-<<<<<<< HEAD
-    if (this.stateDb) {
-      if (!this.isDirty) this.isDirty = this.path != this.initialPath;
-      this.stateDb.put(this.data.game.id, {
-=======
     if (defined(this.moveDb) && this.isSavingMoves() && this.isDirty) {
       this.moveDb.put(this.data.game.id, {
->>>>>>> 83699df4
         root: this.tree.root,
         path: this.path,
         flipped: this.flipped,
@@ -969,22 +952,6 @@
   }
 
   private async mergeDbState(): Promise<void> {
-<<<<<<< HEAD
-    if (this.study || this.practice) return;
-    try {
-      const store = await objectStorage<AnalyseState>('analyse-state');
-      const state = await store.get(this.data.game.id);
-      if (state && state.root) {
-        this.tree.merge(state.root);
-        this.isDirty = true;
-        this.jump(state.path);
-        if (state.flipped) this.flip();
-        else this.redraw();
-      }
-      this.stateDb = store; // wake up saveDbState
-    } catch (e) {
-      console.log(e);
-=======
     if (this.synthetic || this.embed || defined(this.study)) return;
     try {
       const store = await objectStorage<AnalyseState>('analyse-state');
@@ -999,7 +966,6 @@
       this.redraw();
     } catch (e) {
       console.log(`IDB unavailable due to security settings or quota: ${e}`);
->>>>>>> 83699df4
     }
   }
 }
