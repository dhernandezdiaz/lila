--- conflicted
+++ resolved
@@ -3,11 +3,7 @@
 import type { ForecastData } from './forecast/interfaces';
 import type { StudyPracticeData, Goal as PracticeGoal } from './study/practice/interfaces';
 import type { RelayData } from './study/relay/interfaces';
-<<<<<<< HEAD
-import type { ChatCtrl, ChatPlugin } from 'chat';
-=======
-import type { ChatCtrl } from 'lib/chat/chat';
->>>>>>> fdbb5ec8
+import type { ChatCtrl, ChatPlugin } from 'lib/chat/chat';
 import type { ExplorerOpts } from './explorer/interfaces';
 import type { StudyDataFromServer } from './study/interfaces';
 import type { AnalyseSocketSend } from './socket';
