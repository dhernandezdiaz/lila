import { isEmpty } from 'common';
import * as licon from 'common/licon';
import { domDialog } from 'common/dialog';
<<<<<<< HEAD
import { isTouchDevice } from 'common/mobile';
=======
import { isTouchDevice } from 'common/device';
>>>>>>> f2c99c99
import { bind, dataIcon, MaybeVNodes } from 'common/snabbdom';
import { h, VNode } from 'snabbdom';
import { AutoplayDelay } from '../autoplay';
import { config as externalEngineConfig } from './externalEngine';
import { toggle, ToggleSettings, rangeConfig } from 'common/controls';
import AnalyseCtrl from '../ctrl';
import { cont as contRoute } from 'game/router';
import * as pgnExport from '../pgnExport';

interface AutoplaySpeed {
  name: string;
  delay: AutoplayDelay;
}

const baseSpeeds: AutoplaySpeed[] = [
  {
    name: 'fast',
    delay: 1000,
  },
  {
    name: 'slow',
    delay: 5000,
  },
];

const realtimeSpeed: AutoplaySpeed = {
  name: 'realtimeReplay',
  delay: 'realtime',
};

const cplSpeed: AutoplaySpeed = {
  name: 'byCPL',
  delay: 'cpl',
};

const ctrlToggle = (t: ToggleSettings, ctrl: AnalyseCtrl) => toggle(t, ctrl.trans, ctrl.redraw);

function autoplayButtons(ctrl: AnalyseCtrl): VNode {
  const d = ctrl.data;
  const speeds = [
    ...baseSpeeds,
    ...(d.game.speed !== 'correspondence' && !isEmpty(d.game.moveCentis) ? [realtimeSpeed] : []),
    ...(d.analysis ? [cplSpeed] : []),
  ];
  return h(
    'div.autoplay',
    speeds.map(speed => {
      const active = ctrl.autoplay.getDelay() == speed.delay;
      return h(
        'a.button',
        {
          class: {
            active,
            'button-empty': !active,
          },
          hook: bind('click', () => ctrl.togglePlay(speed.delay), ctrl.redraw),
        },
        ctrl.trans.noarg(speed.name),
      );
    }),
  );
}

const formatHashSize = (v: number): string => (v < 1000 ? v + 'MB' : Math.round(v / 1024) + 'GB');

const hiddenInput = (name: string, value: string) => h('input', { attrs: { type: 'hidden', name, value } });

function studyButton(ctrl: AnalyseCtrl) {
  if (ctrl.study && !ctrl.ongoing)
    return h(
      'a',
      {
        attrs: {
          href: `/study/${ctrl.study.data.id}#${ctrl.study.currentChapter().id}`,
          target: '_blank',
          rel: 'noopener',
          'data-icon': licon.StudyBoard,
        },
      },
      ctrl.trans.noarg('openStudy'),
    );
  if (ctrl.study || ctrl.ongoing) return;
  return h(
    'form',
    {
      attrs: {
        method: 'post',
        action: '/study/as',
      },
      hook: bind('submit', e => {
        const pgnInput = (e.target as HTMLElement).querySelector('input[name=pgn]') as HTMLInputElement;
        if (pgnInput && (!ctrl.persistence || ctrl.persistence.isDirty)) {
          pgnInput.value = pgnExport.renderFullTxt(ctrl);
        }
      }),
    },
    [
      !ctrl.synthetic ? hiddenInput('gameId', ctrl.data.game.id) : null,
      hiddenInput('pgn', ''),
      hiddenInput('orientation', ctrl.bottomColor()),
      hiddenInput('variant', ctrl.data.game.variant.key),
      hiddenInput('fen', ctrl.tree.root.fen),
      h(
        'button',
        {
          attrs: {
            type: 'submit',
            'data-icon': licon.StudyBoard,
          },
        },
        ctrl.trans.noarg('toStudy'),
      ),
    ],
  );
}

export function view(ctrl: AnalyseCtrl): VNode {
  const d = ctrl.data,
    noarg = ctrl.trans.noarg,
    canContinue = !ctrl.ongoing && d.game.variant.key === 'standard',
    ceval = ctrl.getCeval(),
    mandatoryCeval = ctrl.mandatoryCeval();

  const tools: MaybeVNodes = [
    h('div.action-menu__tools', [
      h(
        'a',
        {
          hook: bind('click', ctrl.flip),
          attrs: {
            'data-icon': licon.ChasingArrows,
            title: 'Hotkey: f',
          },
        },
        noarg('flipBoard'),
      ),
      ctrl.ongoing
        ? null
        : h(
            'a',
            {
              attrs: {
                href: d.userAnalysis
                  ? '/editor?' +
                    new URLSearchParams({
                      fen: ctrl.node.fen,
                      variant: d.game.variant.key,
                      color: ctrl.chessground.state.orientation,
                    })
                  : `/${d.game.id}/edit?fen=${ctrl.node.fen}`,
                'data-icon': licon.Pencil,
                rel: 'nofollow',
              },
            },
            noarg('boardEditor'),
          ),
      canContinue
        ? h(
            'a',
            {
              hook: bind('click', () =>
                domDialog({ cash: $('.continue-with.g_' + d.game.id), show: 'modal' }),
              ),
              attrs: dataIcon(licon.Swords),
            },
            noarg('continueFromHere'),
          )
        : null,
      studyButton(ctrl),
      ctrl.persistence?.isDirty
        ? h(
            'a',
            {
              attrs: {
                title: noarg('clearSavedMoves'),
                'data-icon': licon.Trash,
              },
              hook: bind('click', ctrl.persistence.clear),
            },
            noarg('clearSavedMoves'),
          )
        : null,
    ]),
  ];
  const notSupported =
    (ceval?.technology == 'external' ? 'Engine' : 'Browser') + ' does not support this option';

  const cevalConfig: MaybeVNodes =
    ceval?.possible && ceval.allowed()
      ? [
          h('h2', noarg('computerAnalysis')),
          ctrlToggle(
            {
              name: 'enable',
              title: (mandatoryCeval ? 'Required by practice mode' : 'Stockfish') + ' (Hotkey: z)',
              id: 'all',
              checked: ctrl.showComputer(),
              disabled: mandatoryCeval,
              change: ctrl.toggleComputer,
            },
            ctrl,
          ),
          ...(ctrl.showComputer()
            ? [
                ctrlToggle(
                  {
                    name: 'bestMoveArrow',
                    title: 'Hotkey: a',
                    id: 'shapes',
                    checked: ctrl.showAutoShapes(),
                    change: ctrl.toggleAutoShapes,
                  },
                  ctrl,
                ),

                ctrlToggle(
                  {
                    name: 'evaluationGauge',
                    id: 'gauge',
                    checked: ctrl.showGauge(),
                    change: ctrl.toggleGauge,
                  },
                  ctrl,
                ),
                ctrlToggle(
                  {
                    name: 'infiniteAnalysis',
                    title: 'removesTheDepthLimit',
                    id: 'infinite',
                    checked: ceval.infinite(),
                    change: ctrl.cevalSetInfinite,
                  },
                  ctrl,
                ),
                ceval.technology != 'external'
                  ? ctrlToggle(
                      {
                        name: 'Use NNUE',
                        title: ceval.platform.supportsNnue
                          ? 'Downloads 6 MB neural network evaluation file (page reload required after change)'
                          : notSupported,
                        id: 'enable-nnue',
                        checked: ceval.platform.supportsNnue && ceval.enableNnue(),
                        change: ceval.enableNnue,
                        disabled: !ceval.platform.supportsNnue,
                      },
                      ctrl,
                    )
                  : null,
                (id => {
                  const max = 5;
                  return h('div.setting', [
                    h('label', { attrs: { for: id } }, noarg('multipleLines')),
                    h('input#' + id, {
                      attrs: {
                        type: 'range',
                        min: 0,
                        max,
                        step: 1,
                      },
                      hook: rangeConfig(() => ceval!.multiPv(), ctrl.cevalSetMultiPv),
                    }),
                    h('div.range_value', ceval.multiPv() + ' / ' + max),
                  ]);
                })('analyse-multipv'),
                (id => {
                  return h('div.setting', [
                    h('label', { attrs: { for: id } }, noarg('cpus')),
                    h('input#' + id, {
                      attrs: {
                        type: 'range',
                        min: 1,
                        max: ceval.platform.maxThreads,
                        step: 1,
                        disabled: ceval.platform.maxThreads <= 1,
                        ...(ceval.platform.maxThreads <= 1 ? { title: notSupported } : null),
                      },
                      hook: rangeConfig(() => ceval.threads(), ctrl.cevalSetThreads),
                    }),
                    h(
                      'div.range_value',
                      `${ceval.threads ? ceval.threads() : 1} / ${ceval.platform.maxThreads}`,
                    ),
                  ]);
                })('analyse-threads'),
                (id =>
                  h('div.setting', [
                    h('label', { attrs: { for: id } }, noarg('memory')),
                    h('input#' + id, {
                      attrs: {
                        type: 'range',
                        min: 4,
                        max: Math.floor(Math.log2(ceval.platform.maxHashSize())),
                        step: 1,
                        disabled: ceval.platform.maxHashSize() <= 16,
                        ...(ceval.platform.maxHashSize() <= 16 ? { title: notSupported } : null),
                      },
                      hook: rangeConfig(
                        () => Math.floor(Math.log2(ceval.hashSize())),
                        v => ctrl.cevalSetHashSize(Math.pow(2, v)),
                      ),
                    }),
                    h('div.range_value', formatHashSize(ceval.hashSize())),
                  ]))('analyse-memory'),
              ]
            : []),
        ]
      : [];

  const notationConfig = [
    ctrlToggle(
      {
        name: noarg('inlineNotation'),
        title: 'Shift+I',
        id: 'inline',
        checked: ctrl.treeView.inline(),
        change(v) {
          ctrl.treeView.set(v);
          ctrl.actionMenu.toggle();
        },
      },
      ctrl,
    ),
    isTouchDevice()
      ? null
      : ctrlToggle(
          {
            name: 'showVariationArrows',
            title: 'Variation navigation arrows',
            id: 'variationArrows',
            checked: ctrl.variationArrowsProp(),
            change: ctrl.toggleVariationArrows,
          },
          ctrl,
        ),
    ctrl.ongoing
      ? null
      : ctrlToggle(
          {
            name: 'Annotations on board',
            title: 'Display analysis symbols on the board',
            id: 'move-annotation',
            checked: ctrl.showMoveAnnotation(),
            change: ctrl.toggleMoveAnnotation,
          },
          ctrl,
        ),
  ];

  return h('div.action-menu', [
    ...tools,
    ...notationConfig,
    ...cevalConfig,
    ...externalEngineConfig(ctrl),
    ...(ctrl.mainline.length > 4 ? [h('h2', noarg('replayMode')), autoplayButtons(ctrl)] : []),
    canContinue
      ? h('div.continue-with.none.g_' + d.game.id, [
          h(
            'a.button',
            {
              attrs: {
                href: d.userAnalysis
                  ? '/?fen=' + ctrl.encodeNodeFen() + '#ai'
                  : contRoute(d, 'ai') + '?fen=' + ctrl.node.fen,
                rel: 'nofollow',
              },
            },
            noarg('playWithTheMachine'),
          ),
          h(
            'a.button',
            {
              attrs: {
                href: d.userAnalysis
                  ? '/?fen=' + ctrl.encodeNodeFen() + '#friend'
                  : contRoute(d, 'friend') + '?fen=' + ctrl.node.fen,
                rel: 'nofollow',
              },
            },
            noarg('playWithAFriend'),
          ),
        ])
      : null,
  ]);
}<|MERGE_RESOLUTION|>--- conflicted
+++ resolved
@@ -1,11 +1,7 @@
 import { isEmpty } from 'common';
 import * as licon from 'common/licon';
 import { domDialog } from 'common/dialog';
-<<<<<<< HEAD
-import { isTouchDevice } from 'common/mobile';
-=======
 import { isTouchDevice } from 'common/device';
->>>>>>> f2c99c99
 import { bind, dataIcon, MaybeVNodes } from 'common/snabbdom';
 import { h, VNode } from 'snabbdom';
 import { AutoplayDelay } from '../autoplay';
@@ -220,7 +216,6 @@
                   },
                   ctrl,
                 ),
-
                 ctrlToggle(
                   {
                     name: 'evaluationGauge',
