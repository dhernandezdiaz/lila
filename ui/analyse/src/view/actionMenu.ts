import { isEmpty } from 'common';
import * as licon from 'common/licon';
import { domDialog } from 'common/dialog';
<<<<<<< HEAD
import { isTouchDevice } from 'common/mobile';
=======
>>>>>>> 1172c092
import { bind, dataIcon, MaybeVNodes } from 'common/snabbdom';
import { h, VNode } from 'snabbdom';
import { AutoplayDelay } from '../autoplay';
import { config as externalEngineConfig } from './externalEngine';
import { toggle, ToggleSettings, rangeConfig } from 'common/controls';
import AnalyseCtrl from '../ctrl';
import { cont as contRoute } from 'game/router';
import * as pgnExport from '../pgnExport';

interface AutoplaySpeed {
  name: string;
  delay: AutoplayDelay;
}

const baseSpeeds: AutoplaySpeed[] = [
  {
    name: 'fast',
    delay: 1000,
  },
  {
    name: 'slow',
    delay: 5000,
  },
];

const realtimeSpeed: AutoplaySpeed = {
  name: 'realtimeReplay',
  delay: 'realtime',
};

const cplSpeed: AutoplaySpeed = {
  name: 'byCPL',
  delay: 'cpl',
};

const ctrlToggle = (t: ToggleSettings, ctrl: AnalyseCtrl) => toggle(t, ctrl.trans, ctrl.redraw);

function autoplayButtons(ctrl: AnalyseCtrl): VNode {
  const d = ctrl.data;
  const speeds = [
    ...baseSpeeds,
    ...(d.game.speed !== 'correspondence' && !isEmpty(d.game.moveCentis) ? [realtimeSpeed] : []),
    ...(d.analysis ? [cplSpeed] : []),
  ];
  return h(
    'div.autoplay',
    speeds.map(speed => {
      const active = ctrl.autoplay.getDelay() == speed.delay;
      return h(
        'a.button',
        {
          class: {
            active,
            'button-empty': !active,
          },
          hook: bind('click', () => ctrl.togglePlay(speed.delay), ctrl.redraw),
        },
        ctrl.trans.noarg(speed.name),
      );
    }),
  );
}

const formatHashSize = (v: number): string => (v < 1000 ? v + 'MB' : Math.round(v / 1024) + 'GB');

const hiddenInput = (name: string, value: string) => h('input', { attrs: { type: 'hidden', name, value } });

export function studyButton(ctrl: AnalyseCtrl) {
  if (ctrl.study && !ctrl.ongoing)
    return h(
      'a.button.button-empty',
      {
        attrs: {
          href: `/study/${ctrl.study.data.id}#${ctrl.study.currentChapter().id}`,
          target: '_blank',
          rel: 'noopener',
          'data-icon': licon.StudyBoard,
        },
      },
      ctrl.trans.noarg('openStudy'),
    );
  if (ctrl.study || ctrl.ongoing) return;
  return h(
    'form',
    {
      attrs: {
        method: 'post',
        action: '/study/as',
      },
      hook: bind('submit', e => {
        const pgnInput = (e.target as HTMLElement).querySelector('input[name=pgn]') as HTMLInputElement;
        if (pgnInput && (!ctrl.persistence || ctrl.persistence.isDirty)) {
          pgnInput.value = pgnExport.renderFullTxt(ctrl);
        }
      }),
    },
    [
      !ctrl.synthetic ? hiddenInput('gameId', ctrl.data.game.id) : null,
      hiddenInput('pgn', ''),
      hiddenInput('orientation', ctrl.bottomColor()),
      hiddenInput('variant', ctrl.data.game.variant.key),
      hiddenInput('fen', ctrl.tree.root.fen),
      h(
        'button.button.button-empty',
        {
          attrs: {
            type: 'submit',
            'data-icon': licon.StudyBoard,
          },
        },
        ctrl.trans.noarg('toStudy'),
      ),
    ],
  );
}

export function view(ctrl: AnalyseCtrl): VNode {
  const d = ctrl.data,
    noarg = ctrl.trans.noarg,
    canContinue = !ctrl.ongoing && d.game.variant.key === 'standard',
    ceval = ctrl.getCeval(),
    mandatoryCeval = ctrl.mandatoryCeval();

  const tools: MaybeVNodes = [
    h('div.action-menu__tools', [
      h(
        'a.button.button-empty',
        {
          hook: bind('click', ctrl.flip),
          attrs: {
            'data-icon': licon.ChasingArrows,
            title: 'Hotkey: f',
          },
        },
        noarg('flipBoard'),
      ),
      ctrl.ongoing
        ? null
        : h(
            'a.button.button-empty',
            {
              attrs: {
                href: d.userAnalysis
                  ? '/editor?' +
                    new URLSearchParams({
                      fen: ctrl.node.fen,
                      variant: d.game.variant.key,
                      color: ctrl.chessground.state.orientation,
                    })
                  : `/${d.game.id}/edit?fen=${ctrl.node.fen}`,
                'data-icon': licon.Pencil,
                rel: 'nofollow',
              },
            },
            noarg('boardEditor'),
          ),
      canContinue
        ? h(
            'a.button.button-empty',
            {
<<<<<<< HEAD
              hook: bind('click', () => domDialog({ cash: $('.continue-with.g_' + d.game.id) })),
=======
              hook: bind('click', () =>
                domDialog({ cash: $('.continue-with.g_' + d.game.id), show: 'modal' }),
              ),
>>>>>>> 1172c092
              attrs: dataIcon(licon.Swords),
            },
            noarg('continueFromHere'),
          )
        : null,
      studyButton(ctrl),
    ]),
  ];

  const notSupported =
    (ceval?.technology == 'external' ? 'Engine' : 'Browser') + ' does not support this option';

  const cevalConfig: MaybeVNodes =
    ceval?.possible && ceval.allowed()
      ? [
          h('h2', noarg('computerAnalysis')),
          ctrlToggle(
            {
              name: 'enable',
              title: (mandatoryCeval ? 'Required by practice mode' : 'Stockfish') + ' (Hotkey: z)',
              id: 'all',
              checked: ctrl.showComputer(),
              disabled: mandatoryCeval,
              change: ctrl.toggleComputer,
            },
            ctrl,
          ),
          ...(ctrl.showComputer()
            ? [
                ctrlToggle(
                  {
                    name: 'bestMoveArrow',
                    title: 'Hotkey: a',
                    id: 'shapes',
                    checked: ctrl.showAutoShapes(),
                    change: ctrl.toggleAutoShapes,
                  },
                  ctrl,
                ),

                ctrlToggle(
                  {
                    name: 'evaluationGauge',
                    id: 'gauge',
                    checked: ctrl.showGauge(),
                    change: ctrl.toggleGauge,
                  },
                  ctrl,
                ),
                ctrlToggle(
                  {
                    name: 'infiniteAnalysis',
                    title: 'removesTheDepthLimit',
                    id: 'infinite',
                    checked: ceval.infinite(),
                    change: ctrl.cevalSetInfinite,
                  },
                  ctrl,
                ),
                ceval.technology != 'external'
                  ? ctrlToggle(
                      {
                        name: 'Use NNUE',
                        title: ceval.platform.supportsNnue
                          ? 'Downloads 6 MB neural network evaluation file (page reload required after change)'
                          : notSupported,
                        id: 'enable-nnue',
                        checked: ceval.platform.supportsNnue && ceval.enableNnue(),
                        change: ceval.enableNnue,
                        disabled: !ceval.platform.supportsNnue,
                      },
                      ctrl,
                    )
                  : null,
                (id => {
                  const max = 5;
                  return h('div.setting', [
                    h('label', { attrs: { for: id } }, noarg('multipleLines')),
                    h('input#' + id, {
                      attrs: {
                        type: 'range',
                        min: 0,
                        max,
                        step: 1,
                      },
                      hook: rangeConfig(() => ceval!.multiPv(), ctrl.cevalSetMultiPv),
                    }),
                    h('div.range_value', ceval.multiPv() + ' / ' + max),
                  ]);
                })('analyse-multipv'),
                (id => {
                  return h('div.setting', [
                    h('label', { attrs: { for: id } }, noarg('cpus')),
                    h('input#' + id, {
                      attrs: {
                        type: 'range',
                        min: 1,
                        max: ceval.platform.maxThreads,
                        step: 1,
                        disabled: ceval.platform.maxThreads <= 1,
                        ...(ceval.platform.maxThreads <= 1 ? { title: notSupported } : null),
                      },
                      hook: rangeConfig(() => ceval.threads(), ctrl.cevalSetThreads),
                    }),
                    h(
                      'div.range_value',
                      `${ceval.threads ? ceval.threads() : 1} / ${ceval.platform.maxThreads}`,
                    ),
                  ]);
                })('analyse-threads'),
                (id =>
                  h('div.setting', [
                    h('label', { attrs: { for: id } }, noarg('memory')),
                    h('input#' + id, {
                      attrs: {
                        type: 'range',
                        min: 4,
                        max: Math.floor(Math.log2(ceval.platform.maxHashSize())),
                        step: 1,
                        disabled: ceval.platform.maxHashSize() <= 16,
                        ...(ceval.platform.maxHashSize() <= 16 ? { title: notSupported } : null),
                      },
                      hook: rangeConfig(
                        () => Math.floor(Math.log2(ceval.hashSize())),
                        v => ctrl.cevalSetHashSize(Math.pow(2, v)),
                      ),
                    }),
                    h('div.range_value', formatHashSize(ceval.hashSize())),
                  ]))('analyse-memory'),
              ]
            : []),
        ]
      : [];

  const notationConfig = [
    ctrlToggle(
      {
        name: noarg('inlineNotation'),
        title: 'Shift+I',
        id: 'inline',
        checked: ctrl.treeView.inline(),
        change(v) {
          ctrl.treeView.set(v);
          ctrl.actionMenu.toggle();
        },
      },
      ctrl,
    ),
    isTouchDevice()
      ? null
      : ctrlToggle(
          {
            name: 'showVariationArrows',
            title: 'Variation navigation arrows',
            id: 'variationArrows',
            checked: ctrl.variationArrowsProp(),
            change: ctrl.toggleVariationArrows,
          },
          ctrl,
        ),
    ctrl.ongoing
      ? null
      : ctrlToggle(
          {
            name: 'Annotations on board',
            title: 'Display analysis symbols on the board',
            id: 'move-annotation',
            checked: ctrl.showMoveAnnotation(),
            change: ctrl.toggleMoveAnnotation,
          },
          ctrl,
        ),
  ];

  return h('div.action-menu', [
    ...tools,
    ...notationConfig,
    ...cevalConfig,
    ...externalEngineConfig(ctrl),
    ...(ctrl.mainline.length > 4 ? [h('h2', noarg('replayMode')), autoplayButtons(ctrl)] : []),
    canContinue
      ? h('div.continue-with.none.g_' + d.game.id, [
          h(
            'a.button',
            {
              attrs: {
                href: d.userAnalysis
                  ? '/?fen=' + ctrl.encodeNodeFen() + '#ai'
                  : contRoute(d, 'ai') + '?fen=' + ctrl.node.fen,
                rel: 'nofollow',
              },
            },
            noarg('playWithTheMachine'),
          ),
          h(
            'a.button',
            {
              attrs: {
                href: d.userAnalysis
                  ? '/?fen=' + ctrl.encodeNodeFen() + '#friend'
                  : contRoute(d, 'friend') + '?fen=' + ctrl.node.fen,
                rel: 'nofollow',
              },
            },
            noarg('playWithAFriend'),
          ),
        ])
      : null,
  ]);
}<|MERGE_RESOLUTION|>--- conflicted
+++ resolved
@@ -1,10 +1,7 @@
 import { isEmpty } from 'common';
 import * as licon from 'common/licon';
 import { domDialog } from 'common/dialog';
-<<<<<<< HEAD
 import { isTouchDevice } from 'common/mobile';
-=======
->>>>>>> 1172c092
 import { bind, dataIcon, MaybeVNodes } from 'common/snabbdom';
 import { h, VNode } from 'snabbdom';
 import { AutoplayDelay } from '../autoplay';
@@ -165,13 +162,9 @@
         ? h(
             'a.button.button-empty',
             {
-<<<<<<< HEAD
-              hook: bind('click', () => domDialog({ cash: $('.continue-with.g_' + d.game.id) })),
-=======
               hook: bind('click', () =>
                 domDialog({ cash: $('.continue-with.g_' + d.game.id), show: 'modal' }),
               ),
->>>>>>> 1172c092
               attrs: dataIcon(licon.Swords),
             },
             noarg('continueFromHere'),
