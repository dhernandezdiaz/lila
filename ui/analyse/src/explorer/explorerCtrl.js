var m = require('mithril');
var partial = require('chessground').util.partial;
var throttle = require('../util').throttle;
var configCtrl = require('./explorerConfig').controller;
var openingXhr = require('./openingXhr');
var tablebaseXhr = require('./tablebaseXhr');
var storedProp = require('../util').storedProp;
var synthetic = require('../util').synthetic;
var replayable = require('game').game.replayable;

function tablebaseRelevant(fen) {
  var parts = fen.split(/\s/);
  var pieceCount = parts[0].split(/[nbrqkp]/i).length - 1;
  console.log(pieceCount);
  return pieceCount <= 7;
}

function tablebasePrepare(moves, fen) {
  var fenParts = fen.split(/\s/);
  var stm = fenParts[1];
  var halfMoves = parseInt(fenParts[4], 10);

  var result = [];

  for (uci in moves) {
    if (moves.hasOwnProperty(uci)) {
      var move = moves[uci];
      if (move.dtz === null) continue;

      move.uci = uci;

      if ((move.dtz < 0 && stm === 'w') || (move.dtz > 0 && stm === 'b')) {
        move.winner = 'white';
      } else if ((move.dtz < 0 && stm === 'b') || (move.dtz > 0 && stm === 'w')) {
        move.winner = 'black';
      }

      if (move.wdl == -2 && move.dtz - halfMoves <= -100) move.realWdl = -1
      else if (move.wdl == 2 && move.dtz + halfMoves >= 100) move.realWdl = 1
      else move.realWdl = move.wdl;

      result.push(move);
    }
  }

  result.sort(function (a, b) {
    if (a.dtm !== null && b.dtm !== null && a.dtm !== b.dtm) return b.dtm - a.dtm;
    return b.dtz - a.dtz;
  });

  return result;
}

module.exports = function(root, opts) {
  var enabled = storedProp('explorer.enabled', false);
  var loading = m.prop(true);
  var failing = m.prop(false);
  var hoveringUci = m.prop(null);

  var cache = {};
  var onConfigClose = function() {
    m.redraw();
    cache = {};
    setNode();
  }
  var withGames = synthetic(root.data) || replayable(root.data) || root.data.opponent.ai;

  var config = configCtrl(root.data.game.variant, onConfigClose);

  var fetch = throttle(500, false, function() {
    var fen = root.vm.node.fen;
    var effectiveVariant = root.data.game.variant.key == 'fromPosition' ? 'standard' : root.data.game.variant.key;
    if (effectiveVariant === 'standard' && tablebaseRelevant(fen)) {
      tablebaseXhr(fen).then(function(res) {
        cache[fen] = {
          tablebase: true,
          fen: fen,
          moves: tablebasePrepare(res.moves, fen)
        };
        loading(false);
        failing(false);
        m.redraw();
      }, function (err) {
        loading(false);
        failing(true);
        m.redraw();
      });
    } else {
      openingXhr(opts.endpoint, effectiveVariant, fen, config.data, withGames).then(function(res) {
        res.opening = true;
        cache[fen] = res;
        loading(false);
        failing(false);
        m.redraw();
      }, function(err) {
        loading(false);
        failing(true);
        m.redraw();
      });
    }
  });

  var empty = {
    moves: {}
  };

  function setNode() {
    if (!enabled()) return;
<<<<<<< HEAD
    var node = root.vm.node;
    if (node.ply > 50) cache[node.fen] = empty;
    if (!cache[node.fen]) {
=======
    var step = root.vm.step;
    if (step.ply > 50 && !tablebaseRelevant(step.fen)) cache[step.fen] = empty;
    if (!cache[step.fen]) {
>>>>>>> 8d3478b0
      loading(true);
      fetch(node.fen);
    } else loading(false);
  }

  return {
    enabled: enabled,
    setNode: setNode,
    loading: loading,
    failing: failing,
    hoveringUci: hoveringUci,
    config: config,
    withGames: withGames,
    current: function() {
      return cache[root.vm.node.fen];
    },
    toggle: function() {
      enabled(!enabled());
      setNode();
      root.autoScroll();
    },
    setHoveringUci: function(uci) {
      hoveringUci(uci);
      root.setAutoShapes();
    }
  };
};<|MERGE_RESOLUTION|>--- conflicted
+++ resolved
@@ -106,15 +106,9 @@
 
   function setNode() {
     if (!enabled()) return;
-<<<<<<< HEAD
     var node = root.vm.node;
-    if (node.ply > 50) cache[node.fen] = empty;
+    if (node.ply > 50 && !tablebaseRelevant(node.fen)) cache[node.fen] = empty;
     if (!cache[node.fen]) {
-=======
-    var step = root.vm.step;
-    if (step.ply > 50 && !tablebaseRelevant(step.fen)) cache[step.fen] = empty;
-    if (!cache[step.fen]) {
->>>>>>> 8d3478b0
       loading(true);
       fetch(node.fen);
     } else loading(false);
