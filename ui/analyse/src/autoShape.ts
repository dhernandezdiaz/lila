import { parseUci, makeSquare, squareRank } from 'chessops/util';
import { isDrop } from 'chessops/types';
import { winningChances } from 'ceval';
import * as cg from 'chessground/types';
import { opposite } from 'chessground/util';
import { DrawModifiers, DrawShape } from 'chessground/draw';
import AnalyseCtrl from './ctrl';

const pieceDrop = (key: cg.Key, role: cg.Role, color: Color): DrawShape => ({
  orig: key,
  piece: {
    color,
    role,
    scale: 0.8,
  },
  brush: 'green',
});

export function makeShapesFromUci(
  color: Color,
  uci: Uci,
  brush: string,
  modifiers?: DrawModifiers,
  label?: string,
): DrawShape[] {
  if (uci === 'Current Position') return [];
  const move = parseUci(uci)!;
  const to = makeSquare(move.to);
  if (isDrop(move)) return [{ orig: to, brush }, pieceDrop(to, move.role, color)];

<<<<<<< HEAD
  const shapes: DrawShape[] = [
    {
      orig: makeSquare(move.from),
      dest: to,
      brush,
      modifiers,
      label: label ? { text: label } : undefined,
    },
  ];
=======
  const shapes: DrawShape[] = [{ orig: makeSquare(move.from), dest: to, brush, modifiers }];
>>>>>>> c214977a
  if (move.promotion) shapes.push(pieceDrop(to, move.promotion, color));
  return shapes;
}

export function compute(ctrl: AnalyseCtrl): DrawShape[] {
  const color = ctrl.node.fen.includes(' w ') ? 'white' : 'black';
  const rcolor = opposite(color);
  if (ctrl.practice) {
    const hovering = ctrl.practice.hovering();
    if (hovering) return makeShapesFromUci(color, hovering.uci, 'green');
    const hint = ctrl.practice.hinting();
    if (hint) {
      if (hint.mode === 'move') return makeShapesFromUci(color, hint.uci, 'paleBlue');
      else
        return [
          {
            orig: (hint.uci[1] === '@' ? hint.uci.slice(2, 4) : hint.uci.slice(0, 2)) as Key,
            brush: 'paleBlue',
          },
        ];
    }
    return [];
  }
  const instance = ctrl.getCeval();
  const {
    eval: nEval = {} as Partial<Tree.ServerEval>,
    fen: nFen,
    ceval: nCeval,
    threat: nThreat,
  } = ctrl.node;

  let hovering = ctrl.explorer.hovering();

  if (!hovering || hovering.fen !== nFen) {
    ctrl.explorer.hovering(null);
    hovering = instance.hovering();
  }

  let shapes: DrawShape[] = [],
    badNode;
  if (ctrl.retro && (badNode = ctrl.retro.showBadNode())) {
    return makeShapesFromUci(color, badNode.uci!, 'paleRed', {
      lineWidth: 8,
    });
  }
  ctrl.fork.hover(hovering?.uci);
  if (ctrl.showAutoShapes() && ctrl.showComputer()) {
    if (nEval.best) shapes = shapes.concat(makeShapesFromUci(rcolor, nEval.best, 'paleGreen'));
    if (!hovering && instance.multiPv()) {
      const nextBest = instance.enabled() && nCeval ? nCeval.pvs[0].moves[0] : ctrl.nextNodeBest();
      if (nextBest) shapes = shapes.concat(makeShapesFromUci(color, nextBest, 'paleBlue', undefined));
      if (
        instance.enabled() &&
        nCeval &&
        nCeval.pvs[1] &&
        !(ctrl.threatMode() && nThreat && nThreat.pvs.length > 2)
      ) {
        nCeval.pvs.forEach(function (pv) {
          if (pv.moves[0] === nextBest) return;
          const shift = winningChances.povDiff(color, nCeval.pvs[0], pv);
          if (shift >= 0 && shift < 0.2) {
            shapes = shapes.concat(
              makeShapesFromUci(color, pv.moves[0], 'paleGrey', {
                lineWidth: Math.round(12 - shift * 50), // 12 to 2
              }),
            );
          }
        });
      }
    }
  }
  if (instance.enabled() && ctrl.threatMode() && nThreat) {
    const [pv0, ...pv1s] = nThreat.pvs;

    shapes = shapes.concat(makeShapesFromUci(rcolor, pv0.moves[0], pv1s.length > 0 ? 'paleRed' : 'red'));

    pv1s.forEach(function (pv) {
      const shift = winningChances.povDiff(rcolor, pv, pv0);
      if (shift >= 0 && shift < 0.2) {
        shapes = shapes.concat(
          makeShapesFromUci(rcolor, pv.moves[0], 'paleRed', {
            lineWidth: Math.round(11 - shift * 45), // 11 to 2
          }),
        );
      }
    });
  }
  shapes = shapes.concat(annotationShapes(ctrl));

  if (ctrl.showAutoShapes() && ctrl.node.children.length > 1) {
    ctrl.node.children.forEach((node, i) => {
      const existing = shapes.find(s => s.orig === node.uci!.slice(0, 2) && s.dest === node.uci!.slice(2, 4));
      const symbol = node.glyphs?.[0]?.symbol;
      if (existing) {
        existing.brush = i === 0 ? 'purple' : existing.brush;
        if (i === ctrl.fork.selected()) {
          existing.modifiers ??= {};
          existing.modifiers.hilite = true;
        }
        if (symbol) existing.label = { text: symbol, fill: glyphColors[symbol] };
      } else
        shapes.push({
          orig: node.uci!.slice(0, 2) as Key,
          dest: node.uci?.slice(2, 4) as Key,
          brush: i === 0 ? 'purple' : 'pink',
          modifiers: { hilite: i === ctrl.fork.selected() },
          label: symbol ? { text: symbol, fill: glyphColors[symbol] } : undefined,
        });
    });
  }
  return shapes;
}

const glyphColors: { [k: string]: string } = {
  '??': '#df5353',
  '?': '#e69f00',
  '?!': '#56b4e9',
  '!': '#22ac38',
  '!!': '#168226',
  '!?': '#ea45d8',
};

function annotationShapes(ctrl: AnalyseCtrl): DrawShape[] {
  const shapes: DrawShape[] = [];
  const { uci, glyphs, san } = ctrl.node;
  if (ctrl.showMoveAnnotation() && uci && san && glyphs && glyphs.length > 0) {
    const move = parseUci(uci)!;
    const destSquare = san.startsWith('O-O') // castle, short or long
      ? squareRank(move.to) === 0 // white castle
        ? san.startsWith('O-O-O')
          ? 'c1'
          : 'g1'
        : san.startsWith('O-O-O')
        ? 'c8'
        : 'g8'
      : makeSquare(move.to);
    shapes.push({
      orig: destSquare,
      label: { text: glyphs[0].symbol, fill: glyphColors[glyphs[0].symbol] },
    });
  }
  return shapes;
}<|MERGE_RESOLUTION|>--- conflicted
+++ resolved
@@ -21,26 +21,13 @@
   uci: Uci,
   brush: string,
   modifiers?: DrawModifiers,
-  label?: string,
 ): DrawShape[] {
   if (uci === 'Current Position') return [];
   const move = parseUci(uci)!;
   const to = makeSquare(move.to);
   if (isDrop(move)) return [{ orig: to, brush }, pieceDrop(to, move.role, color)];
 
-<<<<<<< HEAD
-  const shapes: DrawShape[] = [
-    {
-      orig: makeSquare(move.from),
-      dest: to,
-      brush,
-      modifiers,
-      label: label ? { text: label } : undefined,
-    },
-  ];
-=======
   const shapes: DrawShape[] = [{ orig: makeSquare(move.from), dest: to, brush, modifiers }];
->>>>>>> c214977a
   if (move.promotion) shapes.push(pieceDrop(to, move.promotion, color));
   return shapes;
 }
