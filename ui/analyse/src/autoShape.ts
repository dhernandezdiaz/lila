import { winningChances } from 'ceval';
import { decomposeUci, sanToRole } from 'chess';
import * as cg from 'chessground/types';
import { opposite } from 'chessground/util';
import { DrawShape } from 'chessground/draw';
import AnalyseController from './ctrl';

function pieceDrop(key: cg.Key, role: cg.Role, color: Color): DrawShape {
  return {
    orig: key,
    piece: {
      color,
      role,
      scale: 0.8
    },
    brush: 'green'
  };
}

export function makeAutoShapesFromUci(color: Color, uci: Uci, brush: string, modifiers?: any): DrawShape[] {
  const move = decomposeUci(uci);
  if (uci[1] === '@') return [{
    orig: move[1],
    brush
  },
  pieceDrop(move[1] as cg.Key, sanToRole[uci[0].toUpperCase()], color)
  ];
  const shapes: DrawShape[] = [{
    orig: move[0],
    dest: move[1],
    brush,
    modifiers
  }];
  if (move[2]) shapes.push(pieceDrop(move[1]!, move[2] as cg.Role, color));
  return shapes;
}

export function compute(ctrl: AnalyseController): DrawShape[] {
  const color: Color = ctrl.chessground.state.movable.color as Color;
  const rcolor: Color = opposite(color);
  if (ctrl.practice) {
    if (ctrl.practice.hovering()) return makeAutoShapesFromUci(color, ctrl.practice.hovering().uci, 'green');
    const hint = ctrl.practice.hinting();
    if (hint) {
      if (hint.mode === 'move') return makeAutoShapesFromUci(color, hint.uci, 'paleBlue');
      else return [{
        orig: hint.uci[1] === '@' ? hint.uci.slice(2, 4) : hint.uci.slice(0, 2),
        brush: 'paleBlue'
      }];
    }
    return [];
  }
  const instance = ctrl.getCeval();
  const hovering = ctrl.explorer.hovering() || instance.hovering();
  const {
    eval: nEval = {},
    fen: nFen,
    ceval: nCeval,
    threat: nThreat
  } = ctrl.node;

  let shapes: DrawShape[] = [];
  if (ctrl.retro && ctrl.retro.showBadNode()) {
    return makeAutoShapesFromUci(color, ctrl.retro.showBadNode().uci, 'paleRed', {
      lineWidth: 8
    });
  }
  if (hovering && hovering.fen === nFen) shapes = shapes.concat(makeAutoShapesFromUci(color, hovering.uci, 'paleBlue'));
  if (ctrl.showAutoShapes() && ctrl.showComputer()) {
    if (nEval.best) shapes = shapes.concat(makeAutoShapesFromUci(rcolor, nEval.best, 'paleGreen'));
    if (!hovering) {
      let nextBest = ctrl.nextNodeBest();
      if (!nextBest && instance.enabled() && nCeval) nextBest = nCeval.pvs[0].moves[0];
      if (nextBest) shapes = shapes.concat(makeAutoShapesFromUci(color, nextBest, 'paleBlue'));
<<<<<<< HEAD
      if (instance.enabled() && nCeval && nCeval.pvs[1] && !(ctrl.threatMode && nThreat && nThreat.pvs.length > 2)) {
        nCeval.pvs.forEach(function(pv) {
=======
      if (instance.enabled() && n.ceval && n.ceval.pvs[1] && !(ctrl.threatMode() && n.threat && n.threat.pvs[2])) {
        n.ceval.pvs.forEach(function(pv) {
>>>>>>> 19a2899c
          if (pv.moves[0] === nextBest) return;
          const shift = winningChances.povDiff(color, nCeval.pvs[0], pv);
          if (shift >= 0 && shift < 0.2) {
            shapes = shapes.concat(makeAutoShapesFromUci(color, pv.moves[0], 'paleGrey', {
              lineWidth: Math.round(12 - shift * 50) // 12 to 2
            }));
          }
        });
      }
    }
  }
<<<<<<< HEAD
  if (instance.enabled() && ctrl.threatMode && nThreat) {
    const [pv0, ...pv1s] = nThreat.pvs;

    shapes = shapes.concat(makeAutoShapesFromUci(rcolor, pv0.moves[0],
      pv1s.length > 0 ? 'paleRed' : 'red'));

    pv1s.forEach(function(pv) {
      const shift = winningChances.povDiff(rcolor, pv, pv0);
      if (shift >= 0 && shift < 0.2) {
=======
  if (instance.enabled() && ctrl.threatMode() && n.threat) {
    if (n.threat.pvs[1]) {
      shapes = shapes.concat(makeAutoShapesFromUci(rcolor, n.threat.pvs[0].moves[0], 'paleRed'));
      n.threat.pvs.slice(1).forEach(function(pv) {
        const shift = winningChances.povDiff(rcolor, pv, n.threat!.pvs[0]);
        if (shift > 0.2 || isNaN(shift) || shift < 0) return;
>>>>>>> 19a2899c
        shapes = shapes.concat(makeAutoShapesFromUci(rcolor, pv.moves[0], 'paleRed', {
          lineWidth: Math.round(11 - shift * 45) // 11 to 2
        }));
      }
    });
  }
  return shapes;
}<|MERGE_RESOLUTION|>--- conflicted
+++ resolved
@@ -72,13 +72,8 @@
       let nextBest = ctrl.nextNodeBest();
       if (!nextBest && instance.enabled() && nCeval) nextBest = nCeval.pvs[0].moves[0];
       if (nextBest) shapes = shapes.concat(makeAutoShapesFromUci(color, nextBest, 'paleBlue'));
-<<<<<<< HEAD
-      if (instance.enabled() && nCeval && nCeval.pvs[1] && !(ctrl.threatMode && nThreat && nThreat.pvs.length > 2)) {
+      if (instance.enabled() && nCeval && nCeval.pvs[1] && !(ctrl.threatMode() && nThreat && nThreat.pvs.length > 2)) {
         nCeval.pvs.forEach(function(pv) {
-=======
-      if (instance.enabled() && n.ceval && n.ceval.pvs[1] && !(ctrl.threatMode() && n.threat && n.threat.pvs[2])) {
-        n.ceval.pvs.forEach(function(pv) {
->>>>>>> 19a2899c
           if (pv.moves[0] === nextBest) return;
           const shift = winningChances.povDiff(color, nCeval.pvs[0], pv);
           if (shift >= 0 && shift < 0.2) {
@@ -90,8 +85,7 @@
       }
     }
   }
-<<<<<<< HEAD
-  if (instance.enabled() && ctrl.threatMode && nThreat) {
+  if (instance.enabled() && ctrl.threatMode() && nThreat) {
     const [pv0, ...pv1s] = nThreat.pvs;
 
     shapes = shapes.concat(makeAutoShapesFromUci(rcolor, pv0.moves[0],
@@ -100,14 +94,6 @@
     pv1s.forEach(function(pv) {
       const shift = winningChances.povDiff(rcolor, pv, pv0);
       if (shift >= 0 && shift < 0.2) {
-=======
-  if (instance.enabled() && ctrl.threatMode() && n.threat) {
-    if (n.threat.pvs[1]) {
-      shapes = shapes.concat(makeAutoShapesFromUci(rcolor, n.threat.pvs[0].moves[0], 'paleRed'));
-      n.threat.pvs.slice(1).forEach(function(pv) {
-        const shift = winningChances.povDiff(rcolor, pv, n.threat!.pvs[0]);
-        if (shift > 0.2 || isNaN(shift) || shift < 0) return;
->>>>>>> 19a2899c
         shapes = shapes.concat(makeAutoShapesFromUci(rcolor, pv.moves[0], 'paleRed', {
           lineWidth: Math.round(11 - shift * 45) // 11 to 2
         }));
