import debounce from 'common/debounce';
import * as licon from 'common/licon';
import { renderClock, fenColor } from 'common/mini-board';
import { spinnerVdom as spinner } from 'common/spinner';
import { VNode } from 'snabbdom';
import { bind, MaybeVNodes, looseH as h } from 'common/snabbdom';
import { multiBoard as xhrLoad } from './studyXhr';
import { opposite as CgOpposite } from 'chessground/util';
import { opposite as oppositeColor } from 'chessops/util';
import { ChapterPreview, ChapterPreviewPlayer, Position, StudyChapterMeta } from './interfaces';
import StudyCtrl from './studyCtrl';
import { EvalHitMulti } from '../interfaces';
<<<<<<< HEAD
import { WinningChances } from 'ceval/src/types';
import { povChances } from 'ceval/src/winningChances';
=======
import { povChances } from 'ceval/src/winningChances';
import { defined } from 'common';

interface CloudEval extends EvalHitMulti {
  chances: number;
}
>>>>>>> d3bab074

export class MultiBoardCtrl {
  loading = false;
  page = 1;
  pager?: Paginator<ChapterPreview>;
  playing = false;

<<<<<<< HEAD
  private winningChances: Map<Fen, WinningChances> = new Map();
=======
  private cloudEvals: Map<Fen, CloudEval> = new Map();
>>>>>>> d3bab074

  constructor(
    readonly studyId: string,
    readonly redraw: () => void,
    readonly trans: Trans,
    private readonly send: SocketSend,
    private readonly variant: () => VariantKey,
  ) {}

  addNode = (pos: Position, node: Tree.Node) => {
    const cp = this.pager?.currentPageResults.find(cp => cp.id == pos.chapterId);
    if (cp?.playing) {
      cp.fen = node.fen;
      cp.lastMove = node.uci;
      const playerWhoMoved = cp.players && cp.players[oppositeColor(fenColor(cp.fen))];
      playerWhoMoved && (playerWhoMoved.clock = node.clock);
      // at this point `(cp: ChapterPreview).lastMoveAt` becomes outdated but should be ok since not in use anymore
      // to mitigate bad usage, setting it as `undefined`
      cp.lastMoveAt = undefined;
      this.requestCloudEvals();
      this.redraw();
    }
  };

  addResult = (metas: StudyChapterMeta[]) => {
    let changed = false;
    for (const meta of metas) {
      const cp = this.pager && this.pager.currentPageResults.find(cp => cp.id == meta.id);
      if (cp?.playing) {
        const oldOutcome = cp.outcome;
        cp.outcome = meta.res !== '*' ? meta.res : undefined;
        changed = changed || cp.outcome !== oldOutcome;
      }
    }
    if (changed) this.redraw();
  };

  reload = async (onInsert?: boolean) => {
    if (this.pager && !onInsert) {
      this.loading = true;
      this.redraw();
    }
    this.pager = await xhrLoad(this.studyId, this.page, this.playing);
    if (this.pager.nbPages < this.page) {
      if (!this.pager.nbPages) this.page = 1;
      else this.setPage(this.pager.nbPages);
    }
    this.loading = false;
    this.redraw();

    this.requestCloudEvals();
  };

  private requestCloudEvals = () => {
    if (this.pager?.currentPageResults.length) {
      this.send('evalGetMulti', {
        fens: this.pager?.currentPageResults.map(c => c.fen),
        ...(this.variant() != 'standard' ? { variant: this.variant() } : {}),
      });
    }
  };

  reloadEventually = debounce(this.reload, 1000);

  setPage = (page: number) => {
    if (this.page != page) {
      this.page = page;
      this.reload();
    }
  };
  nextPage = () => this.setPage(this.page + 1);
  prevPage = () => this.setPage(this.page - 1);
  lastPage = () => {
    if (this.pager) this.setPage(this.pager.nbPages);
  };

  setPlaying = (v: boolean) => {
    this.playing = v;
    this.reload();
  };

  onCloudEval = (d: EvalHitMulti) => {
<<<<<<< HEAD
    this.winningChances.set(d.fen, povChances('white', d));
    this.redraw();
  };

  getWinningChances = (preview: ChapterPreview): WinningChances | undefined =>
    this.winningChances.get(preview.fen);
=======
    this.cloudEvals.set(d.fen, { ...d, chances: povChances('white', d) });
    this.redraw();
  };

  getCloudEval = (preview: ChapterPreview): CloudEval | undefined => this.cloudEvals.get(preview.fen);
>>>>>>> d3bab074
}

export function view(ctrl: MultiBoardCtrl, study: StudyCtrl): VNode | undefined {
  const chapterIds = study.chapters
    .list()
    .map(c => c.id)
    .join('');
  return h(
    'div.study__multiboard',
    {
      class: { loading: ctrl.loading, nopager: !ctrl.pager },
      hook: {
        insert(vnode: VNode) {
          ctrl.reload(true);
          vnode.data!.chapterIds = chapterIds;
        },
        postpatch(old: VNode, vnode: VNode) {
          if (old.data!.chapterIds !== chapterIds) ctrl.reloadEventually();
          vnode.data!.chapterIds = chapterIds;
        },
      },
    },
    ctrl.pager ? renderPager(ctrl.pager, study) : [spinner()],
  );
}

function renderPager(pager: Paginator<ChapterPreview>, study: StudyCtrl): MaybeVNodes {
  const ctrl = study.multiBoard;
  return [
    h('div.top', [renderPagerNav(pager, ctrl), renderPlayingToggle(ctrl)]),
<<<<<<< HEAD
    h('div.now-playing', pager.currentPageResults.map(makePreview(study, ctrl.getWinningChances))),
=======
    h('div.now-playing', pager.currentPageResults.map(makePreview(study, ctrl.getCloudEval))),
>>>>>>> d3bab074
  ];
}

function renderPlayingToggle(ctrl: MultiBoardCtrl): VNode {
  return h('label.playing', [
    h('input', {
      attrs: { type: 'checkbox', checked: ctrl.playing },
      hook: bind('change', e => ctrl.setPlaying((e.target as HTMLInputElement).checked)),
    }),
    ctrl.trans.noarg('playing'),
  ]);
}

function renderPagerNav(pager: Paginator<ChapterPreview>, ctrl: MultiBoardCtrl): VNode {
  const page = ctrl.page,
    from = Math.min(pager.nbResults, (page - 1) * pager.maxPerPage + 1),
    to = Math.min(pager.nbResults, page * pager.maxPerPage);
  return h('div.pager', [
    pagerButton(ctrl.trans.noarg('first'), licon.JumpFirst, () => ctrl.setPage(1), page > 1, ctrl),
    pagerButton(ctrl.trans.noarg('previous'), licon.JumpPrev, ctrl.prevPage, page > 1, ctrl),
    h('span.page', `${from}-${to} / ${pager.nbResults}`),
    pagerButton(ctrl.trans.noarg('next'), licon.JumpNext, ctrl.nextPage, page < pager.nbPages, ctrl),
    pagerButton(ctrl.trans.noarg('last'), licon.JumpLast, ctrl.lastPage, page < pager.nbPages, ctrl),
    h('button.fbt', {
      attrs: { 'data-icon': licon.Search, title: 'Search' },
      hook: bind('click', () => lichess.pubsub.emit('study.search.open')),
    }),
  ]);
}

function pagerButton(
  text: string,
  icon: string,
  click: () => void,
  enable: boolean,
  ctrl: MultiBoardCtrl,
): VNode {
  return h('button.fbt', {
    attrs: { 'data-icon': icon, disabled: !enable, title: text },
    hook: bind('mousedown', click, ctrl.redraw),
  });
}

<<<<<<< HEAD
type GetWinningChances = (preview: ChapterPreview) => WinningChances | undefined;

const makePreview = (study: StudyCtrl, winningChances: GetWinningChances) => (preview: ChapterPreview) =>
=======
type GetCloudEval = (preview: ChapterPreview) => CloudEval | undefined;

const makePreview = (study: StudyCtrl, cloudEval: GetCloudEval) => (preview: ChapterPreview) =>
>>>>>>> d3bab074
  h(
    `a.mini-game.mini-game-${preview.id}.mini-game--init.is2d`,
    {
      attrs: { 'data-state': `${preview.fen},${preview.orientation},${preview.lastMove}` },
      class: {
        active: !study.multiBoard.loading && study.vm.chapterId == preview.id && !study.relay?.tourShow(),
      },
      hook: {
        insert(vnode) {
          const el = vnode.elm as HTMLElement;
          lichess.miniGame.init(el);
          vnode.data!.fen = preview.fen;
          el.addEventListener('mousedown', _ => study.setChapter(preview.id));
        },
        postpatch(old, vnode) {
          if (old.data!.fen !== preview.fen) {
            if (preview.outcome) {
              lichess.miniGame.finish(
                vnode.elm as HTMLElement,
                preview.outcome === '1-0' ? 'white' : preview.outcome === '0-1' ? 'black' : undefined,
              );
            } else {
              lichess.miniGame.update(vnode.elm as HTMLElement, {
                lm: preview.lastMove!,
                fen: preview.fen,
                wc: computeTimeLeft(preview, 'white'),
                bc: computeTimeLeft(preview, 'black'),
              });
            }
          }
          vnode.data!.fen = preview.fen;
        },
      },
    },
    [
      boardPlayer(preview, CgOpposite(preview.orientation)),
<<<<<<< HEAD
      h('span.cg-gauge', [h('span.mini-game__board', h('span.cg-wrap')), evalGauge(preview, winningChances)]),
=======
      h('span.cg-gauge', [h('span.mini-game__board', h('span.cg-wrap')), evalGauge(preview, cloudEval)]),
>>>>>>> d3bab074
      boardPlayer(preview, preview.orientation),
    ],
  );

<<<<<<< HEAD
const evalGauge = (chap: ChapterPreview, winningChances: GetWinningChances): VNode =>
=======
const evalGauge = (chap: ChapterPreview, cloudEval: GetCloudEval): VNode =>
>>>>>>> d3bab074
  h(
    'span.mini-game__gauge',
    h('span.mini-game__gauge__black', {
      hook: {
        postpatch(old, vnode) {
<<<<<<< HEAD
          const chances = winningChances(chap) ?? old.data?.chances;
          vnode.data!.chances = chances;
          (vnode.elm as HTMLElement).style.height = `${((1 - (chances || 0)) / 2) * 100}%`;
        },
      },
    }),
  );

=======
          const prevNodeCloud = old.data?.cloud;
          const cev = cloudEval(chap) || prevNodeCloud;
          if (cev?.chances != prevNodeCloud?.chances) {
            const elm = vnode.elm as HTMLElement;
            elm.style.height = `${((1 - (cev?.chances || 0)) / 2) * 100}%`;
            if (cev) (elm.parentNode as HTMLElement).title = `Depth ${cev.depth}: ${renderScore(cev)}`;
          }
          vnode.data!.cloud = cev;
        },
      },
    }),
  );

const renderScore = (s: EvalScore) =>
  s.mate ? '#' + s.mate : defined(s.cp) ? `${s.cp >= 0 ? '+' : ''}${s.cp / 100}` : '?';

>>>>>>> d3bab074
const userName = (u: ChapterPreviewPlayer) =>
  u.title ? [h('span.utitle', u.title), ' ' + u.name] : [u.name];

function renderPlayer(player: ChapterPreviewPlayer | undefined): VNode | undefined {
  return (
    player &&
    h('span.mini-game__player', [
      h('span.mini-game__user', [
        h('span.name', userName(player)),
        player.rating && h('span.rating', ' ' + player.rating),
      ]),
    ])
  );
}

const computeTimeLeft = (preview: ChapterPreview, color: Color): number | undefined => {
  const player = preview.players && preview.players[color];
  if (player && player.clock) {
    if (preview.lastMoveAt && fenColor(preview.fen) == color) {
      const spent = (Date.now() - preview.lastMoveAt) / 1000;
      return Math.max(0, player.clock / 100 - spent);
    } else {
      return player.clock / 100;
    }
  } else {
    return;
  }
};

const boardPlayer = (preview: ChapterPreview, color: Color) => {
  const player = preview.players && preview.players[color];
  const result = preview.outcome?.split('-')[color === 'white' ? 0 : 1];
  const resultNode = result && h('span.mini-game__result', result);
  const timeleft = computeTimeLeft(preview, color);
  const clock = timeleft && renderClock(color, timeleft);
  return h('span.mini-game__player', [
    h('span.mini-game__user', [renderPlayer(player)]),
    resultNode ?? clock,
  ]);
};<|MERGE_RESOLUTION|>--- conflicted
+++ resolved
@@ -10,17 +10,12 @@
 import { ChapterPreview, ChapterPreviewPlayer, Position, StudyChapterMeta } from './interfaces';
 import StudyCtrl from './studyCtrl';
 import { EvalHitMulti } from '../interfaces';
-<<<<<<< HEAD
-import { WinningChances } from 'ceval/src/types';
-import { povChances } from 'ceval/src/winningChances';
-=======
 import { povChances } from 'ceval/src/winningChances';
 import { defined } from 'common';
 
 interface CloudEval extends EvalHitMulti {
   chances: number;
 }
->>>>>>> d3bab074
 
 export class MultiBoardCtrl {
   loading = false;
@@ -28,11 +23,7 @@
   pager?: Paginator<ChapterPreview>;
   playing = false;
 
-<<<<<<< HEAD
-  private winningChances: Map<Fen, WinningChances> = new Map();
-=======
   private cloudEvals: Map<Fen, CloudEval> = new Map();
->>>>>>> d3bab074
 
   constructor(
     readonly studyId: string,
@@ -115,20 +106,11 @@
   };
 
   onCloudEval = (d: EvalHitMulti) => {
-<<<<<<< HEAD
-    this.winningChances.set(d.fen, povChances('white', d));
-    this.redraw();
-  };
-
-  getWinningChances = (preview: ChapterPreview): WinningChances | undefined =>
-    this.winningChances.get(preview.fen);
-=======
     this.cloudEvals.set(d.fen, { ...d, chances: povChances('white', d) });
     this.redraw();
   };
 
   getCloudEval = (preview: ChapterPreview): CloudEval | undefined => this.cloudEvals.get(preview.fen);
->>>>>>> d3bab074
 }
 
 export function view(ctrl: MultiBoardCtrl, study: StudyCtrl): VNode | undefined {
@@ -159,11 +141,7 @@
   const ctrl = study.multiBoard;
   return [
     h('div.top', [renderPagerNav(pager, ctrl), renderPlayingToggle(ctrl)]),
-<<<<<<< HEAD
-    h('div.now-playing', pager.currentPageResults.map(makePreview(study, ctrl.getWinningChances))),
-=======
     h('div.now-playing', pager.currentPageResults.map(makePreview(study, ctrl.getCloudEval))),
->>>>>>> d3bab074
   ];
 }
 
@@ -207,15 +185,9 @@
   });
 }
 
-<<<<<<< HEAD
-type GetWinningChances = (preview: ChapterPreview) => WinningChances | undefined;
-
-const makePreview = (study: StudyCtrl, winningChances: GetWinningChances) => (preview: ChapterPreview) =>
-=======
 type GetCloudEval = (preview: ChapterPreview) => CloudEval | undefined;
 
 const makePreview = (study: StudyCtrl, cloudEval: GetCloudEval) => (preview: ChapterPreview) =>
->>>>>>> d3bab074
   h(
     `a.mini-game.mini-game-${preview.id}.mini-game--init.is2d`,
     {
@@ -252,35 +224,17 @@
     },
     [
       boardPlayer(preview, CgOpposite(preview.orientation)),
-<<<<<<< HEAD
-      h('span.cg-gauge', [h('span.mini-game__board', h('span.cg-wrap')), evalGauge(preview, winningChances)]),
-=======
       h('span.cg-gauge', [h('span.mini-game__board', h('span.cg-wrap')), evalGauge(preview, cloudEval)]),
->>>>>>> d3bab074
       boardPlayer(preview, preview.orientation),
     ],
   );
 
-<<<<<<< HEAD
-const evalGauge = (chap: ChapterPreview, winningChances: GetWinningChances): VNode =>
-=======
 const evalGauge = (chap: ChapterPreview, cloudEval: GetCloudEval): VNode =>
->>>>>>> d3bab074
   h(
     'span.mini-game__gauge',
     h('span.mini-game__gauge__black', {
       hook: {
         postpatch(old, vnode) {
-<<<<<<< HEAD
-          const chances = winningChances(chap) ?? old.data?.chances;
-          vnode.data!.chances = chances;
-          (vnode.elm as HTMLElement).style.height = `${((1 - (chances || 0)) / 2) * 100}%`;
-        },
-      },
-    }),
-  );
-
-=======
           const prevNodeCloud = old.data?.cloud;
           const cev = cloudEval(chap) || prevNodeCloud;
           if (cev?.chances != prevNodeCloud?.chances) {
@@ -297,7 +251,6 @@
 const renderScore = (s: EvalScore) =>
   s.mate ? '#' + s.mate : defined(s.cp) ? `${s.cp >= 0 ? '+' : ''}${s.cp / 100}` : '?';
 
->>>>>>> d3bab074
 const userName = (u: ChapterPreviewPlayer) =>
   u.title ? [h('span.utitle', u.title), ' ' + u.name] : [u.name];
 
