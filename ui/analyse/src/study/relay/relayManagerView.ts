import * as licon from 'common/licon';
import { looseH as h, bind, onInsert, dataIcon, MaybeVNode } from 'common/snabbdom';
import { LogEvent } from './interfaces';
import RelayCtrl from './relayCtrl';
import { memoize } from 'common';
import { side as studyViewSide } from '../studyView';
import StudyCtrl from '../studyCtrl';

export default function(ctrl: RelayCtrl, study: StudyCtrl): MaybeVNode {
  const contributor = ctrl.members.canContribute(),
    sync = ctrl.data.sync;
  return contributor || study.data.admin
    ? h('div.relay-admin__container', [
      contributor
        ? h('div.relay-admin', { hook: onInsert(_ => site.asset.loadCssPath('analyse.relay-admin')) }, [
          h('h2', [
            h('span.text', { attrs: dataIcon(licon.RadioTower) }, 'Broadcast manager'),
            h('a', { attrs: { href: `/broadcast/round/${ctrl.id}/edit`, 'data-icon': licon.Gear } }),
          ]),
          sync?.url || sync?.ids || sync?.urls ? (sync.ongoing ? stateOn : stateOff)(ctrl) : statePush(),
          renderLog(ctrl),
        ])
        : undefined,
      contributor || study.data.admin ? studyViewSide(study, false) : undefined,
    ])
    : undefined;
}

const logSuccess = (e: LogEvent) =>
  e.moves ? [h('strong', '' + e.moves), ` new move${e.moves > 1 ? 's' : ''}`] : ['Nothing new'];

function renderLog(ctrl: RelayCtrl) {
  const url = ctrl.data.sync?.url;
  const logLines = (ctrl.data.sync?.log || [])
    .slice(0)
    .reverse()
    .map(e => {
      const err =
        e.error &&
        h('a', url ? { attrs: { href: url, target: '_blank', rel: 'noopener nofollow' } } : {}, e.error);
      return h(
        'div' + (err ? '.err' : ''),
        { key: e.at, attrs: dataIcon(err ? licon.CautionCircle : licon.Checkmark) },
        [h('div', [...(err ? [err] : logSuccess(e)), h('time', dateFormatter()(new Date(e.at)))])],
      );
    });
  if (ctrl.loading()) logLines.unshift(h('div.load', [h('i.ddloader'), 'Polling source...']));
  return h('div.log', logLines);
}

function stateOn(ctrl: RelayCtrl) {
  const sync = ctrl.data.sync;
  return h(
    'div.state.on.clickable',
    { hook: bind('click', _ => ctrl.setSync(false)), attrs: dataIcon(licon.ChasingArrows) },
    [
      h('div', [
        'Connected ',
        ...(sync
          ? [
            sync.delay ? `with ${sync.delay}s delay ` : null,
            ...(sync.url
              ? ['to source', h('br'), sync.url.replace(/https?:\/\//, '')]
              : sync.ids
                ? ['to', h('br'), sync.ids.length, ' game(s)']
                : sync.urls
                  ? ['to', h('br'), sync.urls.length, ' sources']
                  : []),
            sync.filter ? ` (round ${sync.filter})` : null,
            sync.slices ? ` (slice ${sync.slices})` : null,
          ]
          : []),
      ]),
    ],
  );
}

const stateOff = (ctrl: RelayCtrl) =>
  h(
    'div.state.off.clickable',
    { hook: bind('click', _ => ctrl.setSync(true)), attrs: dataIcon(licon.PlayTriangle) },
    [h('div.fat', 'Click to connect')],
  );

const statePush = () =>
  h('div.state.push', { attrs: dataIcon(licon.UploadCloud) }, ['Listening to Broadcaster App']);

<<<<<<< HEAD
const dateFormatter = memoize(() =>
  window.Intl && Intl.DateTimeFormat
    ? new Intl.DateTimeFormat(site.displayLocale, {
=======
const dateFormatter = memoize(
  () =>
    new Intl.DateTimeFormat(site.displayLocale, {
>>>>>>> c114b2c5
      month: 'short',
      day: 'numeric',
      hour: 'numeric',
      minute: 'numeric',
      second: 'numeric',
<<<<<<< HEAD
    }).format
    : (d: Date) => d.toLocaleString(),
=======
    }).format,
>>>>>>> c114b2c5
);<|MERGE_RESOLUTION|>--- conflicted
+++ resolved
@@ -85,24 +85,13 @@
 const statePush = () =>
   h('div.state.push', { attrs: dataIcon(licon.UploadCloud) }, ['Listening to Broadcaster App']);
 
-<<<<<<< HEAD
-const dateFormatter = memoize(() =>
-  window.Intl && Intl.DateTimeFormat
-    ? new Intl.DateTimeFormat(site.displayLocale, {
-=======
 const dateFormatter = memoize(
   () =>
     new Intl.DateTimeFormat(site.displayLocale, {
->>>>>>> c114b2c5
       month: 'short',
       day: 'numeric',
       hour: 'numeric',
       minute: 'numeric',
       second: 'numeric',
-<<<<<<< HEAD
-    }).format
-    : (d: Date) => d.toLocaleString(),
-=======
     }).format,
->>>>>>> c114b2c5
 );