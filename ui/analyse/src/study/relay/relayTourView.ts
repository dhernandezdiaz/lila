--- conflicted
+++ resolved
@@ -134,22 +134,6 @@
       hook: onInsert(el => {
         el.addEventListener('click', () => {
           domDialog({
-<<<<<<< HEAD
-            htmlText: `
-<h2>Broadcast subscription</h2>
-<p>Subscribe to be notified when each round starts.</p>
-<p>Ensure that you have either bell or push notifications enabled for broadcasts in your <a href="/account/preferences/notification">notification settings</a>.</p>
-          `,
-            show: true,
-          });
-        });
-      }),
-    }),
-  ]);
-};
-
-const schedule = (relay: RelayCtrl): VNode[] => [
-=======
             htmlText: `<h2>Broadcast notifications</h2>
 <p>Subscribe to be notified when each round starts. Make sure that bell or push notifications are
 enabled for broadcasts in your <a href="/account/preferences/notification">notification settings</a>.</p>`,
@@ -162,7 +146,6 @@
 };
 
 const schedule = (relay: RelayCtrl, ctrl: AnalyseCtrl): VNode[] => [
->>>>>>> e8c7ed28
   h('div.relay-tour__text', [
     h('div.relay-tour__text__schedule', [
       header(relay, ctrl),
