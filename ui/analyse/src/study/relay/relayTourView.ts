import type AnalyseCtrl from '../../ctrl';
import RelayCtrl, { type RelayTab } from './relayCtrl';
<<<<<<< HEAD
import * as licon from 'common/licon';
import { bind, dataIcon, looseH as h } from 'common/snabbdom';
=======
import * as licon from 'lib/licon';
import { bind, dataIcon, onInsert, looseH as h } from 'lib/snabbdom';
>>>>>>> fdbb5ec8
import type { VNode } from 'snabbdom';
import { innerHTML, richHTML } from 'lib/richText';
import type { RelayData, RelayGroup, RelayRound, RelayTourDates, RelayTourInfo } from './interfaces';
import { view as multiBoardView } from '../multiBoard';
import { defined, memoize } from 'lib';
import type StudyCtrl from '../studyCtrl';
import { toggle, copyMeInput } from 'lib/controls';
import { text as xhrText } from 'lib/xhr';
import { teamsView } from './relayTeams';
import { statsView } from './relayStats';
import { type RelayViewContext } from '../../view/components';
import { gamesList } from './relayGames';
import { renderStreamerMenu } from './relayView';
import { playersView } from './relayPlayers';
import { gameLinksListener } from '../studyChapters';
import { baseUrl } from '../../view/util';
<<<<<<< HEAD
import { commonDateFormat, timeago } from 'common/i18n';
import { relayChatView } from './relayChat';
=======
import { commonDateFormat, timeago } from 'lib/i18n';
import { watchers } from 'lib/watchers';
>>>>>>> fdbb5ec8

export function renderRelayTour(ctx: RelayViewContext): VNode | undefined {
  const tab = ctx.relay.tab();
  const content =
    tab === 'boards'
      ? games(ctx)
      : tab === 'teams'
        ? teams(ctx)
        : tab === 'stats'
          ? stats(ctx)
          : tab === 'players'
            ? players(ctx)
            : overview(ctx);

  return h('div.box.relay-tour', content);
}

export const tourSide = (ctx: RelayViewContext) => {
  const { ctrl, study, relay } = ctx;
  const empty = study.chapters.list.looksNew();
  return h(
    'aside.relay-tour__side',
    {
      hook: {
        insert: gameLinksListener(study.chapterSelect),
      },
    },
    [
      ...(empty
        ? [startCountdown(relay)]
        : [
            h('div.relay-tour__side__header', [
              h(
                'button.relay-tour__side__name',
                { hook: bind('mousedown', relay.tourShow.toggle, relay.redraw) },
                relay.roundName(),
              ),
              !ctrl.isEmbed &&
                h('button.streamer-show.data-count', {
                  attrs: {
                    'data-icon': licon.Mic,
                    'data-count': relay.streams.length,
                    title: i18n.site.streamersMenu,
                  },
                  class: {
                    disabled: !relay.streams.length,
                    active: relay.showStreamerMenu(),
                    streaming: relay.isStreamer(),
                  },
                  hook: bind('click', relay.showStreamerMenu.toggle, relay.redraw),
                }),
              h('button.relay-tour__side__search', {
                attrs: { 'data-icon': licon.Search },
                hook: bind('click', study.search.open.toggle),
              }),
            ]),
          ]),
      !ctrl.isEmbed && relay.showStreamerMenu() && renderStreamerMenu(relay),
      !empty && gamesList(study, relay),
      relayChatView(ctx),
    ],
  );
};

const startCountdown = (relay: RelayCtrl) => {
  const round = relay.currentRound(),
    startsAt = defined(round.startsAt) && new Date(round.startsAt),
    date = startsAt && h('time', commonDateFormat(startsAt));
  return h('div.relay-tour__side__empty', { attrs: dataIcon(licon.RadioTower) }, [
    h('strong', round.name),
    ...(startsAt
      ? startsAt.getTime() < Date.now() + 1000 * 10 * 60 // in the last 10 minutes, only say it's soon.
        ? [i18n.broadcast.startVerySoon, date]
        : [h('strong', timeago(startsAt)), date]
      : [i18n.broadcast.notYetStarted]),
  ]);
};

const players = (ctx: RelayViewContext) => [
  ...header(ctx),
  playersView(ctx.relay.players, ctx.relay.data.tour),
];

const showInfo = (i: RelayTourInfo, dates?: RelayTourDates) => {
  const contents = [
    ['dates', dates && showDates(dates), 'objects.spiral-calendar'],
    ['format', i.format, 'objects.crown'],
    ['tc', i.tc, 'objects.mantelpiece-clock'],
    ['location', i.location, 'travel-places.globe-showing-europe-africa'],
    ['players', i.players, 'activity.sparkles'],
    ['website', i.website, null, i18n.broadcast.officialWebsite],
    ['standings', i.standings, null, i18n.broadcast.standings],
  ]
    .map(
      ([key, value, icon, linkName]) =>
        key &&
        value &&
        h('div.relay-tour__info__' + key, [
          icon && h('img', { attrs: { src: site.asset.flairSrc(icon) } }),
          linkName
            ? h('a', { attrs: { href: value, target: '_blank', rel: 'nofollow noreferrer' } }, linkName)
            : value,
        ]),
    )
    .filter(defined);

  return contents.length ? h('div.relay-tour__info', contents) : undefined;
};

const dateFormat = memoize(() =>
  window.Intl && Intl.DateTimeFormat
    ? new Intl.DateTimeFormat(site.displayLocale, {
        month: 'short',
        day: '2-digit',
      }).format
    : (d: Date) => d.toLocaleDateString(),
);

const showDates = (dates: RelayTourDates) => {
  const rendered = dates.map(date => dateFormat()(new Date(date)));
  // if the tournament only lasts one day, don't show the end date
  return rendered[1] ? `${rendered[0]} - ${rendered[1]}` : rendered[0];
};

const showSource = (data: RelayData) =>
  data.lcc
    ? h('div.relay-tour__source', [
        'PGN source: ',
        h('a', { attrs: { href: 'https://www.livechesscloud.com' } }, 'LiveChessCloud'),
      ])
    : undefined;

const overview = (ctx: RelayViewContext) => {
  const tour = ctx.relay.data.tour;
  return [
    ...header(ctx),
    showInfo(tour.info, tour.dates),
    tour.description
      ? h('div.relay-tour__markup', {
          hook: innerHTML(tour.description, () => tour.description!),
        })
      : undefined,
    ...(ctx.ctrl.isEmbed ? [] : [showSource(ctx.relay.data), share(ctx)]),
  ];
};

const share = (ctx: RelayViewContext) => {
  const iframe = (path: string) =>
    `<iframe src="${baseUrl()}/embed${path}" style="width: 100%; aspect-ratio: 4/3;" frameborder="0"></iframe>`;
  const iframeHelp = h(
    'div.form-help',
    i18n.broadcast.iframeHelp.asArray(
      h('a', { attrs: { href: '/developers#broadcast' } }, i18n.broadcast.webmastersPage),
    ),
  );
  const roundName = ctx.relay.roundName();
  return h(
    'div.relay-tour__share',
    [
      [ctx.relay.data.tour.name, ctx.relay.tourPath()],
      [roundName, ctx.relay.roundPath()],
      [
        `${roundName} PGN`,
        `${ctx.relay.roundPath()}.pgn`,
        h(
          'div.form-help',
          i18n.broadcast.pgnSourceHelp.asArray(
            h(
              'a',
              { attrs: { href: '/api#tag/Broadcasts/operation/broadcastStreamRoundPgn' } },
              'streaming API',
            ),
          ),
        ),
      ],
      [i18n.broadcast.embedThisBroadcast, iframe(ctx.relay.tourPath()), iframeHelp],
      [i18n.broadcast.embedThisRound(roundName), iframe(ctx.relay.roundPath()), iframeHelp],
    ].map(([text, path, help]: [string, string, VNode]) =>
      h('div.form-group', [
        h('label.form-label', text),
        copyMeInput(path.startsWith('/') ? `${baseUrl()}${path}` : path),
        help,
      ]),
    ),
  );
};

const groupSelect = (ctx: RelayViewContext, group: RelayGroup) => {
  const toggle = ctx.relay.groupSelectShow;
  const clickHook = { hook: bind('click', toggle.toggle, ctx.relay.redraw) };
  return h(
    'div.mselect.relay-tour__mselect.relay-tour__group-select',
    {
      class: { mselect__active: toggle() },
    },
    [
      h(
        'label.mselect__label',
        clickHook,
        group.tours.find(t => t.id === ctx.relay.data.tour.id)?.name || ctx.relay.data.tour.name,
      ),
      ...(toggle()
        ? [
            h('label.fullscreen-mask', clickHook),
            h(
              'nav.mselect__list',
              group.tours.map(tour =>
                h(
                  `a.mselect__item${tour.id === ctx.relay.data.tour.id ? '.current' : ''}`,
                  { attrs: { href: ctx.study.embeddablePath(`/broadcast/-/${tour.id}`) } },
                  tour.name,
                ),
              ),
            ),
          ]
        : []),
    ],
  );
};

const roundSelect = (relay: RelayCtrl, study: StudyCtrl) => {
  const toggle = relay.roundSelectShow;
  const clickHook = { hook: bind('click', toggle.toggle, relay.redraw) };
  const round = relay.currentRound();
  const icon = roundStateIcon(round, true);
  return h(
    'div.mselect.relay-tour__mselect.relay-tour__round-select',
    {
      class: { mselect__active: toggle() },
    },
    [
      h('label.mselect__label.relay-tour__round-select__label', clickHook, [
        h('span.relay-tour__round-select__name', round.name),
        h(
          'span.relay-tour__round-select__status',
          icon || [round.startsAt ? timeago(round.startsAt) : undefined],
        ),
      ]),
      ...(toggle()
        ? [
            h('label.fullscreen-mask', clickHook),
            h(
              'div.relay-tour__round-select__list.mselect__list',
              h(
                'table',
                h(
                  'tbody',
                  {
                    hook: bind('click', e => {
                      const target = e.target as HTMLElement;
                      if (target.tagName !== 'A')
                        site.redirect($(target).parents('tr').find('a').attr('href')!);
                    }),
                  },
                  relay.data.rounds.map((round, i) =>
                    h(`tr.mselect__item${round.id === study.data.id ? '.current-round' : ''}`, [
                      h(
                        'td.name',
                        h(
                          'a',
                          { attrs: { href: study.embeddablePath(relay.roundUrlWithHash(round)) } },
                          round.name,
                        ),
                      ),
                      h(
                        'td.time',
                        round.startsAt
                          ? commonDateFormat(new Date(round.startsAt))
                          : round.startsAfterPrevious
                            ? i18n.broadcast.startsAfter(
                                relay.data.rounds[i - 1]?.name || 'the previous round',
                              )
                            : '',
                      ),
                      h(
                        'td.status',
                        roundStateIcon(round, false) ||
                          (round.startsAt ? timeago(round.startsAt) : undefined),
                      ),
                    ]),
                  ),
                ),
              ),
            ),
          ]
        : []),
    ],
  );
};

const games = (ctx: RelayViewContext) => [
  ...header(ctx),
  ctx.study.chapters.list.looksNew()
    ? h(
        'div.relay-tour__note',
        h('div', [
          h('div', i18n.broadcast.noBoardsYet),
          ctx.study.members.myMember() &&
            h(
              'small',
              i18n.broadcast.boardsCanBeLoaded.asArray(
                h('a', { attrs: { href: '/broadcast/app' } }, 'Broadcaster App'),
              ),
            ),
        ]),
      )
    : multiBoardView(ctx.study.multiBoard, ctx.study),
  !ctx.ctrl.isEmbed && showSource(ctx.relay.data),
];

const teams = (ctx: RelayViewContext) => [
  ...header(ctx),
  ctx.relay.teams && teamsView(ctx.relay.teams, ctx.study.chapters.list, ctx.relay.players),
];

const stats = (ctx: RelayViewContext) => [...header(ctx), statsView(ctx.relay.stats)];

const header = (ctx: RelayViewContext) => {
  const { ctrl, relay } = ctx;
  const d = relay.data,
    group = d.group,
    studyD = ctrl.study?.data.description;

  return [
    h('div.relay-tour__header', [
      h('div.relay-tour__header__content', [
        h('h1', group?.name || d.tour.name),
        h('div.relay-tour__header__selectors', [
          group && groupSelect(ctx, group),
          roundSelect(relay, ctx.study),
        ]),
      ]),
      broadcastImageOrStream(ctx),
    ]),
    studyD && h('div.relay-tour__note.pinned', h('div', [h('div', { hook: richHTML(studyD, false) })])),
    d.note &&
      h(
        'div.relay-tour__note',
        h('div', [
          h('div', { hook: richHTML(d.note, false) }),
          h('small', 'This note is visible to contributors only.'),
        ]),
      ),
    h('div.relay-tour__nav', [makeTabs(ctrl), ...subscribe(relay, ctrl)]),
  ];
};

const subscribe = (relay: RelayCtrl, ctrl: AnalyseCtrl) =>
  defined(relay.data.isSubscribed)
    ? [
        toggle(
          {
            name: i18n.site.subscribe,
            id: 'tour-subscribe',
            title: i18n.broadcast.subscribeTitle,
            cls: 'relay-tour__subscribe',
            checked: relay.data.isSubscribed,
            change: (v: boolean) => {
              xhrText(`/broadcast/${relay.data.tour.id}/subscribe?set=${v}`, { method: 'post' });
              relay.data.isSubscribed = v;
              ctrl.redraw();
            },
          },
          ctrl.redraw,
        ),
      ]
    : [];

const makeTabs = (ctrl: AnalyseCtrl) => {
  const study = ctrl.study,
    relay = study?.relay;
  if (!relay) return undefined;

  const makeTab = (key: RelayTab, name: string) =>
    h(
      `span.relay-tour__tabs--${key}`,
      {
        class: { active: relay.tab() === key },
        attrs: { role: 'tab' },
        hook: bind('mousedown', () => relay.openTab(key)),
      },
      name,
    );
  return h('nav.relay-tour__tabs', { attrs: { role: 'tablist' } }, [
    makeTab('overview', i18n.broadcast.overview),
    makeTab('boards', i18n.broadcast.boards),
    makeTab('players', i18n.site.players),
    relay.teams && makeTab('teams', i18n.broadcast.teams),
    study.members.myMember() && relay.data.tour.tier
      ? makeTab('stats', i18n.site.stats)
      : ctrl.isEmbed
        ? h(
            'a.relay-tour__tabs--open.text',
            {
              attrs: { href: relay.tourPath(), target: '_blank', 'data-icon': licon.Expand },
            },
            i18n.broadcast.openLichess,
          )
        : undefined,
  ]);
};

const roundStateIcon = (round: RelayRound, titleAsText: boolean) =>
  round.ongoing
    ? h(
        'span.round-state.ongoing',
        { attrs: { ...dataIcon(licon.DiscBig), title: !titleAsText && i18n.broadcast.ongoing } },
        titleAsText && i18n.broadcast.ongoing,
      )
    : round.finished &&
      h(
        'span.round-state.finished',
        { attrs: { ...dataIcon(licon.Checkmark), title: !titleAsText && i18n.site.finished } },
        titleAsText && i18n.site.finished,
      );

const broadcastImageOrStream = (ctx: RelayViewContext) => {
  const { relay, allowVideo } = ctx;
  const d = relay.data,
    embedVideo = (d.videoUrls || relay.isPinnedStreamOngoing()) && allowVideo;

  return h(
    `div.relay-tour__header__image${embedVideo ? '.video' : ''}`,
    embedVideo
      ? relay.videoPlayer?.render()
      : d.tour.image
        ? h('img', { attrs: { src: d.tour.image } })
        : ctx.study.members.isOwner()
          ? h(
              'a.button.relay-tour__header__image-upload',
              { attrs: { href: `/broadcast/${d.tour.id}/edit` } },
              i18n.broadcast.uploadImage,
            )
          : undefined,
  );
};<|MERGE_RESOLUTION|>--- conflicted
+++ resolved
@@ -1,12 +1,7 @@
 import type AnalyseCtrl from '../../ctrl';
 import RelayCtrl, { type RelayTab } from './relayCtrl';
-<<<<<<< HEAD
-import * as licon from 'common/licon';
-import { bind, dataIcon, looseH as h } from 'common/snabbdom';
-=======
 import * as licon from 'lib/licon';
-import { bind, dataIcon, onInsert, looseH as h } from 'lib/snabbdom';
->>>>>>> fdbb5ec8
+import { bind, dataIcon, looseH as h } from 'lib/snabbdom';
 import type { VNode } from 'snabbdom';
 import { innerHTML, richHTML } from 'lib/richText';
 import type { RelayData, RelayGroup, RelayRound, RelayTourDates, RelayTourInfo } from './interfaces';
@@ -23,13 +18,8 @@
 import { playersView } from './relayPlayers';
 import { gameLinksListener } from '../studyChapters';
 import { baseUrl } from '../../view/util';
-<<<<<<< HEAD
-import { commonDateFormat, timeago } from 'common/i18n';
+import { commonDateFormat, timeago } from 'lib/i18n';
 import { relayChatView } from './relayChat';
-=======
-import { commonDateFormat, timeago } from 'lib/i18n';
-import { watchers } from 'lib/watchers';
->>>>>>> fdbb5ec8
 
 export function renderRelayTour(ctx: RelayViewContext): VNode | undefined {
   const tab = ctx.relay.tab();
