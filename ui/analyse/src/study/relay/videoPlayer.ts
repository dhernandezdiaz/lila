import { looseH as h, type Redraw, type VNode, onInsert } from 'common/snabbdom';
import { allowVideo } from './relayView';

export class VideoPlayer {
  private iframe: HTMLIFrameElement;
  private close: HTMLImageElement;
  private animationFrameId?: number;

  constructor(
    private o: { embed: string | false; redirect?: string; image?: string; text?: string },
    private redraw: Redraw,
  ) {
    if (!o.embed) return;

    this.iframe = document.createElement('iframe');
    this.iframe.setAttribute('credentialless', '');
    this.iframe.style.display = 'none';
    this.iframe.id = 'video-player';
    this.iframe.src = o.embed;
    this.iframe.allow = 'autoplay';

    this.close = document.createElement('img');
    this.close.src = site.asset.flairSrc('symbols.cancel');
    this.close.className = 'video-player-close';
    this.close.addEventListener('click', () => this.onEmbed('no'), true);

    this.addWindowResizer();
  }

  cover = (el?: HTMLElement) => {
    if (this.animationFrameId) {
      cancelAnimationFrame(this.animationFrameId);
    }
    this.animationFrameId = requestAnimationFrame(() => {
      if (!el) {
        this.iframe.remove();
        this.close.remove();
        return;
      }
      this.iframe.style.display = 'block';
      this.iframe.style.left = `${el.offsetLeft}px`;
      this.iframe.style.top = `${el.offsetTop}px`;
      this.iframe.style.width = `${el.offsetWidth}px`;
      this.iframe.style.height = `${el.offsetHeight}px`;
      this.close.style.left = `${el.offsetLeft + el!.offsetWidth - 16}px`;
      this.close.style.top = `${el.offsetTop - 4}px`;
      if (document.body.contains(this.iframe)) return;
      document.body.appendChild(this.iframe);
      document.body.appendChild(this.close);
    });
  };

  addWindowResizer = () => {
    let showingVideo = false;
    window.addEventListener(
      'resize',
      () => {
        const allow = allowVideo();
        const placeholder = document.getElementById('video-player-placeholder') ?? undefined;
        this.cover(allow ? placeholder : undefined);
        if (showingVideo === allow && !!placeholder) return;
        showingVideo = allow && !!placeholder;
        this.redraw();
      },
      { passive: true },
    );
  };

  render = () => {
    return this.o.embed
      ? h('div#video-player-placeholder', {
          hook: {
            insert: (vnode: VNode) => this.cover(vnode.elm as HTMLElement),
            update: (_, vnode: VNode) => this.cover(vnode.elm as HTMLElement),
          },
        })
      : h('div#video-player-placeholder.link', [
          h('div.image', {
            attrs: { style: `background-image: url(${this.o.image})` },
            hook: onInsert((el: HTMLElement) => {
              el.addEventListener('click', e => {
                if (e.ctrlKey || e.shiftKey) window.open(this.o.redirect, '_blank');
                else this.onEmbed('ps');
              });
<<<<<<< HEAD
              //el.addEventListener('contextmenu', () => window.open(this.o.redirect, '_blank'));
=======
              el.addEventListener('contextmenu', () => window.open(this.o.redirect, '_blank'));
>>>>>>> 50a387fd
            }),
          }),
          h('img.video-player-close', {
            attrs: { src: site.asset.flairSrc('symbols.cancel') },
            hook: onInsert((el: HTMLElement) => el.addEventListener('click', () => this.onEmbed('no'))),
          }),
          this.o.text && h('div.text-box', h('div', this.o.text)),
          h(
            'svg.play-button',
            {
              attrs: {
                xmlns: 'http://www.w3.org/2000/svg',
                viewBox: '0 0 200 200',
              },
            },
            [
              h('circle', {
                attrs: {
                  cx: '100',
                  cy: '100',
                  r: '90',
                },
              }),
              h('path', {
                attrs: {
                  d: 'M 68 52 A 5 5 0 0 1 74 46 L 154 96 A 5 5 0 0 1 154 104 L 74 154 A 5 5 0 0 1 68 148 Z',
                },
              }),
            ],
          ),
        ]);
  };

  onEmbed = (stream: 'ps' | 'no') => {
    const urlWithEmbed = new URL(location.href);
    urlWithEmbed.searchParams.set('embed', stream);
    window.location.href = urlWithEmbed.toString();
  };
}<|MERGE_RESOLUTION|>--- conflicted
+++ resolved
@@ -82,11 +82,7 @@
                 if (e.ctrlKey || e.shiftKey) window.open(this.o.redirect, '_blank');
                 else this.onEmbed('ps');
               });
-<<<<<<< HEAD
-              //el.addEventListener('contextmenu', () => window.open(this.o.redirect, '_blank'));
-=======
               el.addEventListener('contextmenu', () => window.open(this.o.redirect, '_blank'));
->>>>>>> 50a387fd
             }),
           }),
           h('img.video-player-close', {
