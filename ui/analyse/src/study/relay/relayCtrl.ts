--- conflicted
+++ resolved
@@ -141,12 +141,7 @@
 
   isPinnedStreamOngoing = () => {
     if (!this.data.pinned) return false;
-<<<<<<< HEAD
-    // the below line commented out for testy purposes
-    //if (this.currentRound().finished) return false;
-=======
     if (this.currentRound().finished) return false;
->>>>>>> 50a387fd
     if (Date.now() < this.currentRound().startsAt! - 1000 * 3600) return false;
     return true;
   };
