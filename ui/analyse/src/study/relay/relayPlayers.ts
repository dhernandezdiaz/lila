--- conflicted
+++ resolved
@@ -85,11 +85,7 @@
     this.show = undefined;
   };
 
-<<<<<<< HEAD
-  loadFromXhr = async(onInsert?: boolean): Promise<void> => {
-=======
   loadFromXhr = async (onInsert?: boolean) => {
->>>>>>> f5daacd8
     if (this.players && !onInsert) {
       this.loading = true;
       this.redraw();
@@ -101,11 +97,7 @@
     this.redraw();
   };
 
-<<<<<<< HEAD
-  loadPlayerWithGames = async(id: RelayPlayerId): Promise<RelayPlayerWithGames> => {
-=======
   loadPlayerWithGames = async (id: RelayPlayerId) => {
->>>>>>> f5daacd8
     const feds = this.federations();
     const full: RelayPlayerWithGames = await xhr
       .json(`/broadcast/${this.tourId}/players/${encodeURIComponent(id)}`)
