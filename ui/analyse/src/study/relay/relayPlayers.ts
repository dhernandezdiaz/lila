--- conflicted
+++ resolved
@@ -85,11 +85,7 @@
     this.show = undefined;
   };
 
-<<<<<<< HEAD
-  loadFromXhr = async (onInsert?: boolean): Promise<void> => {
-=======
-  loadFromXhr = async(onInsert?: boolean) => {
->>>>>>> 879b0cf9
+  loadFromXhr = async(onInsert?: boolean): Promise<void> => {
     if (this.players && !onInsert) {
       this.loading = true;
       this.redraw();
@@ -101,11 +97,7 @@
     this.redraw();
   };
 
-<<<<<<< HEAD
-  loadPlayerWithGames = async (id: RelayPlayerId): Promise<RelayPlayerWithGames> => {
-=======
-  loadPlayerWithGames = async(id: RelayPlayerId) => {
->>>>>>> 879b0cf9
+  loadPlayerWithGames = async(id: RelayPlayerId): Promise<RelayPlayerWithGames> => {
     const feds = this.federations();
     const full: RelayPlayerWithGames = await xhr
       .json(`/broadcast/${this.tourId}/players/${encodeURIComponent(id)}`)
