--- conflicted
+++ resolved
@@ -221,11 +221,7 @@
                           orientation: currentChapter.setup.orientation,
                           onChange: ctrl.vm.editorFen,
                         };
-<<<<<<< HEAD
                         ctrl.vm.editor = window.LichessEditor!(vnode.elm as HTMLElement, data);
-=======
-                        ctrl.vm.editor = window.LichessEditor(vnode.elm as HTMLElement, data);
->>>>>>> 353df8fe
                         ctrl.vm.editorFen(ctrl.vm.editor.getFen());
                       });
                     },
