--- conflicted
+++ resolved
@@ -2,10 +2,7 @@
 import * as licon from 'common/licon';
 import { prop } from 'common';
 import { snabDialog } from 'common/dialog';
-<<<<<<< HEAD
-=======
-import flairPickerLoader from 'common/flairPicker';
->>>>>>> 4b1053a4
+import flairPickerLoader from 'bits/flairPicker';
 import { bindSubmit, bindNonPassive, onInsert, looseH as h } from 'common/snabbdom';
 import { emptyRedButton } from '../view/util';
 import { StudyData } from './interfaces';
