--- conflicted
+++ resolved
@@ -284,11 +284,7 @@
       },
       config: function(el, isUpdate) {
         if (ctrl.vm.autoScrollRequested || !isUpdate) {
-<<<<<<< HEAD
-          if (isUpdate || ctrl.vm.path !== ctrl.vm.initialPath) autoScroll(ctrl, el);
-=======
           if (isUpdate || ctrl.vm.path !== treePath.root) autoScroll(ctrl, el);
->>>>>>> 6ec1a502
           ctrl.vm.autoScrollRequested = false;
         }
       },
