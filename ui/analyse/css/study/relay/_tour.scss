$hover-bg: $c_primary_bg--mix-30;

.relay-tour {
  @extend %box-neat-force;
  background: $c-bg-box;
  &__side {
    @extend %flex-column;
    &__preload {
      @extend %box-neat;
      flex: 1;
      background: $c-bg-box;
    }
    &__header {
      @extend %flex-center-nowrap, %box-radius-top;
      user-select: none;
      overflow: hidden;
      align-items: stretch;
      flex: 0 0 auto;
      button {
        @extend %flex-center-nowrap, %metal;
        border: none;
        outline: none;
        &:hover {
          background: $hover-bg;
        }
        &:hover::before {
          color: $c-font-clear;
          text-shadow: none;
        }
      }
    }
    &__empty {
      @extend %box-neat;
      align-items: center;
      justify-content: center;
      background: $c-bg-box;
      gap: 1em;
      padding: 1.5rem 0 2rem 0;
      display: none;
      flex-flow: column;
      &::before {
        font-size: 6em;
        color: $c-font-dimmer;
      }
      strong {
        font-size: 1.2em;
        color: $c-font-dim;
      }
      @include mq-at-least-col2 {
        display: flex;
      }
    }
    &__name {
      flex: 1;
      padding: 1em;
      gap: 0.7em;
      font-weight: bold;
      &:hover {
        background: $hover-bg !important;
      }
      &::before {
        @extend %data-icon;
        content: $licon-LessThan;
        font-size: 1.5em;
        color: $c-font-dim;
      }
      main.has-relay-tour &::before {
        content: $licon-RadioTower;
      }
      main.has-relay-tour & {
        background: $c-bg-zebra;
      }
    }
    &__search {
      border-left: $border !important;
      padding: 0 1.2rem;
    }
    .chat__members {
      flex: 0 0 auto;
      height: unset;
      line-height: 1.3em;
      min-height: 1.3em;
    }
  }

  &__round {
    @extend %box-padding-horiz, %flex-between-nowrap;
    padding-top: 1em;
    padding-bottom: 1em;
    margin: -1em 0;
    background: $c_primary_bg--mix-10;
    strong {
      @extend %roboto;
      font-size: 1.2em;
    }
    &.ongoing {
      background: $c_accent_bg--mix-10;
      color: $c-accent;
    }
  }

  &__header {
    @extend %flex-center-nowrap;

    background: $c-bg-zebra;

    &__image {
      display: none;
      flex: 0 0 38%;
      &.video {
        flex: 0 0 50%;
        cursor: pointer;
      }
      line-height: 0;
      img {
        width: 100%;
        @include broken-img(2 / 1);
      }
      text-align: center;
    }
    &__image-upload {
      margin: 3em auto;
      line-height: 2em;
    }

    @media (min-width: at-least($x-small)) {
      &__image {
        display: block;
      }
      min-height: 12vh;
    }

    h1 {
      @include fluid-size('font-size', 14px, 32px);
      color: $c-brag;
    }

    &__content {
      @extend %flex-column;
      flex: 1;
      gap: 1em;
      @include mq-at-least-col3 {
        gap: calc(var(---box-padding) / 3);
      }
      margin: 1em 2em;
    }

    &__selectors {
      @extend %flex-center;
      gap: 1em;
    }

    .setting {
      @extend %flex-center-nowrap;
      margin-inline-end: -1em;
      label {
        padding: 0 0.5em;
        cursor: pointer;
        white-space: nowrap;
      }
    }
  }

  &__mselect {
    flex: auto;
    @include fluid-size('font-size', 12px, 20px);
    .fullscreen-mask {
      display: block;
    }
    .mselect__item {
      opacity: unset;
    }
    .mselect__list {
      transform: unset;
      a {
        gap: 1em;
      }
    }
  }
  &__round-select {
    &__name {
      flex: 3 1 100%;
    }
    &__status {
      font-size: 1rem;
      margin-inline-end: 1ch;
    }
    &__label {
      .round-state {
        @extend %flex-center-nowrap;
        gap: 1ch;
      }
    }
    .ongoing::before {
      color: $c-bad;
    }
    .finished::before {
      color: $c-good;
    }
    .mselect__list {
      left: unset;
      right: 0;
<<<<<<< HEAD
      overflow: hidden;
      tr {
        display: table-row;
        &.current-round {
          background: $c_primary_bg--mix-15;
          border: 1px solid $c_primary_bg--mix-40;
          border-width: 1px 0;
        }
        &:hover *,
        &:hover .round-state::before {
          background: $c-primary;
          color: $c-over;
        }
      }
      td {
        cursor: pointer;
      }
      .name {
        padding: 0.3em 1em;
      }
      .time,
      .status {
        font-size: 0.9rem;
        color: $c-font-dim;
      }
      .time {
        @extend %roboto;
        padding: 0.5em 1em;
      }
      .status {
        padding: 0.5em 1.5rem 0.5em 0;
        text-align: end;
=======
      overflow-x: hidden;
      overflow-y: auto;
      max-height: 50vh;
    }
    tr {
      display: table-row;
      &.current-round {
        background: mix($c-primary, $c-bg-box, 15%);
        border: 1px solid mix($c-primary, $c-bg-box, 40%);
        border-width: 1px 0;
      }
      &:hover *,
      &:hover .round-state::before {
        background: $c-primary;
        color: $c-primary-over;
>>>>>>> 46eae28b
      }
    }
    td {
      cursor: pointer;
    }
    .name {
      padding: 0.3em 1em;
    }
    .time,
    .status {
      font-size: 0.9rem;
      color: $c-font-dim;
    }
    .time {
      @extend %roboto;
      padding: 0.5em 1em;
    }
    .status {
      padding: 0.5em 1.5rem 0.5em 0;
      text-align: end;
    }
  }

  &__nav {
    @extend %flex-between;
    margin: 2em var(---box-padding);
    gap: 1em;
    user-select: none;
  }
  &__subscribe {
    @extend %flex-center-nowrap;
    gap: 1ch;
    label {
      cursor: pointer;
    }
  }

  &__tabs {
    @extend %flex-center;
    gap: 1em;
    span {
      @extend %box-radius;
      cursor: pointer;
      padding: 0.8em 1.5em;
      border: $border;
      &:hover {
        @extend %box-shadow;
      }
      &.active {
        border: 1px solid $c-brag;
      }
    }
  }

  &__markup {
    @include rendered-markdown(2em, 50vh);
    margin: 3em var(---box-padding);
  }

  &__leaderboard {
    width: auto;
    margin: 0 auto 1rem;
    thead {
      background: none;
      th {
        border: none;
      }
    }
    thead {
      th {
        text-align: end;
        padding: 0 2rem 0.5rem 2rem;
      }
    }
    th {
      &:nth-child(1) {
        text-align: start;
        padding-right: 2rem;
      }
      a {
        @extend %flex-center-nowrap;
        .mini-game__flag {
          margin-inline-end: 1em;
          opacity: 0.7;
        }
        color: $c-font;
        &:hover {
          color: $c-primary;
        }
      }
    }
    td {
      text-align: end;
      padding: 1rem 2rem;
      &:last-child {
        font-weight: bold;
      }
    }
  }

  .study__multiboard {
    @media (min-width: at-least($xx-large)) {
      margin: 0 calc(var(---box-padding) - 1em);
      .now-playing a {
        padding: 0.8em;
      }
    }
  }
}

.relay-games {
  @extend %flex-column, %box-radius-bottom, %box-shadow;
  background: $c-bg-box;
  flex: 1 1 auto;
  overflow-y: auto;
  font-size: 0.9em;
  position: relative;
}
.relay-game {
  @extend %flex-center-nowrap;
  align-items: stretch;
  gap: 0.5em;
  padding: 0.5em 0.7em 0.5em 0.2em;
  border-bottom: $border;
  border-left: 3px solid transparent;
  &:hover {
    background: $c_primary_bg--mix-12;
    color: $c-font-clearer;
    .mini-game__flag {
      opacity: 1;
    }
    border-left-color: $c-primary;
  }
  &--current {
    background: $c_primary_bg--mix-20;
    border-left-color: $c-primary;
  }
  &__players {
    @extend %flex-column;
    flex: 1;
    overflow: hidden;
  }
  &::before {
    content: attr(data-n);
    font-size: 0.9em;
    font-weight: bold;
    align-self: center;
    width: 1.8ch;
    text-align: end;
    color: $c-font-dimmer;
  }
  &--current::before,
  &:hover::before {
    color: $c-primary;
  }
  &__player {
    @extend %flex-between-nowrap;
    color: $c-font;
    good,
    bad {
      font-weight: bold;
    }
    .mini-game__user .name {
      @extend %nowrap-ellipsis;
    }
  }
  .mini-game__gauge {
    order: 0;
    @extend %box-radius;
    tick {
      top: 1.5px;
      border-bottom-width: 3px;
    }
  }
}

.relay-tour__side {
  &__header {
    position: relative;
  }
  .streamer-show {
    display: none;
    position: relative;
    padding: 0 1.2rem;
    font-size: 1.5em;
    color: $c-font-dim;

    &.disabled {
      display: none !important;
    }

    &.streaming {
      color: $c-good;
    }

    &.active {
      color: #eee;
      background: $c-primary;
      text-shadow: none;

      &:hover,
      &:hover::before {
        background: $c_primary_font--mix-90;
        color: white;
      }
    }

    &::after {
      transform: translate(-80%, 80%);
      background-color: $c-brag;
    }
  }

  .streamer-menu-anchor {
    position: relative;
    height: 0;
  }

  .streamer-menu {
    @extend %flex-column, %dropdown-shadow, %box-radius-bottom;
    position: absolute;
    max-height: 12em;
    overflow-y: auto;
    background: $c-bg-zebra;
    z-index: z(mz-menu);
    width: 100%;
    border: $c-primary 2px solid;
  }

  .streamer {
    @extend %flex-center-nowrap;
    padding: 0.7em 1em;
    font-size: 1.1em;
    color: $c-font;

    &::before {
      font-size: 1.3em;
    }

    &:hover {
      background: $c_primary_bg--mix-30;
      &,
      &::before {
        color: $c-font-clearer;
      }
    }
  }
}<|MERGE_RESOLUTION|>--- conflicted
+++ resolved
@@ -109,7 +109,6 @@
       flex: 0 0 38%;
       &.video {
         flex: 0 0 50%;
-        cursor: pointer;
       }
       line-height: 0;
       img {
@@ -200,40 +199,6 @@
     .mselect__list {
       left: unset;
       right: 0;
-<<<<<<< HEAD
-      overflow: hidden;
-      tr {
-        display: table-row;
-        &.current-round {
-          background: $c_primary_bg--mix-15;
-          border: 1px solid $c_primary_bg--mix-40;
-          border-width: 1px 0;
-        }
-        &:hover *,
-        &:hover .round-state::before {
-          background: $c-primary;
-          color: $c-over;
-        }
-      }
-      td {
-        cursor: pointer;
-      }
-      .name {
-        padding: 0.3em 1em;
-      }
-      .time,
-      .status {
-        font-size: 0.9rem;
-        color: $c-font-dim;
-      }
-      .time {
-        @extend %roboto;
-        padding: 0.5em 1em;
-      }
-      .status {
-        padding: 0.5em 1.5rem 0.5em 0;
-        text-align: end;
-=======
       overflow-x: hidden;
       overflow-y: auto;
       max-height: 50vh;
@@ -241,15 +206,14 @@
     tr {
       display: table-row;
       &.current-round {
-        background: mix($c-primary, $c-bg-box, 15%);
-        border: 1px solid mix($c-primary, $c-bg-box, 40%);
+        background: $c_primary_bg--mix-15;
+        border: 1px solid $c_primary_bg--mix-40;
         border-width: 1px 0;
       }
       &:hover *,
       &:hover .round-state::before {
         background: $c-primary;
-        color: $c-primary-over;
->>>>>>> 46eae28b
+        color: $c-over;
       }
     }
     td {
