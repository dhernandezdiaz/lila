--- conflicted
+++ resolved
@@ -39,11 +39,7 @@
     background: center / cover;
     overflow: hidden;
     inset: 0;
-<<<<<<< HEAD
-    filter: blur(4px) brightness(0.8);
-=======
     filter: blur(4px) brightness(0.7);
->>>>>>> 50a387fd
   }
 
   .play-button {
@@ -53,12 +49,6 @@
     top: 50%;
     left: 50%;
     width: 18%;
-<<<<<<< HEAD
-    opacity: 0.4;
-    fill: white;
-
-    circle {
-=======
     opacity: 0.6;
     fill: white;
     filter: drop-shadow(0 0 12px #0000004f);
@@ -68,7 +58,6 @@
       paint-order: stroke fill;
       stroke: #fff9;
       stroke-width: 3px;
->>>>>>> 50a387fd
       fill: $c-bad;
     }
   }
@@ -103,26 +92,11 @@
   }
 
   &:hover:not(:has(.video-player-close:hover)) {
-<<<<<<< HEAD
-    box-shadow: 0 0 12px $c-bad;
-
-    .play-button {
-      opacity: 1;
-    }
-
-    .text-box div {
-      border-color: $m-bad--alpha-50;
-    }
-
-    .image {
-      filter: blur(4px) brightness(0.7);
-=======
     .play-button {
       opacity: 1;
     }
     .image {
       filter: blur(4px) brightness(0.6);
->>>>>>> 50a387fd
     }
   }
 }