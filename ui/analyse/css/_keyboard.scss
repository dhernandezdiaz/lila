.keyboard-help {
  td.mouse li {
    margin-#{$start-direction}: 1em;
    list-style: disc inside;
  }
}

<<<<<<< HEAD
dialog div.variation-help {
=======
dialog .variation-help {
>>>>>>> f2c99c99
  padding: 2em;
}<|MERGE_RESOLUTION|>--- conflicted
+++ resolved
@@ -5,10 +5,6 @@
   }
 }
 
-<<<<<<< HEAD
-dialog div.variation-help {
-=======
 dialog .variation-help {
->>>>>>> f2c99c99
   padding: 2em;
 }