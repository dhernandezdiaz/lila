--- conflicted
+++ resolved
@@ -6,11 +6,7 @@
   "author": "Thibault Duplessis",
   "license": "AGPL-3.0-or-later",
   "dependencies": {
-<<<<<<< HEAD
-    "@types/serviceworker": "0.0.89"
-=======
     "@types/serviceworker": "^0.0.95"
->>>>>>> 07703a3e
   },
   "lichess": {
     "bundles": "src/serviceWorker.ts"
