<<<<<<< HEAD
const sw = self as ServiceWorkerGlobalScope & typeof globalThis;
// https://github.com/microsoft/TypeScript/issues/14877

const searchParams = new URL(sw.location.href).searchParams;
const assetBase = new URL(searchParams.get('asset-url')!, sw.location.href).href;
let hasLocalCache = caches.has('local');
=======
const searchParams = new URL(self.location.href).searchParams;
const assetBase = new URL(searchParams.get('asset-url')!, self.location.href).href;
>>>>>>> 07703a3e

function assetUrl(path: string): string {
  return `${assetBase}assets/${path}`;
}

<<<<<<< HEAD
sw.addEventListener('install', () => sw.skipWaiting());

sw.addEventListener('activate', e => {
  e.waitUntil(clients.claim());
});

sw.addEventListener('push', e => {
  const data = e.data!.json();
  return e.waitUntil(
    sw.registration.showNotification(data.title, {
=======
self.addEventListener('push', (event: PushEvent) => {
  const data = event.data!.json();
  return event.waitUntil(
    self.registration.showNotification(data.title, {
>>>>>>> 07703a3e
      badge: assetUrl('logo/lichess-mono-128.png'),
      icon: assetUrl('logo/lichess-favicon-192.png'),
      body: data.body,
      tag: data.tag,
      data: data.payload,
      requireInteraction: true,
    }),
  );
});

async function handleNotificationClick(e: NotificationEvent) {
  const notifications = await sw.registration.getNotifications();
  notifications.forEach(notification => notification.close());

  const windowClients = (await sw.clients.matchAll({
    type: 'window',
    includeUncontrolled: true,
  })) as ReadonlyArray<WindowClient>;

  // determine url
  const data = e.notification.data.userData;
  let url = data.path || '/';
  if (data.fullId) url = '/' + data.fullId;
  else if (data.threadId) url = '/inbox/' + data.threadId;
  else if (data.challengeId) url = '/' + data.challengeId;
  else if (data.streamerId) url = `/streamer/${data.streamerId}/redirect`;
  else if (data.mentionedBy) url = `/forum/redirect/post/${data.postId}`;
  else if (data.invitedBy) url = `/study/${data.studyId}`;

  // focus open window with same url
  for (const client of windowClients) {
    const clientUrl = new URL(client.url, sw.location.href);
    if (clientUrl.pathname === url && 'focus' in client) return await client.focus();
  }

  // navigate from open homepage to url
  for (const client of windowClients) {
    const clientUrl = new URL(client.url, sw.location.href);
    if (clientUrl.pathname === '/') return await client.navigate(url);
  }

  // open new window
  return await sw.clients.openWindow(url);
}

<<<<<<< HEAD
sw.addEventListener('notificationclick', e => e.waitUntil(handleNotificationClick(e)));

sw.addEventListener('message', e => {
  if (e.data && e.data.type !== 'cache') return;
  e.waitUntil(
    (async() => {
      if (e.data.value) {
        const cache = await caches.open('local');
        hasLocalCache = Promise.resolve(true);
        await cacheLocalAssets(cache);
      } else {
        await caches.delete('local');
        hasLocalCache = Promise.resolve(false);
      }
    })(),
  );
});

// experimental stuff below

sw.addEventListener('fetch', e => {
  if (e.request.method !== 'GET') return;
  const path = new URL(e.request.url).pathname.match(
    /^\/local(?:[/?#]?.*)?$|^\/assets\/lifat\/bots\/.+$|\/assets\/npm\/zerofish.+$/,
  )?.[0];
  if (!path) return;
  e.respondWith(hasLocalCache.then(haz => (haz ? fetchLocalCache(e, path) : fetch(e.request))));
});

async function fetchLocalCache(e: FetchEvent, path: string): Promise<Response> {
  const cache = await caches.open('local');

  try {
    if (!sw.navigator.onLine) throw new Response('offline', { status: 503 });
    if (path.startsWith('/assets')) {
      const rsp = await cache.match(e.request);
      if (rsp) return rsp;
    }
    const netRsp = await fetch(e.request);
    if (netRsp.status >= 300 && netRsp.status < 400) {
      const redirectUrl = netRsp.headers.get('Location');
      if (redirectUrl) return await fetch(redirectUrl);
    }
    //
    if (!netRsp.ok) throw netRsp;

    cache.put(e.request, netRsp.clone());
    cacheLocalAssets(cache);

    return netRsp;
  } catch (err) {
    console.log('serving cached content', err);

    return (
      (await caches.match(e.request)) ??
      (err instanceof Response ? err : new Response('bad', { status: 500 }))
    );
  }
}

async function cacheLocalAssets(cache: Cache): Promise<void[]> {
  const promises: Promise<void>[] = [];
  const assetPaths: string[] = [];
  const assets: Record<string, string[]> = await fetch('/local/assets').then(res => res.json());

  console.log('caching assets');
  for (const [type, list] of Object.entries(assets)) {
    for (const key of list) {
      assetPaths.push(
        ...(type === 'book'
          ? [`lifat/bots/book/${key}.bin`, `lifat/bots/book/${key}.png`]
          : [`lifat/bots/${type}/${key}`]),
      );
    }
  }

  for (const path of assetPaths) {
    const assetRequest = new Request(assetUrl(path));
    const cachedAsset = await cache.match(assetRequest);

    if (cachedAsset) continue;
    promises.push(
      fetch(assetRequest).then(assetRsp => {
        if (assetRsp.ok) {
          return cache.put(assetRequest, assetRsp.clone());
        }
      }),
    );
  }

  return Promise.all(promises);
}
=======
self.addEventListener('notificationclick', (e: NotificationEvent) => e.waitUntil(handleNotificationClick(e)));
>>>>>>> 07703a3e
<|MERGE_RESOLUTION|>--- conflicted
+++ resolved
@@ -1,36 +1,22 @@
-<<<<<<< HEAD
-const sw = self as ServiceWorkerGlobalScope & typeof globalThis;
-// https://github.com/microsoft/TypeScript/issues/14877
-
-const searchParams = new URL(sw.location.href).searchParams;
-const assetBase = new URL(searchParams.get('asset-url')!, sw.location.href).href;
-let hasLocalCache = caches.has('local');
-=======
 const searchParams = new URL(self.location.href).searchParams;
 const assetBase = new URL(searchParams.get('asset-url')!, self.location.href).href;
->>>>>>> 07703a3e
+let hasLocalCache = caches.has('local');
 
 function assetUrl(path: string): string {
   return `${assetBase}assets/${path}`;
 }
 
-<<<<<<< HEAD
-sw.addEventListener('install', () => sw.skipWaiting());
+self.addEventListener('install', () => self.skipWaiting());
 
-sw.addEventListener('activate', e => {
+self.addEventListener('activate', (e: ExtendableEvent) => {
   e.waitUntil(clients.claim());
 });
 
-sw.addEventListener('push', e => {
-  const data = e.data!.json();
-  return e.waitUntil(
-    sw.registration.showNotification(data.title, {
-=======
+
 self.addEventListener('push', (event: PushEvent) => {
   const data = event.data!.json();
   return event.waitUntil(
     self.registration.showNotification(data.title, {
->>>>>>> 07703a3e
       badge: assetUrl('logo/lichess-mono-128.png'),
       icon: assetUrl('logo/lichess-favicon-192.png'),
       body: data.body,
@@ -42,10 +28,10 @@
 });
 
 async function handleNotificationClick(e: NotificationEvent) {
-  const notifications = await sw.registration.getNotifications();
+  const notifications = await self.registration.getNotifications();
   notifications.forEach(notification => notification.close());
 
-  const windowClients = (await sw.clients.matchAll({
+  const windowClients = (await self.clients.matchAll({
     type: 'window',
     includeUncontrolled: true,
   })) as ReadonlyArray<WindowClient>;
@@ -62,42 +48,37 @@
 
   // focus open window with same url
   for (const client of windowClients) {
-    const clientUrl = new URL(client.url, sw.location.href);
+    const clientUrl = new URL(client.url, self.location.href);
     if (clientUrl.pathname === url && 'focus' in client) return await client.focus();
   }
 
   // navigate from open homepage to url
   for (const client of windowClients) {
-    const clientUrl = new URL(client.url, sw.location.href);
+    const clientUrl = new URL(client.url, self.location.href);
     if (clientUrl.pathname === '/') return await client.navigate(url);
   }
 
   // open new window
-  return await sw.clients.openWindow(url);
+  return await self.clients.openWindow(url);
 }
 
-<<<<<<< HEAD
-sw.addEventListener('notificationclick', e => e.waitUntil(handleNotificationClick(e)));
-
-sw.addEventListener('message', e => {
-  if (e.data && e.data.type !== 'cache') return;
-  e.waitUntil(
-    (async() => {
-      if (e.data.value) {
-        const cache = await caches.open('local');
-        hasLocalCache = Promise.resolve(true);
-        await cacheLocalAssets(cache);
-      } else {
-        await caches.delete('local');
-        hasLocalCache = Promise.resolve(false);
-      }
-    })(),
-  );
-});
+self.addEventListener('notificationclick', (e: NotificationEvent) => e.waitUntil(handleNotificationClick(e)));
 
 // experimental stuff below
 
-sw.addEventListener('fetch', e => {
+self.addEventListener('message', async(e: ExtendableMessageEvent) => {
+  if (e.data && e.data.type !== 'cache') return;
+  if (e.data.value) {
+    const cache = await caches.open('local');
+    hasLocalCache = Promise.resolve(true);
+    await cacheLocalAssets(cache);
+  } else {
+    await caches.delete('local');
+    hasLocalCache = Promise.resolve(false);
+  }
+});
+
+self.addEventListener('fetch', (e: FetchEvent) => {
   if (e.request.method !== 'GET') return;
   const path = new URL(e.request.url).pathname.match(
     /^\/local(?:[/?#]?.*)?$|^\/assets\/lifat\/bots\/.+$|\/assets\/npm\/zerofish.+$/,
@@ -110,7 +91,7 @@
   const cache = await caches.open('local');
 
   try {
-    if (!sw.navigator.onLine) throw new Response('offline', { status: 503 });
+    if (!self.navigator.onLine) throw new Response('offline', { status: 503 });
     if (path.startsWith('/assets')) {
       const rsp = await cache.match(e.request);
       if (rsp) return rsp;
@@ -168,7 +149,4 @@
   }
 
   return Promise.all(promises);
-}
-=======
-self.addEventListener('notificationclick', (e: NotificationEvent) => e.waitUntil(handleNotificationClick(e)));
->>>>>>> 07703a3e
+}