{
  "compilerOptions": {
    "strict": true,
    "noEmit": true,
    "module": "esnext",
<<<<<<< HEAD
    "target": "es2017",
    "lib": ["es2017"],
    "types": ["serviceworker"],
    "noEmit": true
=======
    "target": "es2020",
    "lib": ["es2020"],
    "types": ["serviceworker"],
    "typeRoots": ["node_modules/@types"]
>>>>>>> 07703a3e
  }
}<|MERGE_RESOLUTION|>--- conflicted
+++ resolved
@@ -3,16 +3,9 @@
     "strict": true,
     "noEmit": true,
     "module": "esnext",
-<<<<<<< HEAD
-    "target": "es2017",
-    "lib": ["es2017"],
-    "types": ["serviceworker"],
-    "noEmit": true
-=======
     "target": "es2020",
     "lib": ["es2020"],
     "types": ["serviceworker"],
     "typeRoots": ["node_modules/@types"]
->>>>>>> 07703a3e
   }
 }