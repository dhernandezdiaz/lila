--- conflicted
+++ resolved
@@ -33,12 +33,8 @@
   variants?: VariantKey[];
   maxThreads?: number;
   maxHash?: number;
-<<<<<<< HEAD
-  requires?: Feature;
+  requires?: Feature[];
   isBot?: boolean;
-=======
-  requires?: Feature[];
->>>>>>> f18a8399
 }
 
 export interface ExternalEngineInfo extends EngineInfo {
