import { Eval, CevalController, ParentController, NodeEvals } from './types';
import * as winningChances from './winningChances';
import { defined } from 'common';
import { renderEval } from 'chess';
import pv2san from './pv2san';
import { h } from 'snabbdom'
import { VNode } from 'snabbdom/vnode'

let gaugeLast = 0;
const gaugeTicks: VNode[] = [];
for (let i = 1; i < 8; i++) gaugeTicks.push(h(i === 4 ? 'tick.zero' : 'tick', {
  attrs: { style: `height: ${i * 12.5}%` }
}));

function range(len: number): number[] {
  const r = [];
  for (let i = 0; i < len; i++) r.push(i);
  return r;
}

function localEvalInfo(ctrl: ParentController, evs: NodeEvals): Array<VNode | string> {
  const ceval = ctrl.getCeval();
  if (!evs.client) {
    return [
      evs.server && ctrl.nextNodeBest() ? 'Using server analysis' : 'Loading engine...'
    ];
  }
  const t: Array<VNode | string> = evs.client.cloud ? [
    'Depth ' + (evs.client.depth || 0),
    h('span.cloud', { attrs: { title: 'Cloud Analysis' } }, 'cloud')
  ] : [
    'Depth ' + (evs.client.depth || 0) + '/' + evs.client.maxDepth
  ];
<<<<<<< HEAD
  if (ceval.canGoDeeper() && (
    evs.client.depth >= (evs.client.maxDepth || ceval.effectiveMaxDepth())
  ))
  t.push(h('a.deeper', {
    attrs: {
      title: 'Go deeper',
      'data-icon': 'O'
    },
    hook: {
      insert: vnode => (vnode.elm as HTMLElement).addEventListener('click', ceval.goDeeper)
    }
  }));
  else if (!evs.client.cloud && evs.client.knps)
  t.push(', ' + Math.round(evs.client.knps) + ' knodes/s');
=======
  if (ceval.canGoDeeper()) {
    t.push(m('a.deeper', {
      title: 'Go deeper',
      'data-icon': 'O',
      onclick: ceval.goDeeper
    }));
  }
  else if (!evs.client.cloud && evs.client.knps) t.push(', ' + Math.round(evs.client.knps) + ' knodes/s');
>>>>>>> f04fa562
  return t;
}

function threatInfo(threat?: Tree.ClientEval | false): string {
  if (!threat) return 'Loading engine...';
  let t = 'Depth ' + (threat.depth || 0) + '/' + threat.maxDepth;
  if (threat.knps) t += ', ' + Math.round(threat.knps) + ' knodes/s';
  return t;
}

function threatButton(ctrl: ParentController): VNode | null {
  if (ctrl.disableThreatMode && ctrl.disableThreatMode()) return null;
  return h('a.show-threat', {
    class: {
      active: ctrl.threatMode,
      hidden: ctrl.node.check
    },
    attrs: {
      'data-icon': '7',
      title: 'Show threat (x)'
    },
    hook: {
      insert: vnode => (vnode.elm as HTMLElement).addEventListener('click', ctrl.toggleThreatMode)
    }
  });
}

function engineName(ctrl: CevalController) {
  return [
    window.lichess.engineName,
    ctrl.pnaclSupported ? h('span.native', 'pnacl') : (ctrl.wasmSupported ? h('span.native', 'wasm') : h('span.asmjs', 'asmjs'))
  ];
}

const serverNodes = 4e6;

export function getBestEval(evs: NodeEvals): Eval | undefined {
  const serverEv = evs.server,
  localEv = evs.client;

  if (!serverEv) return localEv;
  if (!localEv) return serverEv;

  // Prefer localEv if it exeeds fishnet node limit or finds a better mate.
  if (localEv.nodes > serverNodes ||
    (typeof localEv.mate !== 'undefined' && (typeof serverEv.mate === 'undefined' || Math.abs(localEv.mate) < Math.abs(serverEv.mate))))
  return localEv;

  return serverEv;
}

export function renderGauge(ctrl: ParentController): VNode | undefined {
  if (ctrl.ongoing || !ctrl.showEvalGauge()) return;
  let ev, bestEv = getBestEval(ctrl.currentEvals());
  if (bestEv) {
    ev = winningChances.povChances('white', bestEv);
    gaugeLast = ev;
  } else ev = gaugeLast;
  const height = 100 - (ev + 1) * 50;
  return h('div.eval_gauge', {
    class: {
      empty: ev === null,
      reverse: ctrl.getOrientation() === 'black'
    }
  }, [
    h('div.black', { attrs: { style: `height: ${height}%` } })
  ].concat(gaugeTicks)
  );
}

export function renderCeval(ctrl: ParentController): VNode | undefined {
  const instance = ctrl.getCeval();
  if (!instance.allowed() || !instance.possible || !ctrl.showComputer()) return;
  const enabled = instance.enabled();
  const evs = ctrl.currentEvals();
  const bestEv = getBestEval(evs);
  const threatMode = ctrl.threatMode;
  const threat = threatMode && ctrl.node.threat;
  let pearl: VNode | string, percent: number;
  if (bestEv && typeof bestEv.cp !== 'undefined') {
    pearl = renderEval(bestEv.cp);
    percent = evs.client ? Math.min(100, Math.round(100 * evs.client.depth / (evs.client.maxDepth || instance.effectiveMaxDepth()))) : 0;
  } else if (bestEv && defined(bestEv.mate)) {
    pearl = '#' + bestEv.mate;
    percent = 100;
  } else if (ctrl.gameOver()) {
    pearl = '-';
    percent = 0;
  } else {
    pearl = enabled ? h('span.ddloader') : h('span');
    percent = 0;
  }
  if (threatMode) {
    if (threat) percent = Math.min(100, Math.round(100 * threat.depth / threat.maxDepth));
    else percent = 0;
  }
<<<<<<< HEAD

  const mandatoryCeval = ctrl.mandatoryCeval && ctrl.mandatoryCeval();

  const progressBar: VNode | null = enabled ? h('div.bar', h('span', {
    class: { threat: threatMode },
    attrs: { style: `width: ${percent}%` },
    // hook: {
    //   insert: vnode => {
    // config: function(el: Element, isUpdate: boolean, ctx: any) {
    //   // reinsert the node to avoid downward animation
    //   if (isUpdate && (ctx.percent > percent || ctx.threatMode !== threatMode)) {
    //     const p = el.parentNode;
    //     p!.removeChild(el);
    //     p!.appendChild(el);
    //   }
    //   ctx.percent = percent;
    //   ctx.threatMode = threatMode;
    // }
    })) : null;

    const body: Array<VNode | null> = enabled ? [
      h('pearl', [pearl]),
      h('div.engine', [
=======
  var mandatoryCeval = ctrl.mandatoryCeval && ctrl.mandatoryCeval();
  return m('div', {
      class: 'ceval_box ' + (instance.isComputing() ? 'computing' : '')
    },
    enabled ? m('div.bar', m('span', {
      class: threatMode ? 'threat' : '',
      style: {
        width: percent + '%'
      },
      config: function(el: Element, isUpdate: boolean, ctx: any) {
        // reinsert the node to avoid downward animation
        if (isUpdate && (ctx.percent > percent || ctx.threatMode !== threatMode)) {
          var p = el.parentNode;
          p!.removeChild(el);
          p!.appendChild(el);
        }
        ctx.percent = percent;
        ctx.threatMode = threatMode;
      }
    })) : null,
    enabled ? [
      m('pearl', pearl),
      m('div.engine', [
>>>>>>> f04fa562
        threatMode ? 'Show threat' : engineName(instance),
        h('span.info', ctrl.gameOver() ? ['Game over.'] : (
          threatMode ? [threatInfo(threat)] : localEvalInfo(ctrl, evs)
        ))
      ])
    ] : [
      pearl ? h('pearl', [pearl]) : null,
      h('help', [
        engineName(instance),
        h('br'),
        'in local browser'
      ])
    ];

    const switchButton: VNode | null = mandatoryCeval ? null : h('div.switch', {
      attrs: { title: 'Toggle local evaluation (l)' }
    }, [
      h('input#analyse-toggle-ceval.cmn-toggle.cmn-toggle-round', {
        attrs: {
          type: 'checkbox',
          checked: enabled
        },
        hook: {
          insert: vnode => (vnode.elm as HTMLElement).addEventListener('change', ctrl.toggleCeval)
        }
      }),
      h('label', { attrs: { 'for': 'analyse-toggle-ceval' } })
    ])

    return h('div.ceval_box', {
      class: {
        computing: percent < 100 && instance.isComputing()
      }
    }, [progressBar].concat(body).concat(switchButton).concat(threatButton(ctrl)));
    }

    function checkHover(el: HTMLElement, instance: CevalController): void {
      setTimeout(function() {
        instance.setHovering($(el).attr('data-fen'), $(el).find('div.pv:hover').attr('data-uci'));
      }, 100);
    }

    export function renderPvs(ctrl: ParentController) {
      const instance = ctrl.getCeval();
      if (!instance.allowed() || !instance.possible || !instance.enabled()) return;
      const multiPv = parseInt(instance.multiPv());
      let pvs : Tree.PvData[], threat = false;
      if (ctrl.threatMode && ctrl.node.threat) {
        pvs = ctrl.node.threat.pvs;
        threat = true;
      } else if (ctrl.node.ceval)
      pvs = ctrl.node.ceval.pvs;
      else
      pvs = [];
      return h('div.pv_box', {
        attrs: { 'data-fen': ctrl.node.fen },
        hook: {
          insert: vnode => {
            const el = vnode.elm as HTMLElement;
            el.addEventListener('mouseover', function(e) {
              instance.setHovering($(el).attr('data-fen'), $(e.target).closest('div.pv').attr('data-uci'));
            });
            el.addEventListener('mouseout', function() {
              instance.setHovering($(el).attr('data-fen'), null);
            });
            el.addEventListener('mousedown', function(e) {
              const uci = $(e.target).closest('div.pv').attr('data-uci');
              if (uci) ctrl.playUci(uci);
            });
            checkHover(el, instance);
          },
          postpatch: (_, vnode) => checkHover(vnode.elm as HTMLElement, instance)
        }
      }, range(multiPv).map(function(i) {
        if (!pvs[i]) return h('div.pv');
        else return h('div.pv', threat ? {} : {
          attrs: { 'data-uci': pvs[i].moves[0] }
        }, [
          multiPv > 1 ? h('strong', defined(pvs[i].mate) ? ('#' + pvs[i].mate) : renderEval(pvs[i].cp!)) : null,
          h('span', pv2san(instance.variant.key, ctrl.node.fen, threat, pvs[i].moves, pvs[i].mate))
        ]);
      }));
    }<|MERGE_RESOLUTION|>--- conflicted
+++ resolved
@@ -31,31 +31,16 @@
   ] : [
     'Depth ' + (evs.client.depth || 0) + '/' + evs.client.maxDepth
   ];
-<<<<<<< HEAD
-  if (ceval.canGoDeeper() && (
-    evs.client.depth >= (evs.client.maxDepth || ceval.effectiveMaxDepth())
-  ))
-  t.push(h('a.deeper', {
-    attrs: {
-      title: 'Go deeper',
-      'data-icon': 'O'
-    },
-    hook: {
-      insert: vnode => (vnode.elm as HTMLElement).addEventListener('click', ceval.goDeeper)
-    }
-  }));
-  else if (!evs.client.cloud && evs.client.knps)
-  t.push(', ' + Math.round(evs.client.knps) + ' knodes/s');
-=======
-  if (ceval.canGoDeeper()) {
-    t.push(m('a.deeper', {
-      title: 'Go deeper',
-      'data-icon': 'O',
-      onclick: ceval.goDeeper
+  if (ceval.canGoDeeper()) t.push(h('a.deeper', {
+      attrs: {
+        title: 'Go deeper',
+        'data-icon': 'O'
+      },
+      hook: {
+        insert: vnode => (vnode.elm as HTMLElement).addEventListener('click', ceval.goDeeper)
+      }
     }));
-  }
   else if (!evs.client.cloud && evs.client.knps) t.push(', ' + Math.round(evs.client.knps) + ' knodes/s');
->>>>>>> f04fa562
   return t;
 }
 
@@ -152,8 +137,6 @@
     if (threat) percent = Math.min(100, Math.round(100 * threat.depth / threat.maxDepth));
     else percent = 0;
   }
-<<<<<<< HEAD
-
   const mandatoryCeval = ctrl.mandatoryCeval && ctrl.mandatoryCeval();
 
   const progressBar: VNode | null = enabled ? h('div.bar', h('span', {
@@ -176,31 +159,6 @@
     const body: Array<VNode | null> = enabled ? [
       h('pearl', [pearl]),
       h('div.engine', [
-=======
-  var mandatoryCeval = ctrl.mandatoryCeval && ctrl.mandatoryCeval();
-  return m('div', {
-      class: 'ceval_box ' + (instance.isComputing() ? 'computing' : '')
-    },
-    enabled ? m('div.bar', m('span', {
-      class: threatMode ? 'threat' : '',
-      style: {
-        width: percent + '%'
-      },
-      config: function(el: Element, isUpdate: boolean, ctx: any) {
-        // reinsert the node to avoid downward animation
-        if (isUpdate && (ctx.percent > percent || ctx.threatMode !== threatMode)) {
-          var p = el.parentNode;
-          p!.removeChild(el);
-          p!.appendChild(el);
-        }
-        ctx.percent = percent;
-        ctx.threatMode = threatMode;
-      }
-    })) : null,
-    enabled ? [
-      m('pearl', pearl),
-      m('div.engine', [
->>>>>>> f04fa562
         threatMode ? 'Show threat' : engineName(instance),
         h('span.info', ctrl.gameOver() ? ['Game over.'] : (
           threatMode ? [threatInfo(threat)] : localEvalInfo(ctrl, evs)
