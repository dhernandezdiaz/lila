--- conflicted
+++ resolved
@@ -31,13 +31,12 @@
     if (this.selected() === 'lichess') {
       // TODO - delete this settings migration block on or after 2024-01-01
       this.selected(storedBooleanProp('ceval.enable-nnue', false)() ? '__sf16nnue7' : '__sf11hce');
-      if (storedBooleanProp('ceval.infinite', false)()) this.ctrl.searchMs(Number.POSITIVE_INFINITY);
+      if (storedBooleanProp('ceval.infinite', false)()) this.ctrl?.searchMs(Number.POSITIVE_INFINITY);
     }
 
     this.active = this.info({ id: this.selected(), variant: this.ctrl?.opts.variant.key ?? 'standard' });
   }
 
-<<<<<<< HEAD
   get external() {
     return this.active instanceof ExternalEngine ? this.active : undefined;
   }
@@ -83,16 +82,10 @@
     return this.localEngineMap.get(e.id)!.make(e as BrowserEngineInfo) as LegacyBot;
   }
 
-=======
->>>>>>> 77660dd9
   makeEngineMap() {
     const redraw = this.ctrl?.opts.redraw ?? (() => {});
     const progress = (download?: { bytes: number; total: number }) => {
-<<<<<<< HEAD
       if (this.ctrl?.enabled()) this.ctrl.download = download;
-=======
-      if (this.ctrl.enabled()) this.ctrl.download = download;
->>>>>>> 77660dd9
       redraw();
     };
 
@@ -145,7 +138,6 @@
         },
         {
           info: {
-<<<<<<< HEAD
             id: '__sf16nnue60',
             name: 'Stockfish 16 NNUE · 60MB',
             short: 'SF 16 · 60MB',
@@ -175,8 +167,6 @@
         },
         {
           info: {
-=======
->>>>>>> 77660dd9
             id: '__fsfhce',
             name: 'Fairy Stockfish 16',
             short: 'FSF 16',
@@ -233,10 +223,6 @@
             short: 'SF 11',
             tech: 'HCE',
             requires: 'sharedMem',
-<<<<<<< HEAD
-            //obsoletedBy: 'simd',
-=======
->>>>>>> 77660dd9
             assets: {
               root: 'npm/stockfish.wasm',
               js: 'stockfish.js',
@@ -297,42 +283,6 @@
         .filter(e => hasFeature(e.info.requires) && !(e.info.obsoletedBy && hasFeature(e.info.obsoletedBy)))
         .map(e => [e.info.id, { info: withDefaults(e.info as BrowserEngineInfo), make: e.make }]),
     );
-  }
-
-  get external() {
-    return this.active instanceof ExternalEngine ? this.active : undefined;
-  }
-
-  supporting(variant: VariantKey): EngineInfo[] {
-    return [
-      ...this.localEngines.filter(e => e.variants?.includes(variant)),
-      ...this.externalEngines.filter(e => externalEngineSupports(e, variant)),
-    ];
-  }
-
-  select(id: string) {
-    this.active = this.engineFor({ id })!;
-    this.selected(id);
-  }
-
-  engineFor(selector?: { id?: string; variant?: VariantKey }): EngineInfo | undefined {
-    const id = selector?.id || this.selected();
-    const variant = selector?.variant || 'standard';
-    return (
-      this.externalEngines.find(e => e.id === id && externalEngineSupports(e, variant)) ??
-      this.localEngines.find(e => e.id === id && e.variants?.includes(variant)) ??
-      this.localEngines.find(e => e.variants?.includes(variant)) ??
-      this.externalEngines.find(e => externalEngineSupports(e, variant))
-    );
-  }
-
-  make(selector?: { id?: string; variant?: VariantKey }): CevalEngine {
-    const e = (this.active = this.engineFor(selector));
-    if (!e) throw Error(`Engine not found ${selector?.id ?? selector?.variant ?? this.selected()}}`);
-
-    return e.tech !== 'EXTERNAL'
-      ? this.localEngineMap.get(e.id)!.make(e as BrowserEngineInfo)
-      : new ExternalEngine(e as ExternalEngineInfo, this.ctrl.opts.redraw);
   }
 }
 
