--- conflicted
+++ resolved
@@ -1,6 +1,5 @@
 import { BrowserEngineInfo, ExternalEngineInfo, EngineInfo, CevalEngine, Requires } from '../types';
 import CevalCtrl from '../ctrl';
-import { LegacyBot } from './legacyBot';
 import { SimpleEngine } from './simpleEngine';
 import { StockfishWebEngine } from './stockfishWebEngine';
 import { ThreadedEngine } from './threadedEngine';
@@ -18,7 +17,7 @@
   selectProp: StoredProp<string>;
   browserSupport: Requires[] = features().slice();
 
-  constructor(private ctrl?: CevalCtrl) {
+  constructor(private ctrl: CevalCtrl) {
     if (
       ((getFirefoxMajorVersion() ?? 114) > 113 && !('brave' in navigator)) ||
       site.storage.get('ceval.lsfw.forceEnable') === 'true'
@@ -27,21 +26,14 @@
     }
     this.localEngineMap = this.makeEngineMap();
     this.localEngines = [...this.localEngineMap.values()].map(e => e.info);
-    this.externalEngines = this.ctrl?.opts.externalEngines?.map(e => ({ tech: 'EXTERNAL', ...e })) ?? [];
+    this.externalEngines = this.ctrl.opts.externalEngines?.map(e => ({ tech: 'EXTERNAL', ...e })) ?? [];
     this.selectProp = storedStringProp('ceval.engine', this.localEngines[0].id);
   }
 
-<<<<<<< HEAD
-  status = (status: { download?: { bytes: number; total: number }; error?: string } = {}) => {
-    if (this.ctrl?.enabled()) this.ctrl.download = status.download;
-    if (status.error) this.ctrl?.engineFailed(status.error);
-    this.ctrl?.opts.redraw();
-=======
   status = (status: { download?: { bytes: number; total: number }; error?: string } = {}): void => {
     if (this.ctrl.enabled()) this.ctrl.download = status.download;
     if (status.error) this.ctrl.engineFailed(status.error);
     this.ctrl.opts.redraw();
->>>>>>> cd25cb88
   };
 
   makeEngineMap(): Map<string, WithMake> {
@@ -161,22 +153,6 @@
         },
         {
           info: {
-            id: '__sfhce',
-            name: 'Stockfish Classical',
-            short: 'SF Classical',
-            tech: 'HCE',
-            requires: ['sharedMem'],
-            minThreads: 1,
-            assets: {
-              version: 'sfw004',
-              root: 'npm/lila-stockfish-web',
-              js: 'sfhce.js',
-            },
-          },
-          make: (e: BrowserEngineInfo) => new StockfishWebEngine(e, this.status),
-        },
-        {
-          info: {
             id: '__sf11mv',
             name: 'Stockfish 11 Multi-Variant',
             short: 'SF 11 MV',
@@ -212,23 +188,6 @@
             },
           },
           make: (e: BrowserEngineInfo) => new ThreadedEngine(e),
-        },
-        {
-          info: {
-            id: '__sf14nnue',
-            name: 'Stockfish 14 NNUE',
-            short: 'SF 14',
-            version: 'b6939d',
-            class: 'NNUE',
-            requires: ['simd'],
-            minMem: 2048,
-            assets: {
-              root: 'npm/stockfish-nnue.wasm',
-              js: 'stockfish.js',
-              wasm: 'stockfish.wasm',
-            },
-          },
-          make: (e: BrowserEngineInfo) => new ThreadedEngine(e, this.status),
         },
         {
           info: {
@@ -280,13 +239,8 @@
     return this._active ?? this.activate();
   }
 
-<<<<<<< HEAD
-  activate() {
-    this._active = this.getEngine({ id: this.selectProp(), variant: this.ctrl?.opts.variant.key });
-=======
   activate(): EngineInfo | undefined {
     this._active = this.getEngine({ id: this.selectProp(), variant: this.ctrl.opts.variant.key });
->>>>>>> cd25cb88
     return this._active;
   }
 
@@ -339,15 +293,8 @@
     if (!e) throw Error(`Engine not found ${selector?.id ?? selector?.variant ?? this.selectProp()}}`);
 
     return e.tech !== 'EXTERNAL'
-      ? (this.localEngineMap.get(e.id)!.make(e as BrowserEngineInfo) as CevalEngine)
+      ? this.localEngineMap.get(e.id)!.make(e as BrowserEngineInfo)
       : new ExternalEngine(e as ExternalEngineInfo, this.status);
-  }
-
-  makeBot(id: string): LegacyBot {
-    const e = this.getEngine({ id });
-    if (!e) throw Error(`Engine not found ${id}`);
-    e.isBot = true;
-    return this.localEngineMap.get(e.id)!.make(e as BrowserEngineInfo) as LegacyBot;
   }
 }
 
@@ -378,5 +325,5 @@
 
 type WithMake = {
   info: BrowserEngineInfo;
-  make: (e: BrowserEngineInfo) => CevalEngine | LegacyBot;
+  make: (e: BrowserEngineInfo) => CevalEngine;
 };