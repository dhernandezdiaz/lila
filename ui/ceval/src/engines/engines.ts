--- conflicted
+++ resolved
@@ -21,13 +21,8 @@
   constructor(private ctrl?: CevalCtrl) {
     this.localEngineMap = this.makeEngineMap();
     this.localEngines = [...this.localEngineMap.values()].map(e => e.info);
-<<<<<<< HEAD
     this.externalEngines = this.ctrl?.opts.externalEngines?.map(e => ({ tech: 'EXTERNAL', ...e })) ?? [];
-    this.selected = storedStringProp('ceval.engine', this.localEngines[0].id);
-=======
-    this.externalEngines = this.ctrl.opts.externalEngines?.map(e => ({ tech: 'EXTERNAL', ...e })) ?? [];
     this.selectProp = storedStringProp('ceval.engine', this.localEngines[0].id);
->>>>>>> b7d9abb9
   }
 
   makeEngineMap() {
@@ -232,12 +227,8 @@
   }
 
   activate() {
-<<<<<<< HEAD
-    return (this._active = this.info({ id: this.selected(), variant: this.ctrl?.opts.variant.key }));
-=======
-    this._active = this.getEngine({ id: this.selectProp(), variant: this.ctrl.opts.variant.key });
+    this._active = this.getEngine({ id: this.selectProp(), variant: this.ctrl?.opts.variant.key });
     return this._active;
->>>>>>> b7d9abb9
   }
 
   select(id: string) {
@@ -269,13 +260,8 @@
     ];
   }
 
-<<<<<<< HEAD
-  info(selector?: { id?: string; variant?: VariantKey }): EngineInfo | undefined {
-    const id = selector?.id || this.selected();
-=======
   getEngine(selector?: { id?: string; variant?: VariantKey }): EngineInfo | undefined {
     const id = selector?.id || this.selectProp();
->>>>>>> b7d9abb9
     const variant = selector?.variant || 'standard';
     return (
       this.externalEngines.find(e => e.id === id && externalEngineSupports(e, variant)) ??
@@ -286,13 +272,8 @@
   }
 
   make(selector?: { id?: string; variant?: VariantKey }): CevalEngine {
-<<<<<<< HEAD
-    const e = (this._active = this.info(selector));
-    if (!e) throw Error(`Engine not found ${selector?.id ?? selector?.variant ?? this.selected()}}`);
-=======
     const e = (this._active = this.getEngine(selector));
     if (!e) throw Error(`Engine not found ${selector?.id ?? selector?.variant ?? this.selectProp()}}`);
->>>>>>> b7d9abb9
 
     return e.tech !== 'EXTERNAL'
       ? (this.localEngineMap.get(e.id)!.make(e as BrowserEngineInfo) as CevalEngine)
@@ -300,7 +281,7 @@
   }
 
   makeBot(id: string): LegacyBot {
-    const e = this.info({ id });
+    const e = this.getEngine({ id });
     if (!e) throw Error(`Engine not found ${id}`);
     e.isBot = true;
     return this.localEngineMap.get(e.id)!.make(e as BrowserEngineInfo) as LegacyBot;
