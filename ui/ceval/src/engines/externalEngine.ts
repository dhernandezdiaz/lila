--- conflicted
+++ resolved
@@ -1,4 +1,3 @@
-import { LegacyBot } from './legacyBot';
 import { Work, ExternalEngineInfo, CevalEngine, CevalState, EngineNotifier } from '../types';
 import { randomToken } from 'common/random';
 import { readNdJson } from 'common/ndjson';
@@ -16,22 +15,15 @@
   }[];
 }
 
-export class ExternalEngine extends LegacyBot implements CevalEngine {
+export class ExternalEngine implements CevalEngine {
   private state = CevalState.Initial;
   private sessionId = randomToken();
   private req: AbortController | undefined;
 
   constructor(
     private opts: ExternalEngineInfo,
-<<<<<<< HEAD
-    private status?: EngineNotifier,
-  ) {
-    super(opts);
-  }
-=======
     private status?: EngineNotifier | undefined,
   ) {}
->>>>>>> cd25cb88
 
   getState(): CevalState {
     return this.state;
