--- conflicted
+++ resolved
@@ -2,28 +2,15 @@
 import { LegacyBot } from './legacyBot';
 import { Work, CevalState, CevalEngine, BrowserEngineInfo } from '../types';
 
-<<<<<<< HEAD
 export class SimpleEngine extends LegacyBot implements CevalEngine {
-  private failed = false;
+  private failed: Error;
   private protocol: Protocol;
   private worker: Worker | undefined;
   url: string;
 
-  constructor(
-    readonly info: BrowserEngineInfo,
-    readonly progress?: (download?: { bytes: number; total: number }) => void,
-  ) {
+  constructor(readonly info: BrowserEngineInfo) {
     super(info);
     if (!info.isBot) this.protocol = new Protocol();
-=======
-export class SimpleEngine implements CevalEngine {
-  private failed: Error;
-  private protocol = new Protocol();
-  private worker: Worker | undefined;
-  url: string;
-
-  constructor(readonly info: BrowserEngineInfo) {
->>>>>>> 76171346
     this.url = `${info.assets.root}/${info.assets.js}`;
   }
 
@@ -35,12 +22,12 @@
     return !this.worker
       ? CevalState.Initial
       : this.failed
-      ? CevalState.Failed
-      : !this.protocol.engineName
-      ? CevalState.Loading
-      : this.protocol.isComputing()
-      ? CevalState.Computing
-      : CevalState.Idle;
+        ? CevalState.Failed
+        : !this.protocol.engineName
+          ? CevalState.Loading
+          : this.protocol.isComputing()
+            ? CevalState.Computing
+            : CevalState.Idle;
   }
 
   start(work: Work) {
