import { Protocol } from '../protocol';
import { Work, CevalEngine, CevalState, BrowserEngineInfo, EngineNotifier } from '../types';
import { sharedWasmMemory } from '../util';
import { Cache } from '../cache';
import { LegacyBot } from './legacyBot';

interface WasmModule {
  (opts: {
    wasmBinary?: ArrayBuffer;
    locateFile(path: string): string;
    wasmMemory: WebAssembly.Memory;
    printErr(msg: string): void;
    onError(err: Error): void;
  }): Promise<Stockfish>;
}

interface Stockfish {
  addMessageListener(cb: (msg: string) => void): void;
  removeMessageListener(cb: (msg: string) => void): void;
  postMessage(msg: string): void;
}

declare global {
  interface Window {
    Stockfish?: WasmModule;
    StockfishMv?: WasmModule;
  }
}

<<<<<<< HEAD
export class ThreadedEngine extends LegacyBot implements CevalEngine {
  failed: boolean;
=======
export class ThreadedEngine implements CevalEngine {
  failed: Error;
>>>>>>> 76171346
  protocol: Protocol;
  loaded = () => {};
  isLoaded = new Promise<void>(resolve => {
    this.loaded = resolve;
  });
  moduleProxy?: { postMessage: (msg: string) => void; listen: (cb: (msg: string) => void) => void };

  constructor(
    readonly info: BrowserEngineInfo,
    readonly status?: EngineNotifier,
    readonly variantMap?: (v: string) => string,
  ) {
    super(info);
    if (!this.info.isBot) this.protocol = new Protocol(this.variantMap);
    this.boot().catch(err => {
      console.error(err);
      this.failed = true;
      this.progress?.();
    });
  }

  get module() {
    return this.moduleProxy;
  }
  load(): Promise<void> {
    return this.isLoaded;
  }

  onError = (err: Error) => {
    console.error(err);
    this.failed = err;
    this.status?.({ error: String(err) });
  };

  getInfo() {
    return this.info;
  }

  getState() {
    return !this.protocol
      ? CevalState.Initial
      : this.failed
      ? CevalState.Failed
      : !this.protocol.engineName
      ? CevalState.Loading
      : this.protocol.isComputing()
      ? CevalState.Computing
      : CevalState.Idle;
  }

  private async boot() {
    const [root, js, wasm, version] = [
        this.info.assets.root,
        this.info.assets.js,
        this.info.assets.wasm,
        this.info.assets.version,
      ],
      wasmPath = `${root}/${wasm}`;

    let wasmBinary: ArrayBuffer | undefined;
    if (this.info.id === '__sf14nnue') {
      const cache = window.indexedDB && new Cache('ceval-wasm-cache');
      try {
        if (cache) {
          const [found, data] = await cache.get(wasmPath, version!);
          if (found) wasmBinary = data;
        }
      } catch (e) {
        console.log('ceval: idb cache load failed:', e);
      }
      if (!wasmBinary) {
        wasmBinary = await new Promise((resolve, reject) => {
          const req = new XMLHttpRequest();
          req.open('GET', lichess.assetUrl(wasmPath, { version }), true);
          req.responseType = 'arraybuffer';
          req.onerror = event => reject(event);
          req.onprogress = event => this.status?.({ download: { bytes: event.loaded, total: event.total } });
          req.onload = _ => {
            this.status?.();
            resolve(req.response);
          };
          req.send();
        });
      }
      try {
        await cache.set(wasmPath, version!, wasmBinary);
      } catch (e) {
        console.log('ceval: idb cache store failed:', e);
      }
    }

    // Load Emscripten module.
    await lichess.loadIife(`${root}/${js}`, { version });
    const sf = await window[this.info.id === '__sf11mv' ? 'StockfishMv' : 'Stockfish']!({
      wasmBinary,
      printErr: (msg: string) => this.onError(new Error(msg)),
      onError: this.onError,
      locateFile: (path: string) =>
        lichess.assetUrl(`${root}/${path}`, { version, sameDomain: path.endsWith('.worker.js') }),
      wasmMemory: sharedWasmMemory(this.info.minMem!),
    });
    if (!this.info.isBot) {
      sf.addMessageListener(data => this.protocol.received(data));
      this.protocol.connected(msg => sf.postMessage(msg));
    } else {
      let oldListener: (msg: string) => void;
      this.moduleProxy = {
        postMessage: (msg: string) => sf.postMessage(msg),
        listen: (cb: (msg: string) => void) => {
          if (oldListener) sf.removeMessageListener(oldListener);
          sf.addMessageListener((oldListener = cb));
        },
      };
    }
    this.loaded();
    return sf;
  }

  async start(work: Work) {
    if (!this.protocol) {
      this.protocol = new Protocol(this.variantMap);
      this.boot().catch(this.onError);
    }
    this.protocol.compute(work);
  }

  stop() {
    this.protocol.compute(undefined);
  }

  destroy() {
    this.module?.postMessage('quit');
    this.moduleProxy = undefined;
  }
}<|MERGE_RESOLUTION|>--- conflicted
+++ resolved
@@ -27,13 +27,8 @@
   }
 }
 
-<<<<<<< HEAD
 export class ThreadedEngine extends LegacyBot implements CevalEngine {
-  failed: boolean;
-=======
-export class ThreadedEngine implements CevalEngine {
   failed: Error;
->>>>>>> 76171346
   protocol: Protocol;
   loaded = () => {};
   isLoaded = new Promise<void>(resolve => {
@@ -48,11 +43,7 @@
   ) {
     super(info);
     if (!this.info.isBot) this.protocol = new Protocol(this.variantMap);
-    this.boot().catch(err => {
-      console.error(err);
-      this.failed = true;
-      this.progress?.();
-    });
+    this.boot().catch(this.onError);
   }
 
   get module() {
@@ -94,7 +85,7 @@
       wasmPath = `${root}/${wasm}`;
 
     let wasmBinary: ArrayBuffer | undefined;
-    if (this.info.id === '__sf14nnue') {
+    if (wasm) {
       const cache = window.indexedDB && new Cache('ceval-wasm-cache');
       try {
         if (cache) {
@@ -153,10 +144,6 @@
   }
 
   async start(work: Work) {
-    if (!this.protocol) {
-      this.protocol = new Protocol(this.variantMap);
-      this.boot().catch(this.onError);
-    }
     this.protocol.compute(work);
   }
 
