import { Protocol } from '../protocol';
import { Work, CevalEngine, CevalState, BrowserEngineInfo, EngineNotifier } from '../types';
import { sharedWasmMemory } from '../util';
import { Cache } from '../cache';
import { LegacyBot } from './legacyBot';

interface WasmModule {
  (opts: {
    wasmBinary?: ArrayBuffer;
    locateFile(path: string): string;
    wasmMemory: WebAssembly.Memory;
    printErr(msg: string): void;
    onError(err: Error): void;
  }): Promise<Stockfish>;
}

interface Stockfish {
  addMessageListener(cb: (msg: string) => void): void;
  removeMessageListener(cb: (msg: string) => void): void;
  postMessage(msg: string): void;
}

declare global {
  interface Window {
    Stockfish?: WasmModule;
    StockfishMv?: WasmModule;
  }
}

export class ThreadedEngine extends LegacyBot implements CevalEngine {
  failed: Error;
  protocol: Protocol;
  loaded = () => {};
  isLoaded = new Promise<void>(resolve => {
    this.loaded = resolve;
  });
  moduleProxy?: { postMessage: (msg: string) => void; listen: (cb: (msg: string) => void) => void };

  constructor(
    readonly info: BrowserEngineInfo,
    readonly status?: EngineNotifier,
    readonly variantMap?: (v: string) => string,
  ) {
    super(info);
    if (!this.info.isBot) this.protocol = new Protocol(this.variantMap);
<<<<<<< HEAD
    this.boot().catch(err => {
      console.error(err);
      this.failed = err;
      this.status?.({ error: String(err) });
    });
=======
    this.boot().catch(this.onError);
>>>>>>> 48f311b8
  }

  get module() {
    return this.moduleProxy;
  }
  load(): Promise<void> {
    return this.isLoaded;
  }

  onError = (err: Error) => {
    console.error(err);
    this.failed = err;
    this.status?.({ error: String(err) });
  };

  getInfo() {
    return this.info;
  }

  getState() {
    return !this.protocol
      ? CevalState.Initial
      : this.failed
        ? CevalState.Failed
        : !this.protocol.engineName
          ? CevalState.Loading
          : this.protocol.isComputing()
            ? CevalState.Computing
            : CevalState.Idle;
  }

  private async boot() {
    const [root, js, wasm, version] = [
        this.info.assets.root,
        this.info.assets.js,
        this.info.assets.wasm,
        this.info.assets.version,
      ],
      wasmPath = `${root}/${wasm}`;

    let wasmBinary: ArrayBuffer | undefined;
    if (wasm) {
      const cache = window.indexedDB && new Cache('ceval-wasm-cache');
      try {
        if (cache) {
          const [found, data] = await cache.get(wasmPath, version!);
          if (found) wasmBinary = data;
        }
      } catch (e) {
        console.log('ceval: idb cache load failed:', e);
      }
      if (!wasmBinary) {
        wasmBinary = await new Promise((resolve, reject) => {
          const req = new XMLHttpRequest();
          req.open('GET', lichess.assetUrl(wasmPath, { version }), true);
          req.responseType = 'arraybuffer';
          req.onerror = event => reject(event);
          req.onprogress = event => this.status?.({ download: { bytes: event.loaded, total: event.total } });
          req.onload = _ => {
            this.status?.();
            resolve(req.response);
          };
          req.send();
        });
      }
      try {
        await cache.set(wasmPath, version!, wasmBinary);
      } catch (e) {
        console.log('ceval: idb cache store failed:', e);
      }
    }

    // Load Emscripten module.
    await lichess.loadIife(`${root}/${js}`, { version });
    const sf = await window[this.info.id === '__sf11mv' ? 'StockfishMv' : 'Stockfish']!({
      wasmBinary,
      printErr: (msg: string) => this.onError(new Error(msg)),
      onError: this.onError,
      locateFile: (path: string) =>
        lichess.assetUrl(`${root}/${path}`, { version, sameDomain: path.endsWith('.worker.js') }),
      wasmMemory: sharedWasmMemory(this.info.minMem!),
    });
    if (!this.info.isBot) {
      sf.addMessageListener(data => this.protocol.received(data));
      this.protocol.connected(msg => sf.postMessage(msg));
    } else {
      let oldListener: (msg: string) => void;
      this.moduleProxy = {
        postMessage: (msg: string) => sf.postMessage(msg),
        listen: (cb: (msg: string) => void) => {
          if (oldListener) sf.removeMessageListener(oldListener);
          sf.addMessageListener((oldListener = cb));
        },
      };
    }
    this.loaded();
    return sf;
  }

  async start(work: Work) {
    this.protocol.compute(work);
  }

  stop() {
    this.protocol.compute(undefined);
  }

  destroy() {
    this.module?.postMessage('quit');
    this.moduleProxy = undefined;
  }
}<|MERGE_RESOLUTION|>--- conflicted
+++ resolved
@@ -43,15 +43,7 @@
   ) {
     super(info);
     if (!this.info.isBot) this.protocol = new Protocol(this.variantMap);
-<<<<<<< HEAD
-    this.boot().catch(err => {
-      console.error(err);
-      this.failed = err;
-      this.status?.({ error: String(err) });
-    });
-=======
     this.boot().catch(this.onError);
->>>>>>> 48f311b8
   }
 
   get module() {
@@ -75,12 +67,12 @@
     return !this.protocol
       ? CevalState.Initial
       : this.failed
-        ? CevalState.Failed
-        : !this.protocol.engineName
-          ? CevalState.Loading
-          : this.protocol.isComputing()
-            ? CevalState.Computing
-            : CevalState.Idle;
+      ? CevalState.Failed
+      : !this.protocol.engineName
+      ? CevalState.Loading
+      : this.protocol.isComputing()
+      ? CevalState.Computing
+      : CevalState.Idle;
   }
 
   private async boot() {
