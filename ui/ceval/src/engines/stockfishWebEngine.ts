import { Work, CevalEngine, CevalState, BrowserEngineInfo } from '../types';
import { Protocol } from '../protocol';
import { objectStorage } from 'common/objectStorage';
import { sharedWasmMemory } from '../util';
import { LegacyBot } from './legacyBot';
import type StockfishWeb from 'lila-stockfish-web';

export class StockfishWebEngine extends LegacyBot implements CevalEngine {
  failed = false;
  protocol: Protocol;
<<<<<<< HEAD
  sfweb: StockfishWeb;
  wasmMemory: WebAssembly.Memory;
  loaded = () => {};
  isLoaded = new Promise<void>(resolve => {
    this.loaded = resolve;
  });
=======
  module: StockfishWeb;

>>>>>>> 77660dd9
  constructor(
    readonly info: BrowserEngineInfo,
    readonly nnue?: (download?: { bytes: number; total: number }) => void,
    readonly variantMap?: (v: string) => string,
  ) {
    super(info);
    this.protocol = new Protocol(variantMap);
    this.wasmMemory = sharedWasmMemory(info.minMem!);
    this.boot().catch(e => {
      console.error(e);
      this.failed = true;
    });
  }
  get module() {
    return {
      postMessage: (x: string) => this.sfweb.postMessage(x),
      listen: (x: (y: string) => void) => (this.sfweb.listen = x),
    };
  }
  load(): Promise<void> {
    return this.isLoaded;
  }
  async boot() {
    const [version, root, js] = [this.info.assets.version, this.info.assets.root, this.info.assets.js];
    const makeModule = await import(lichess.assetUrl(`${root}/${js}`, { version }));

    const module: StockfishWeb = await makeModule.default({
      wasmMemory: sharedWasmMemory(this.info.minMem!),
      locateFile: (name: string) =>
        lichess.assetUrl(`${root}/${name}`, { version, sameDomain: name.endsWith('.worker.js') }),
    });

    if (!this.info.id.endsWith('hce')) {
      const nnueStore = await objectStorage<Uint8Array>({ store: 'nnue' }).catch(() => undefined);
      const nnueFilename = module.getRecommendedNnue();

      module.onError = (msg: string) => {
        if (msg.startsWith('BAD_NNUE')) {
          // stockfish doesn't like our nnue file, let's remove it from IDB.
          // this will happen before nnueStore.put completes so let that finish before deletion.
          // otherwise, the resulting object store will best be described as undefined
          setTimeout(() => {
            console.warn(`Corrupt NNUE file, removing ${nnueFilename} from IDB`);
            nnueStore?.remove(nnueFilename);
          }, 2000);
        } else console.error(msg);
      };
      let nnueBuffer = await nnueStore?.get(nnueFilename).catch(() => undefined);

      if (!nnueBuffer || nnueBuffer.byteLength < 1024 * 1024) {
        const req = new XMLHttpRequest();

        req.open('get', lichess.assetUrl(`lifat/nnue/${nnueFilename}`, { noVersion: true }), true);
        req.responseType = 'arraybuffer';
        req.onprogress = e => this.nnue?.({ bytes: e.loaded, total: e.total });

        nnueBuffer = await new Promise((resolve, reject) => {
          req.onerror = reject;
          req.onload = _ => resolve(new Uint8Array(req.response));
          req.send();
        });

        this.nnue?.();
        nnueStore?.put(nnueFilename, nnueBuffer!).catch(() => console.warn('IDB store failed'));
      }
      module.setNnueBuffer(nnueBuffer!);
    }
    module.listen = (data: string) => this.protocol.received(data);
    this.protocol.connected(cmd => module.postMessage(cmd));
    this.sfweb = module;
    this.loaded();
  }

  getState() {
    return this.failed
      ? CevalState.Failed
      : !this.module
      ? CevalState.Loading
      : this.protocol.isComputing()
      ? CevalState.Computing
      : CevalState.Idle;
  }

  start = (work?: Work) => this.protocol.compute(work);
  stop = () => this.protocol.compute(undefined);
  engineName = () => this.protocol.engineName;
  destroy = () => this.stop();
}<|MERGE_RESOLUTION|>--- conflicted
+++ resolved
@@ -8,17 +8,11 @@
 export class StockfishWebEngine extends LegacyBot implements CevalEngine {
   failed = false;
   protocol: Protocol;
-<<<<<<< HEAD
   sfweb: StockfishWeb;
-  wasmMemory: WebAssembly.Memory;
   loaded = () => {};
   isLoaded = new Promise<void>(resolve => {
     this.loaded = resolve;
   });
-=======
-  module: StockfishWeb;
-
->>>>>>> 77660dd9
   constructor(
     readonly info: BrowserEngineInfo,
     readonly nnue?: (download?: { bytes: number; total: number }) => void,
@@ -26,7 +20,6 @@
   ) {
     super(info);
     this.protocol = new Protocol(variantMap);
-    this.wasmMemory = sharedWasmMemory(info.minMem!);
     this.boot().catch(e => {
       console.error(e);
       this.failed = true;
