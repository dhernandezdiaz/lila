--- conflicted
+++ resolved
@@ -8,16 +8,10 @@
 export class StockfishWebEngine extends LegacyBot implements CevalEngine {
   failed: Error;
   protocol: Protocol;
-<<<<<<< HEAD
   sfweb?: StockfishWeb;
-  loaded = () => {};
-  isLoaded = new Promise<void>(resolve => {
-    this.loaded = resolve;
-  });
-=======
-  module?: StockfishWeb;
+  setLoaded = () => {};
+  load = new Promise<void>(resolve => (this.setLoaded = resolve));
   store?: ObjectStorage<Uint8Array>;
->>>>>>> d214a8cf
 
   constructor(
     readonly info: BrowserEngineInfo,
@@ -34,14 +28,11 @@
   }
   get module() {
     return {
-      postMessage: (x: string) => this.sfweb?.postMessage(x),
+      uci: (x: string) => this.sfweb?.uci(x),
       listen: (x: (y: string) => void) => {
         if (this.sfweb) this.sfweb.listen = x;
       },
     };
-  }
-  load(): Promise<void> {
-    return this.isLoaded;
   }
 
   getInfo() {
@@ -79,7 +70,8 @@
     }
     module.listen = (data: string) => this.protocol.received(data);
     this.protocol.connected(cmd => module.uci(cmd));
-    this.module = module;
+    this.sfweb = module;
+    this.setLoaded();
   }
 
   getModels(nnueFilenames: string[]): Promise<(Uint8Array | undefined)[]> {
@@ -103,22 +95,6 @@
           req.send();
         });
         this.status?.();
-<<<<<<< HEAD
-        nnueStore?.put(nnueFilename, nnueBuffer!).catch(() => console.warn('IDB store failed'));
-      }
-      if (this.info.variants?.length === 1) {
-        const variant = this.info.variants[0].toLowerCase();
-        module.postMessage(
-          `setoption name UCI_Variant value ${variant === 'threecheck' ? '3check' : variant}`,
-        );
-      }
-      module.setNnueBuffer(nnueBuffer!);
-    }
-    module.listen = (data: string) => this.protocol.received(data);
-    this.protocol.connected(cmd => module.postMessage(cmd));
-    this.sfweb = module;
-    this.loaded();
-=======
         this.store?.put(nnueFilename, nnueBuffer!).catch(() => console.warn('IDB store failed'));
         return nnueBuffer;
       }),
@@ -138,13 +114,12 @@
         }, 2000);
       } else this.status?.({ error: msg });
     };
->>>>>>> d214a8cf
   }
 
   getState() {
     return this.failed
       ? CevalState.Failed
-      : !this.module
+      : !this.sfweb
       ? CevalState.Loading
       : this.protocol.isComputing()
       ? CevalState.Computing
@@ -155,12 +130,7 @@
   stop = () => this.protocol.compute(undefined);
   engineName = () => this.protocol.engineName;
   destroy = () => {
-<<<<<<< HEAD
-    this.module?.postMessage('quit');
+    this.sfweb?.uci('quit');
     this.sfweb = undefined;
-=======
-    this.module?.uci('quit');
-    this.module = undefined;
->>>>>>> d214a8cf
   };
 }