import { Work, CevalEngine, CevalState, BrowserEngineInfo } from '../types';
import { Protocol } from '../protocol';
import { objectStorage } from 'common/objectStorage';
import { sharedWasmMemory } from '../util';
import { LegacyBot } from './legacyBot';
import type StockfishWeb from 'lila-stockfish-web';

<<<<<<< HEAD
export class StockfishWebEngine extends LegacyBot implements CevalEngine {
  failed = false;
=======
export class StockfishWebEngine implements CevalEngine {
  failed: Error;
>>>>>>> f18a8399
  protocol: Protocol;
  sfweb?: StockfishWeb;
  loaded = () => {};
  isLoaded = new Promise<void>(resolve => {
    this.loaded = resolve;
  });

  constructor(
    readonly info: BrowserEngineInfo,
    readonly progress?: (download?: { bytes: number; total: number }, error?: string) => void,
    readonly variantMap?: (v: string) => string,
  ) {
    super(info);
    this.protocol = new Protocol(variantMap);
    this.boot().catch(e => {
      console.error(e);
      this.failed = e;
      progress?.(undefined, e.message);
    });
  }
  get module() {
    return {
      postMessage: (x: string) => this.sfweb?.postMessage(x),
      listen: (x: (y: string) => void) => {
        if (this.sfweb) this.sfweb.listen = x;
      },
    };
  }
  load(): Promise<void> {
    return this.isLoaded;
  }

  getInfo() {
    return this.info;
  }

  async boot() {
    const [version, root, js] = [this.info.assets.version, this.info.assets.root, this.info.assets.js];
    const makeModule = await import(lichess.assetUrl(`${root}/${js}`, { version }));

    const module: StockfishWeb = await new Promise((resolve, reject) => {
      makeModule
        .default({
          wasmMemory: sharedWasmMemory(this.info.minMem!),
          onError: (msg: string) => reject(new Error(msg)),
          locateFile: (name: string) =>
            lichess.assetUrl(`${root}/${name}`, { version, sameDomain: name.endsWith('.worker.js') }),
        })
        .then(resolve)
        .catch(reject);
    });
    if (!this.info.id.endsWith('hce')) {
      const nnueStore = await objectStorage<Uint8Array>({ store: 'nnue' }).catch(() => undefined);
      const nnueFilename = module.getRecommendedNnue();

      module.onError = (msg: string) => {
        if (msg.startsWith('BAD_NNUE')) {
          // stockfish doesn't like our nnue file, let's remove it from IDB.
          // this will happen before nnueStore.put completes so let that finish before deletion.
          // otherwise, the resulting object store will best be described as undefined
          setTimeout(() => {
            console.warn(`Corrupt NNUE file, removing ${nnueFilename} from IDB`);
            nnueStore?.remove(nnueFilename);
          }, 2000);
        } else {
          console.error(msg);
          this.progress?.(undefined, msg);
        }
      };
      let nnueBuffer = await nnueStore?.get(nnueFilename).catch(() => undefined);

      if (!nnueBuffer || nnueBuffer.byteLength < 128 * 1024) {
        const req = new XMLHttpRequest();

        req.open('get', lichess.assetUrl(`lifat/nnue/${nnueFilename}`, { noVersion: true }), true);
        req.responseType = 'arraybuffer';
        req.onprogress = e => this.progress?.({ bytes: e.loaded, total: e.total });

        nnueBuffer = await new Promise((resolve, reject) => {
          req.onerror = () => reject(new Error(`NNUE download failed: ${req.status}`));
          req.onload = () => {
            if (req.status / 100 === 2) resolve(new Uint8Array(req.response));
            else reject(new Error(`NNUE download failed: ${req.status}`));
          };
          req.send();
        });
        this.progress?.();
        nnueStore?.put(nnueFilename, nnueBuffer!).catch(() => console.warn('IDB store failed'));
      }
      module.setNnueBuffer(nnueBuffer!);
    }
    module.listen = (data: string) => this.protocol.received(data);
    this.protocol.connected(cmd => module.postMessage(cmd));
    this.sfweb = module;
    this.loaded();
  }

  getState() {
    return this.failed
      ? CevalState.Failed
      : !this.module
      ? CevalState.Loading
      : this.protocol.isComputing()
      ? CevalState.Computing
      : CevalState.Idle;
  }

  start = (work?: Work) => this.protocol.compute(work);
  stop = () => this.protocol.compute(undefined);
  engineName = () => this.protocol.engineName;
  destroy = () => {
    this.module?.postMessage('quit');
    this.sfweb = undefined;
  };
}<|MERGE_RESOLUTION|>--- conflicted
+++ resolved
@@ -5,13 +5,8 @@
 import { LegacyBot } from './legacyBot';
 import type StockfishWeb from 'lila-stockfish-web';
 
-<<<<<<< HEAD
 export class StockfishWebEngine extends LegacyBot implements CevalEngine {
-  failed = false;
-=======
-export class StockfishWebEngine implements CevalEngine {
   failed: Error;
->>>>>>> f18a8399
   protocol: Protocol;
   sfweb?: StockfishWeb;
   loaded = () => {};
@@ -113,10 +108,10 @@
     return this.failed
       ? CevalState.Failed
       : !this.module
-      ? CevalState.Loading
-      : this.protocol.isComputing()
-      ? CevalState.Computing
-      : CevalState.Idle;
+        ? CevalState.Loading
+        : this.protocol.isComputing()
+          ? CevalState.Computing
+          : CevalState.Idle;
   }
 
   start = (work?: Work) => this.protocol.compute(work);
