--- conflicted
+++ resolved
@@ -2,15 +2,12 @@
 import { Protocol } from '../protocol';
 import { objectStorage, ObjectStorage } from 'common/objectStorage';
 import { sharedWasmMemory } from '../util';
-import { LegacyBot } from './legacyBot';
 import type StockfishWeb from 'lila-stockfish-web';
 
-export class StockfishWebEngine extends LegacyBot implements CevalEngine {
+export class StockfishWebEngine implements CevalEngine {
   failed: Error;
   protocol: Protocol;
-  sfweb?: StockfishWeb;
-  setLoaded = () => {};
-  load = new Promise<void>(resolve => (this.setLoaded = resolve));
+  module?: StockfishWeb;
   store?: ObjectStorage<Uint8Array>;
 
   constructor(
@@ -18,21 +15,12 @@
     readonly status?: EngineNotifier | undefined,
     readonly variantMap?: (v: VariantKey) => string,
   ) {
-    super(info);
     this.protocol = new Protocol(variantMap);
     this.boot().catch(e => {
       console.error(e);
       this.failed = e;
       this.status?.({ error: String(e) });
     });
-  }
-  get module() {
-    return {
-      uci: (x: string) => this.sfweb?.uci(x),
-      listen: (x: (y: string) => void) => {
-        if (this.sfweb) this.sfweb.listen = x;
-      },
-    };
   }
 
   getInfo(): BrowserEngineInfo {
@@ -70,8 +58,7 @@
     }
     module.listen = (data: string) => this.protocol.received(data);
     this.protocol.connected(cmd => module.uci(cmd));
-    this.sfweb = module;
-    this.setLoaded();
+    this.module = module;
   }
 
   getModels(nnueFilenames: string[]): Promise<(Uint8Array | undefined)[]> {
@@ -119,27 +106,18 @@
   getState(): CevalState {
     return this.failed
       ? CevalState.Failed
-      : !this.sfweb
+      : !this.module
       ? CevalState.Loading
       : this.protocol.isComputing()
       ? CevalState.Computing
       : CevalState.Idle;
   }
 
-<<<<<<< HEAD
-  start = (work?: Work) => this.protocol.compute(work);
-  stop = () => this.protocol.compute(undefined);
-  engineName = () => this.protocol.engineName;
-  destroy = () => {
-    this.sfweb?.uci('quit');
-    this.sfweb = undefined;
-=======
   start = (work?: Work): void => this.protocol.compute(work);
   stop = (): void => this.protocol.compute(undefined);
   engineName = (): string | undefined => this.protocol.engineName;
   destroy = (): void => {
     this.module?.uci('quit');
     this.module = undefined;
->>>>>>> cd25cb88
   };
 }