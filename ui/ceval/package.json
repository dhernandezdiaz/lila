--- conflicted
+++ resolved
@@ -24,11 +24,7 @@
     "stockfish.wasm": "^0.10.0",
     "stockfish-mv.wasm": "^0.6.1",
     "stockfish-nnue.wasm": "1.0.0-1946a675.smolnet",
-<<<<<<< HEAD
-    "lila-stockfish-web": "link:/home/gamblej/ws/lichess/lila-stockfish-web"
-=======
     "lila-stockfish-web": "^0.0.2"
->>>>>>> 48a69b44
   },
   "scripts": {
     "compile": "tsc",
