{
  "name": "ceval",
  "version": "2.0.0",
  "private": true,
  "description": "lichess.org local computer analysis",
  "type": "module",
  "module": "dist/ceval.js",
  "types": "dist/ceval.d.ts",
  "keywords": [
    "chess",
    "lichess",
    "play",
    "replay"
  ],
  "author": "Thibault Duplessis",
  "license": "AGPL-3.0-or-later",
  "dependencies": {
    "@badrap/result": "^0.2.13",
<<<<<<< HEAD
    "chessops": "^0.14.0",
    "common": "workspace:*",
    "idb-keyval": "^6.2.1",
    "snabbdom": "3.5.1",
    "stockfish.js": "^10.0.2",
    "stockfish.wasm": "^0.10.0",
=======
    "chessops": "^0.14.1",
    "common": "workspace:*",
    "idb-keyval": "^6.2.1",
    "lila-stockfish-web": "0.0.3",
    "snabbdom": "3.5.1",
>>>>>>> c78b1c6c
    "stockfish-mv.wasm": "^0.6.1",
    "stockfish-nnue.wasm": "1.0.0-1946a675.smolnet",
    "stockfish.js": "^10.0.2",
    "stockfish.wasm": "^0.10.0"
  },
  "lichess": {
    "sync": {
      "node_modules/*stockfish*/*.{js,wasm}": "public/npm"
    }
  }
}<|MERGE_RESOLUTION|>--- conflicted
+++ resolved
@@ -16,20 +16,11 @@
   "license": "AGPL-3.0-or-later",
   "dependencies": {
     "@badrap/result": "^0.2.13",
-<<<<<<< HEAD
-    "chessops": "^0.14.0",
-    "common": "workspace:*",
-    "idb-keyval": "^6.2.1",
-    "snabbdom": "3.5.1",
-    "stockfish.js": "^10.0.2",
-    "stockfish.wasm": "^0.10.0",
-=======
     "chessops": "^0.14.1",
     "common": "workspace:*",
     "idb-keyval": "^6.2.1",
     "lila-stockfish-web": "0.0.3",
     "snabbdom": "3.5.1",
->>>>>>> c78b1c6c
     "stockfish-mv.wasm": "^0.6.1",
     "stockfish-nnue.wasm": "1.0.0-1946a675.smolnet",
     "stockfish.js": "^10.0.2",
