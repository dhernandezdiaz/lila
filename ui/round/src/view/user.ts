import { looseH as h, type VNode } from 'common/snabbdom';
import * as licon from 'common/licon';
import type { Player } from 'game';
import type { Position } from '../interfaces';
import type RoundController from '../ctrl';
import { ratingDiff, userLink } from 'common/userLink';

export function userHtml(ctrl: RoundController, player: Player, position: Position): VNode {
  const d = ctrl.data,
    user = player.user,
    perf = (user?.perfs || {})[d.game.perf],
    rating = player.rating || perf?.rating,
    signal = user?.id === d.opponent.user?.id ? d.opponentSignal : undefined;

  if (user) {
    const connecting = !player.onGame && ctrl.firstSeconds && user.online;
    return h(
      `div.ruser-${position}.ruser.user-link`,
      {
        class: {
          online: player.onGame,
          offline: !player.onGame,
          long: user.username.length > 16,
          connecting,
        },
      },
      [
        h('i.line' + (user.patron ? '.patron' : ''), {
          attrs: {
            title: connecting
              ? 'Connecting to the game'
              : player.onGame
                ? 'Joined the game'
                : 'Left the game',
          },
        }),
        userLink({
          name: user.username,
          ...user,
<<<<<<< HEAD
          attrs: {
            'data-pt-pos': 's',
            ...(ctrl.isPlaying() ? { target: '_blank', rel: 'noopener' } : {}),
          },
=======
          attrs: { 'data-pt-pos': 's', ...(ctrl.isPlaying() ? { target: '_blank' } : {}) },
>>>>>>> 40abd686
          online: false,
          line: false,
        }),
        !!signal && signalBars(signal),
        !!rating && h('rating', rating + (player.provisional ? '?' : '')),
        !!rating && ratingDiff(player),
        player.engine &&
          h('span', {
            attrs: { 'data-icon': licon.CautionCircle, title: i18n.site.thisAccountViolatedTos },
          }),
      ],
    );
  }
  const connecting = !player.onGame && ctrl.firstSeconds;
  return h(
    `div.ruser-${position}.ruser.user-link`,
    { class: { online: player.onGame, offline: !player.onGame, connecting } },
    [
      h('i.line', {
        attrs: {
          title: connecting ? 'Connecting to the game' : player.onGame ? 'Joined the game' : 'Left the game',
        },
      }),
      h('name', player.name || i18n.site.anonymous),
    ],
  );
}

const signalBars = (signal: number) => {
  const bars = [];
  for (let i = 1; i <= 4; i++) bars.push(h(i <= signal ? 'i' : 'i.off'));
  return h('signal.q' + signal, bars);
};

export const userTxt = (player: Player): string =>
  player.user
    ? (player.user.title ? player.user.title + ' ' : '') + player.user.username
    : player.ai
      ? i18n.site.aiNameLevelAiLevel('Stockfish', player.ai)
      : i18n.site.anonymous;<|MERGE_RESOLUTION|>--- conflicted
+++ resolved
@@ -37,14 +37,7 @@
         userLink({
           name: user.username,
           ...user,
-<<<<<<< HEAD
-          attrs: {
-            'data-pt-pos': 's',
-            ...(ctrl.isPlaying() ? { target: '_blank', rel: 'noopener' } : {}),
-          },
-=======
           attrs: { 'data-pt-pos': 's', ...(ctrl.isPlaying() ? { target: '_blank' } : {}) },
->>>>>>> 40abd686
           online: false,
           line: false,
         }),
