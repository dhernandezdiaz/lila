import { VNode, Hooks } from 'snabbdom';
import * as licon from 'common/licon';
import { spinnerVdom as spinner } from 'common/spinner';
import * as util from '../util';
import * as game from 'game';
import * as status from 'game/status';
import { game as gameRoute } from 'game/router';
import { RoundData } from '../interfaces';
import { ClockData } from '../clock/clockCtrl';
import RoundController from '../ctrl';
<<<<<<< HEAD
import { LooseVNodes, LooseVNode, looseH as h, bind } from 'common/snabbdom';
=======
import { LooseVNodes, LooseVNode, looseH as h } from 'common/snabbdom';
>>>>>>> c6f5b6bb

export interface ButtonState {
  enabled: boolean;
  overrideHint?: string;
}

function analysisBoardOrientation(data: RoundData) {
  return data.game.variant.key === 'racingKings' ? 'white' : data.player.color;
}

function poolUrl(clock: ClockData, blocking?: game.PlayerUser) {
  return '/#pool/' + clock.initial / 60 + '+' + clock.increment + (blocking ? '/' + blocking.id : '');
}

function analysisButton(ctrl: RoundController): VNode | false {
  const d = ctrl.data,
    url = gameRoute(d, analysisBoardOrientation(d)) + '#' + ctrl.ply;
  return (
    game.replayable(d) &&
    h(
      'button.fbt',
      {
        hook: bind('click', () => {
          if (ctrl.opts.local) ctrl.opts.local.analyse();
          else location.href = url;
        }),
      },
      ctrl.noarg('analysis'),
    )
  );
}

function rematchButtons(ctrl: RoundController): LooseVNodes {
  const d = ctrl.data,
    me = !!d.player.offeringRematch,
    disabled = !me && !d.opponent.onGame && (!!d.clock || !d.player.user || !d.opponent.user),
    them = !!d.opponent.offeringRematch && !disabled,
    noarg = ctrl.noarg;
  if (!game.rematchable(d)) return [];
  return [
    them &&
      h(
        'button.rematch-decline',
        {
          attrs: { 'data-icon': licon.X, title: noarg('decline') },
          hook: util.bind('click', () => ctrl.socket.send('rematch-no')),
        },
        ctrl.nvui ? noarg('decline') : '',
      ),
    h(
      'button.fbt.rematch.white',
      {
        class: { me, glowing: them, disabled },
        attrs: {
          title: them ? noarg('yourOpponentWantsToPlayANewGameWithYou') : me ? noarg('rematchOfferSent') : '',
        },
        hook: util.bind(
          'click',
          () => {
            const d = ctrl.data;
            if (d.game.rematch) location.href = gameRoute(d.game.rematch, d.opponent.color);
            else if (d.player.offeringRematch) {
              d.player.offeringRematch = false;
              ctrl.socket.send('rematch-no');
            } else if (d.opponent.onGame || !d.clock) {
              d.player.offeringRematch = true;
              if (d.opponent.onGame) ctrl.socket.send('rematch-yes');
              else if (!disabled && !d.opponent.onGame) ctrl.challengeRematch();
            }
          },
          ctrl.redraw,
        ),
      },
      [me ? spinner() : h('span', noarg('rematch'))],
    ),
  ];
}

export function standard(
  ctrl: RoundController,
  condition: ((d: RoundData) => ButtonState) | undefined,
  icon: string,
  hint: string,
  socketMsg: string,
  onclick?: () => void,
): VNode {
  // disabled if condition callback is provided and is falsy
  const enabled = () => !condition || condition(ctrl.data).enabled;
  const hintFn = () => condition?.(ctrl.data)?.overrideHint || hint;
  return h(
    'button.fbt.' + socketMsg,
    {
      attrs: { disabled: !enabled(), title: ctrl.noarg(hintFn()) },
      hook: util.bind('click', () => {
        if (enabled()) onclick ? onclick() : ctrl.socket.sendLoading(socketMsg);
      }),
    },
    [h('span', ctrl.nvui ? [ctrl.noarg(hintFn())] : util.justIcon(icon))],
  );
}

export function opponentGone(ctrl: RoundController): LooseVNode {
  const gone = ctrl.opponentGone();
  if (ctrl.data.game.rules?.includes('noClaimWin')) return null;
  return gone === true
    ? h('div.suggestion', [
        h('p', { hook: onSuggestionHook }, ctrl.noarg('opponentLeftChoices')),
        h(
          'button.button',
          { hook: util.bind('click', () => ctrl.socket.sendLoading('resign-force')) },
          ctrl.noarg('forceResignation'),
        ),
        h(
          'button.button',
          { hook: util.bind('click', () => ctrl.socket.sendLoading('draw-force')) },
          ctrl.noarg('forceDraw'),
        ),
      ])
    : gone !== false &&
        h(
          'div.suggestion',
          h('p', ctrl.trans.vdomPlural('opponentLeftCounter', gone, h('strong', '' + gone))),
        );
}

const fbtCancel = (ctrl: RoundController, f: (v: boolean) => void) =>
  h('button.fbt.no', {
    attrs: { title: ctrl.noarg('cancel'), 'data-icon': licon.X },
    hook: util.bind('click', () => f(false)),
  });

export const resignConfirm = (ctrl: RoundController): VNode =>
  h('div.act-confirm', [
    h('button.fbt.yes', {
      attrs: { title: ctrl.noarg('resign'), 'data-icon': licon.FlagOutline },
      hook: util.bind('click', () => ctrl.resign(true)),
    }),
    fbtCancel(ctrl, ctrl.resign),
  ]);

export const drawConfirm = (ctrl: RoundController): VNode =>
  h('div.act-confirm', [
    h('button.fbt.yes.draw-yes', {
      attrs: { title: ctrl.noarg('offerDraw'), 'data-icon': licon.OneHalf },
      hook: util.bind('click', () => ctrl.offerDraw(true)),
    }),
    fbtCancel(ctrl, ctrl.offerDraw),
  ]);

export const claimThreefold = (ctrl: RoundController, condition: (d: RoundData) => ButtonState): VNode =>
  h(
    'button.button.draw-yes',
    {
      hook: util.bind('click', () =>
        condition(ctrl.data).enabled ? ctrl.socket.sendLoading('draw-claim') : undefined,
      ),
      attrs: {
        title: ctrl.noarg(condition(ctrl.data)?.overrideHint || 'claimADraw'),
        disabled: !condition(ctrl.data).enabled,
      },
      class: { disabled: !condition(ctrl.data).enabled },
    },
    h('span', '½'),
  );

export function threefoldSuggestion(ctrl: RoundController): LooseVNode {
  return (
    ctrl.data.game.threefold &&
    h('div.suggestion', [h('p', { hook: onSuggestionHook }, ctrl.noarg('threefoldRepetition'))])
  );
}

export function backToTournament(ctrl: RoundController): LooseVNode {
  const d = ctrl.data;
  return (
    d.tournament?.running &&
    h('div.follow-up', [
      h(
        'a.text.fbt.strong.glowing',
        {
          attrs: { 'data-icon': licon.PlayTriangle, href: '/tournament/' + d.tournament.id },
          hook: util.bind('click', ctrl.setRedirecting),
        },
        ctrl.noarg('backToTournament'),
      ),
      h('form', { attrs: { method: 'post', action: '/tournament/' + d.tournament.id + '/withdraw' } }, [
        h('button.text.fbt.weak', util.justIcon(licon.Pause), ctrl.noarg('pause')),
      ]),
      analysisButton(ctrl),
    ])
  );
}

export function backToSwiss(ctrl: RoundController): LooseVNode {
  const d = ctrl.data;
  return (
    d.swiss?.running &&
    h('div.follow-up', [
      h(
        'a.text.fbt.strong.glowing',
        {
          attrs: { 'data-icon': licon.PlayTriangle, href: '/swiss/' + d.swiss.id },
          hook: util.bind('click', ctrl.setRedirecting),
        },
        ctrl.noarg('backToTournament'),
      ),
      analysisButton(ctrl),
    ])
  );
}

export function moretime(ctrl: RoundController): LooseVNode {
  return (
    game.moretimeable(ctrl.data) &&
    h('a.moretime', {
      attrs: {
        title: ctrl.data.clock
          ? ctrl.trans('giveNbSeconds', ctrl.data.clock.moretime)
          : ctrl.noarg('giveMoreTime'),
        'data-icon': licon.PlusButton,
      },
      hook: util.bind('click', ctrl.socket.moreTime),
    })
  );
}

export function followUp(ctrl: RoundController): VNode {
  const d = ctrl.data,
    rematchable =
      !d.game.rematch &&
      (status.finished(d) ||
        (status.aborted(d) && (!d.game.rated || !['lobby', 'pool'].includes(d.game.source)))) &&
      !d.tournament &&
      !d.simul &&
      !d.swiss &&
      !d.game.boosted,
    newable = (status.finished(d) || status.aborted(d)) && ['lobby', 'pool', 'local'].includes(d.game.source),
    rematchZone = rematchable || d.game.rematch ? rematchButtons(ctrl) : [];
  return h('div.follow-up', [
    ...rematchZone,
    d.tournament &&
      h('a.fbt', { attrs: { href: '/tournament/' + d.tournament.id } }, ctrl.noarg('viewTournament')),
    d.swiss && h('a.fbt', { attrs: { href: '/swiss/' + d.swiss.id } }, ctrl.noarg('viewTournament')),
    newable &&
      h(
        'button.fbt.new-opponent',
        {
          hook: bind('click', () => {
            if (d.game.source === 'local') ctrl.opts.local?.newOpponent();
            else if (d.game.source === 'pool') location.href = poolUrl(d.clock!, d.opponent.user);
            else location.href = '/?hook_like=' + d.game.id;
          }),
        },
        ctrl.noarg('newOpponent'),
      ),
    analysisButton(ctrl),
  ]);
}

export function watcherFollowUp(ctrl: RoundController): LooseVNode {
  const d = ctrl.data,
    content = [
      d.game.rematch &&
        h(
          'a.fbt.text',
          { attrs: { href: `/${d.game.rematch}/${d.opponent.color}` } },
          ctrl.noarg('viewRematch'),
        ),
      d.tournament &&
        h('a.fbt', { attrs: { href: '/tournament/' + d.tournament.id } }, ctrl.noarg('viewTournament')),

      d.swiss && h('a.fbt', { attrs: { href: '/swiss/' + d.swiss.id } }, ctrl.noarg('viewTournament')),
      analysisButton(ctrl),
    ];
  return content.find(x => !!x) && h('div.follow-up', content);
}

const onSuggestionHook: Hooks = util.onInsert(el => site.pubsub.emit('round.suggestion', el.textContent));<|MERGE_RESOLUTION|>--- conflicted
+++ resolved
@@ -8,11 +8,7 @@
 import { RoundData } from '../interfaces';
 import { ClockData } from '../clock/clockCtrl';
 import RoundController from '../ctrl';
-<<<<<<< HEAD
-import { LooseVNodes, LooseVNode, looseH as h, bind } from 'common/snabbdom';
-=======
 import { LooseVNodes, LooseVNode, looseH as h } from 'common/snabbdom';
->>>>>>> c6f5b6bb
 
 export interface ButtonState {
   enabled: boolean;
@@ -33,11 +29,12 @@
   return (
     game.replayable(d) &&
     h(
-      'button.fbt',
+      'a.fbt',
       {
-        hook: bind('click', () => {
-          if (ctrl.opts.local) ctrl.opts.local.analyse();
-          else location.href = url;
+        attrs: { href: url },
+        hook: util.bind('click', _ => {
+          // force page load in case the URL is the same
+          if (location.pathname === url.split('#')[0]) location.reload();
         }),
       },
       ctrl.noarg('analysis'),
@@ -258,13 +255,11 @@
     d.swiss && h('a.fbt', { attrs: { href: '/swiss/' + d.swiss.id } }, ctrl.noarg('viewTournament')),
     newable &&
       h(
-        'button.fbt.new-opponent',
-        {
-          hook: bind('click', () => {
-            if (d.game.source === 'local') ctrl.opts.local?.newOpponent();
-            else if (d.game.source === 'pool') location.href = poolUrl(d.clock!, d.opponent.user);
-            else location.href = '/?hook_like=' + d.game.id;
-          }),
+        'a.fbt',
+        {
+          attrs: {
+            href: d.game.source === 'pool' ? poolUrl(d.clock!, d.opponent.user) : '/?hook_like=' + d.game.id,
+          },
         },
         ctrl.noarg('newOpponent'),
       ),
