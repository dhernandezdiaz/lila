--- conflicted
+++ resolved
@@ -8,12 +8,8 @@
 import { render as renderGround } from '../ground';
 import { renderTable } from './table';
 import { renderMaterialDiffs } from 'game/view/material';
-<<<<<<< HEAD
 import { renderVoiceBar } from 'voice';
-=======
-import { renderVoiceMove } from 'voice';
 import boardMenu from './boardMenu';
->>>>>>> daae8911
 
 export function main(ctrl: RoundController): VNode {
   const d = ctrl.data,
