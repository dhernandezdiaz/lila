var chessground = require('chessground');
var classSet = chessground.util.classSet;
var game = require('game').game;
var status = require('game').status;
var partial = chessground.util.partial;
var router = require('game').router;
var m = require('mithril');

function analysisBoardOrientation(data) {
  if (data.game.variant.key === 'racingKings') {
    return 'white';
  } else {
    return data.player.color;
  }
}

module.exports = {
  standard: function(ctrl, condition, icon, hint, socketMsg, onclick) {
    // disabled if condition callback is provied and is falsy
    var enabled = !condition || condition(ctrl.data);
    return m('button', {
      class: 'button hint--bottom ' + socketMsg + classSet({
        ' disabled': !enabled
      }),
      'data-hint': ctrl.trans(hint),
      onclick: enabled ? onclick || partial(ctrl.socket.send, socketMsg, null) : null
    }, m('span', {
      'data-icon': icon
    }));
  },
  forceResign: function(ctrl) {
    if (ctrl.forceResignable())
      return m('div.suggestion', [
        m('p', ctrl.trans('theOtherPlayerHasLeftTheGameYouCanForceResignationOrWaitForHim')),
        m('a.button', {
          onclick: partial(ctrl.socket.send, 'resign-force', null),
        }, ctrl.trans('forceResignation')),
        m('a.button', {
          onclick: partial(ctrl.socket.send, 'draw-force', null),
        }, ctrl.trans('forceDraw'))
      ]);
  },
  resignConfirm: function(ctrl) {
    return m('div.resign_confirm', [
      m('button.button.yes.active.hint--bottom', {
        'data-hint': ctrl.trans('resign'),
        onclick: partial(ctrl.resign, true)
      }, m('span', {
        'data-icon': 'b'
      })), m('button.button.no.hint--bottom', {
        'data-hint': ctrl.trans('cancel'),
        onclick: partial(ctrl.resign, false)
      }, m('span', {
        'data-icon': 'L'
      }))
    ]);
  },
  threefoldClaimDraw: function(ctrl) {
    if (ctrl.data.game.threefold) return m('div.suggestion', [
      m('p', ctrl.trans('threefoldRepetition')),
      m('a.button', {
        onclick: partial(ctrl.socket.send, 'draw-claim', null)
      }, ctrl.trans('claimADraw'))
    ]);
  },
  cancelDrawOffer: function(ctrl) {
    if (ctrl.data.player.offeringDraw) return m('div.pending', [
      m('p', ctrl.trans('drawOfferSent')),
      m('a.button', {
        onclick: partial(ctrl.socket.send, 'draw-no', null)
      }, ctrl.trans('cancel'))
    ]);
  },
  answerOpponentDrawOffer: function(ctrl) {
    if (ctrl.data.opponent.offeringDraw) return m('div.negotiation', [
      m('p', ctrl.trans('yourOpponentOffersADraw')),
      m('a.accept[data-icon=E]', {
        onclick: partial(ctrl.socket.send, 'draw-yes', null),
        title: ctrl.trans('accept')
      }),
      m('a.decline[data-icon=L]', {
        onclick: partial(ctrl.socket.send, 'draw-no', null),
        title: ctrl.trans('decline')
      }),
    ]);
  },
  cancelTakebackProposition: function(ctrl) {
    if (ctrl.data.player.proposingTakeback) return m('div.pending', [
      m('p', ctrl.trans('takebackPropositionSent')),
      m('a.button', {
        onclick: partial(ctrl.socket.send, 'takeback-no', null)
      }, ctrl.trans('cancel'))
    ]);
  },
  answerOpponentTakebackProposition: function(ctrl) {
    if (ctrl.data.opponent.proposingTakeback) return m('div.negotiation', [
      m('p', ctrl.trans('yourOpponentProposesATakeback')),
      m('a.accept[data-icon=E]', {
        onclick: partial(ctrl.takebackYes),
        title: ctrl.trans('accept')
      }),
      m('a.decline[data-icon=L]', {
        onclick: partial(ctrl.socket.send, 'takeback-no', null),
        title: ctrl.trans('decline')
      })
    ]);
  },
  submitMove: function(ctrl) {
    if (ctrl.vm.moveToSubmit || ctrl.vm.dropToSubmit) return m('div.negotiation', [
      m('p', ctrl.trans('moveConfirmation')),
      m('a.accept[data-icon=E]', {
        onclick: partial(ctrl.submitMove, true),
        title: 'Submit move'
      }),
      m('a.decline[data-icon=L]', {
        onclick: partial(ctrl.submitMove, false),
        title: ctrl.trans('cancel')
      })
    ]);
  },
  feedback: function(ctrl) {
<<<<<<< HEAD
    if (ctrl.vm.buttonFeedback) return m('div.button-feedback.loader.fast');
  },
  challengeRematched: function(ctrl) {
    if (ctrl.vm.challengeRematched) return [
      m('br'),
      ctrl.trans('rematchOfferSent')
    ];
  },
  rematch: function(ctrl) {
    if ((status.finished(ctrl.data) || status.aborted(ctrl.data)) && !ctrl.data.tournament && !ctrl.data.simul && !ctrl.data.game.boosted) {
      if (ctrl.data.opponent.onGame || (!ctrl.data.game.clock && ctrl.data.player.user && ctrl.data.opponent.user))
        return m('a.button.hint--bottom', {
          'data-hint': ctrl.trans('playWithTheSameOpponentAgain'),
          onclick: function() {
            if (ctrl.data.opponent.onGame) ctrl.socket.send('rematch-yes', null);
            else ctrl.challengeRematch();
          }
        }, ctrl.trans('rematch'));
    }
=======
    if (ctrl.vm.buttonFeedback) return m.trust(lichess.spinnerHtml);
>>>>>>> dc081238
  },
  answerOpponentRematch: function(ctrl) {
    if (ctrl.data.opponent.offeringRematch) return m('div.negotiation', [
      m('p', ctrl.trans('yourOpponentWantsToPlayANewGameWithYou')),
      m('a.accept[data-icon=E]', {
        title: ctrl.trans('joinTheGame'),
        onclick: partial(ctrl.socket.send, 'rematch-yes', null)
      }),
      m('a.decline[data-icon=L]', {
        title: ctrl.trans('decline'),
        onclick: partial(ctrl.socket.send, 'rematch-no', null)
      })
    ]);
  },
  cancelRematch: function(ctrl) {
    if (ctrl.data.player.offeringRematch) return m('div.pending', [
      m('p', ctrl.trans('rematchOfferSent')),
      m('a.button', {
        onclick: partial(ctrl.socket.send, 'rematch-no', null),
      }, ctrl.trans('cancel'))
    ]);
  },
  joinRematch: function(ctrl) {
    if (ctrl.data.game.rematch) return m('div.suggestion', [
      m('p', ctrl.trans('rematchOfferAccepted')),
      m('a.button.glowed.hint--bottom', {
        href: router.game(ctrl.data.game.rematch, ctrl.data.opponent.color)
      }, ctrl.trans('joinTheGame'))
    ]);
  },
  backToTournament: function(ctrl) {
    if (ctrl.data.tournament) return m('div.follow_up', [
      m('a', {
        'data-icon': 'G',
        class: 'text button strong' + (ctrl.data.tournament.running ? ' glowed' : ''),
        href: '/tournament/' + ctrl.data.tournament.id,
        onclick: ctrl.setRedirecting
      }, ctrl.trans('backToTournament')),
      ctrl.data.tournament.running ? m('form', {
        method: 'post',
        action: '/tournament/' + ctrl.data.tournament.id + '/withdraw'
      }, m('button.text.button[data-icon=b]', ctrl.trans('withdraw'))) : null
    ]);
  },
  moretime: function(ctrl) {
    if (game.moretimeable(ctrl.data)) return m('a.moretime.hint--bottom-left', {
      'data-hint': ctrl.trans('giveNbSeconds', ctrl.data.clock.moretime),
      onclick: ctrl.socket.moreTime
    }, m('span[data-icon=O]'));
  },
  followUp: function(ctrl) {
    var hash = ctrl.replaying() ? '#' + ctrl.vm.ply : '';
    var rematchable = (status.finished(ctrl.data) || status.aborted(ctrl.data)) && !ctrl.data.tournament && !ctrl.data.simul && !ctrl.data.game.boosted && (ctrl.data.opponent.onGame || (!ctrl.data.game.clock && ctrl.data.player.user && ctrl.data.opponent.user));
    var newable = (status.finished(ctrl.data) || status.aborted(ctrl.data)) && ctrl.data.game.source == 'lobby';
    return m('div.follow_up', [
      rematchable ? m('a.button', {
        onclick: function() {
          if (ctrl.data.opponent.onGame) ctrl.socket.send('rematch-yes', null);
          else ctrl.challengeRematch();
        }
      }, ctrl.trans('rematch')) : null,
      newable ? m('a.button', {
        href: '/?hook_like=' + ctrl.data.game.id,
      }, ctrl.trans('newOpponent')) : null,
      game.replayable(ctrl.data) ? m('a.button', {
        onclick: partial(ctrl.socket.send, 'rematch-no', null),
        href: router.game(ctrl.data, analysisBoardOrientation(ctrl.data)) + hash
      }, ctrl.trans('analysis')) : null
    ]);
  },
  watcherFollowUp: function(ctrl) {
    var hash = ctrl.replaying() ? '#' + ctrl.vm.ply : '';
    return m('div.follow_up', [
      ctrl.data.game.rematch ? m('a.button.text[data-icon=v]', {
        href: router.game(ctrl.data.game.rematch, ctrl.data.opponent.color)
      }, ctrl.trans('viewRematch')) : null,
      ctrl.data.tournament ? m('a.button', {
        href: '/tournament/' + ctrl.data.tournament.id
      }, ctrl.trans('viewTournament')) : null,
      game.replayable(ctrl.data) ? m('a.button', {
        href: router.game(ctrl.data, analysisBoardOrientation(ctrl.data)) + hash
      }, ctrl.trans('analysis')) : null
    ]);
  }
};<|MERGE_RESOLUTION|>--- conflicted
+++ resolved
@@ -119,29 +119,13 @@
     ]);
   },
   feedback: function(ctrl) {
-<<<<<<< HEAD
-    if (ctrl.vm.buttonFeedback) return m('div.button-feedback.loader.fast');
+    if (ctrl.vm.buttonFeedback) return m.trust(lichess.spinnerHtml);
   },
   challengeRematched: function(ctrl) {
     if (ctrl.vm.challengeRematched) return [
       m('br'),
       ctrl.trans('rematchOfferSent')
     ];
-  },
-  rematch: function(ctrl) {
-    if ((status.finished(ctrl.data) || status.aborted(ctrl.data)) && !ctrl.data.tournament && !ctrl.data.simul && !ctrl.data.game.boosted) {
-      if (ctrl.data.opponent.onGame || (!ctrl.data.game.clock && ctrl.data.player.user && ctrl.data.opponent.user))
-        return m('a.button.hint--bottom', {
-          'data-hint': ctrl.trans('playWithTheSameOpponentAgain'),
-          onclick: function() {
-            if (ctrl.data.opponent.onGame) ctrl.socket.send('rematch-yes', null);
-            else ctrl.challengeRematch();
-          }
-        }, ctrl.trans('rematch'));
-    }
-=======
-    if (ctrl.vm.buttonFeedback) return m.trust(lichess.spinnerHtml);
->>>>>>> dc081238
   },
   answerOpponentRematch: function(ctrl) {
     if (ctrl.data.opponent.offeringRematch) return m('div.negotiation', [
