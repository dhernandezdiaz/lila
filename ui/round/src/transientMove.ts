import { RoundSocket } from './socket';
import * as xhr from 'common/xhr';

/* Tracks moves that were played on the board,
 * sent to the server, possibly acked,
 * but without a move response from the server yet.
 * After a delay, it will trigger a reload.
 * This might fix bugs where the board is in a
 * transient, dirty state, where clocks don't tick,
 * eventually causing the player to flag.
 * It will also help with lila-ws restarts.
 */
export default class TransientMove {
  constructor(readonly socket: RoundSocket) {}

  current: number | undefined = undefined;

  register = (): void => {
    this.current = setTimeout(this.expire, 10000);
  };

  clear = (): void => {
    if (this.current) clearTimeout(this.current);
  };

  expire = (): void => {
<<<<<<< HEAD
    if (window.location.href.startsWith('https://lichess'))
      xhr.text('/statlog?e=roundTransientExpire', { method: 'post' });
=======
    xhr.text('/statlog?e=roundTransientExpire', { method: 'post' });
>>>>>>> c6f5b6bb
    this.socket.reload();
  };
}<|MERGE_RESOLUTION|>--- conflicted
+++ resolved
@@ -24,12 +24,7 @@
   };
 
   expire = (): void => {
-<<<<<<< HEAD
-    if (window.location.href.startsWith('https://lichess'))
-      xhr.text('/statlog?e=roundTransientExpire', { method: 'post' });
-=======
     xhr.text('/statlog?e=roundTransientExpire', { method: 'post' });
->>>>>>> c6f5b6bb
     this.socket.reload();
   };
 }