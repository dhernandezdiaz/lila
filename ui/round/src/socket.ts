import * as game from 'game';
import throttle from 'common/throttle';
import * as xhr from './xhr';
import RoundController from './ctrl';
import { defined } from 'common';

export interface RoundSocket {
  send: SocketSend;
  handlers: SocketHandlers;
  moreTime(): void;
  outoftime(): void;
  berserk(): void;
  sendLoading(typ: string, data?: any): void;
  receive(typ: string, data: any): boolean;
  reload(o?: Incoming, isRetry?: boolean): void;
}

interface Incoming {
  t: string;
  d: any;
}

type Callback = (...args: any[]) => void;

function backoff(delay: number, factor: number, callback: Callback): Callback {
  let timer: number | undefined;
  let lastExec = 0;

  return function (this: any, ...args: any[]): void {
    const self: any = this;
    const elapsed = performance.now() - lastExec;

    const exec = () => {
      timer = undefined;
      lastExec = performance.now();
      delay *= factor;
      callback.apply(self, args);
    };

    if (timer) clearTimeout(timer);

    if (elapsed > delay) exec();
    else timer = setTimeout(exec, delay - elapsed);
  };
}

export function make(send: SocketSend, ctrl: RoundController): RoundSocket {
<<<<<<< HEAD
  //lichess.socket.sign(ctrl.sign); // doing this in ctrl constructor
=======
  site.socket.sign(ctrl.sign);
>>>>>>> 89d8726e

  const reload = (o?: Incoming, isRetry?: boolean) => {
    // avoid reload if possible!
    if (o && o.t) {
      ctrl.setLoading(false);
      handlers[o.t]!(o.d);
    } else
      xhr.reload(ctrl).then(data => {
        if (site.socket.getVersion() > data.player.version) {
          // race condition! try to reload again
          if (isRetry) site.reload();
          // give up and reload the page
          else reload(o, true);
        } else ctrl.reload(data);
      }, site.reload);
  };

  const handlers: SocketHandlers = {
    takebackOffers(o: { white?: boolean; black?: boolean }) {
      ctrl.data.player.proposingTakeback = o[ctrl.data.player.color];
      const fromOp = (ctrl.data.opponent.proposingTakeback = o[ctrl.data.opponent.color]);
      if (fromOp) ctrl.opponentRequest('takeback', 'yourOpponentProposesATakeback');
      ctrl.redraw();
    },
    move: ctrl.apiMove,
    drop: ctrl.apiMove,
    reload,
    redirect: ctrl.setRedirecting,
    clockInc(o: { color: Color; time: number }) {
      if (ctrl.clock) {
        ctrl.clock.addTime(o.color, o.time);
        ctrl.redraw();
      }
    },
    cclock(o: { white: number; black: number }) {
      if (ctrl.corresClock) {
        ctrl.data.correspondence!.white = o.white;
        ctrl.data.correspondence!.black = o.black;
        ctrl.corresClock.update(o.white, o.black);
        ctrl.redraw();
      }
    },
    crowd(o: { white: boolean; black: boolean }) {
      (['white', 'black'] as const).forEach(c => {
        if (defined(o[c])) game.setOnGame(ctrl.data, c, o[c]);
      });
      ctrl.redraw();
    },
    endData: ctrl.endWithData,
    rematchOffer(by: Color) {
      ctrl.data.player.offeringRematch = by === ctrl.data.player.color;
      if ((ctrl.data.opponent.offeringRematch = by === ctrl.data.opponent.color))
        ctrl.opponentRequest('rematch', 'yourOpponentWantsToPlayANewGameWithYou');
      ctrl.redraw();
    },
    rematchTaken(nextId: string) {
      ctrl.data.game.rematch = nextId;
      if (!ctrl.data.player.spectator) ctrl.setLoading(true);
      else ctrl.redraw();
    },
    drawOffer(by?: Color) {
      if (ctrl.isPlaying()) {
        ctrl.data.player.offeringDraw = by === ctrl.data.player.color;
        const fromOp = (ctrl.data.opponent.offeringDraw = by === ctrl.data.opponent.color);
        if (fromOp) ctrl.opponentRequest('draw', 'yourOpponentOffersADraw');
      }
      if (by) {
        let ply = ctrl.lastPly();
        if ((by == 'white') == (ply % 2 == 0)) ply++;
        ctrl.data.game.drawOffers = (ctrl.data.game.drawOffers || []).concat([ply]);
      }
      ctrl.redraw();
    },
    berserk(color: Color) {
      ctrl.setBerserk(color);
    },
    gone: ctrl.setGone,
    goneIn: ctrl.setGone,
    checkCount(e: { white: number; black: number }) {
      ctrl.data.player.checks = ctrl.data.player.color == 'white' ? e.white : e.black;
      ctrl.data.opponent.checks = ctrl.data.opponent.color == 'white' ? e.white : e.black;
      ctrl.redraw();
    },
    simulPlayerMove(gameId: string) {
      if (
        ctrl.opts.userId &&
        ctrl.data.simul &&
        ctrl.opts.userId == ctrl.data.simul.hostId &&
        gameId !== ctrl.data.game.id &&
        ctrl.moveOn.get() &&
        !game.isPlayerTurn(ctrl.data)
      ) {
        ctrl.setRedirecting();
        site.sound.play('move');
        location.href = '/' + gameId;
      }
    },
    simulEnd(simul: game.Simul) {
      site.dialog.dom({
        htmlText:
          '<div><p>Simul complete!</p><br /><br />' +
          `<a class="button" href="/simul/${simul.id}">Back to ${simul.name} simul</a></div>`,
      });
    },
  };

  site.pubsub.on('ab.rep', n => send('rep', { n }));

  return {
    send: (typ: string, data?: any, opts?: any, noRetry?: boolean) => {
      //console.log('socket send', typ, JSON.stringify(data, undefined, 2));
      if (opts) console.log('send opts', JSON.stringify(opts, undefined, 2));
      if (noRetry !== undefined) console.log('send noRetry', noRetry);
      send(typ, data, opts, noRetry);
    },
    handlers,
    moreTime: throttle(300, () => send('moretime')),
    outoftime: backoff(500, 1.1, () => send('flag', ctrl.data.game.player)),
    berserk: throttle(200, () => send('berserk', null, { ackable: true })),
    sendLoading(typ: string, data?: any) {
      ctrl.setLoading(true);
      send(typ, data);
    },
    receive(typ: string, data: any): boolean {
      //console.log('socket receive', typ, JSON.stringify(data, undefined, 2));
      const handler = handlers[typ];
      if (handler) {
        handler(data);
        return true;
      }
      return false;
    },
    reload,
  };
}<|MERGE_RESOLUTION|>--- conflicted
+++ resolved
@@ -45,11 +45,7 @@
 }
 
 export function make(send: SocketSend, ctrl: RoundController): RoundSocket {
-<<<<<<< HEAD
-  //lichess.socket.sign(ctrl.sign); // doing this in ctrl constructor
-=======
-  site.socket.sign(ctrl.sign);
->>>>>>> 89d8726e
+  //site.socket.sign(ctrl.sign); // doing this in ctrl constructor
 
   const reload = (o?: Incoming, isRetry?: boolean) => {
     // avoid reload if possible!
