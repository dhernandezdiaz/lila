--- conflicted
+++ resolved
@@ -140,11 +140,7 @@
         !game.isPlayerTurn(ctrl.data)
       ) {
         ctrl.setRedirecting();
-<<<<<<< HEAD
-        lichess.sound.move();
-=======
         lichess.sound.play('move');
->>>>>>> 4b9b9d4f
         location.href = '/' + gameId;
       }
     },
