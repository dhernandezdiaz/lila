/// <reference types="../types/ab" />

import * as ab from 'ab';
import * as round from './round';
import * as game from 'game';
import { game as gameRoute } from 'game/router';
import * as status from 'game/status';
import * as ground from './ground';
import * as licon from 'common/licon';
import notify from 'common/notification';
import { make as makeSocket, RoundSocket } from './socket';
import * as title from './title';
import * as blur from './blur';
import viewStatus from 'game/view/status';
import * as cg from 'chessground/types';
import { Config as CgConfig } from 'chessground/config';
import { Api as CgApi } from 'chessground/api';
import { ClockController } from './clock/clockCtrl';
import { CorresClockController } from './corresClock/corresClockCtrl';
import MoveOn from './moveOn';
import TransientMove from './transientMove';
import * as atomic from './atomic';
import * as util from './util';
import * as xhr from './xhr';
import { valid as crazyValid, init as crazyInit, onEnd as crazyEndHook } from './crazy/crazyCtrl';
import { MoveRootCtrl } from 'chess/moveRootCtrl';
import { ctrl as makeKeyboardMove, KeyboardMove } from 'keyboardMove';
import { makeVoiceMove, VoiceMove } from 'voice';
import * as renderUser from './view/user';
import * as cevalSub from './cevalSub';
import * as keyboard from './keyboard';
import { PromotionCtrl, promote } from 'chess/promotion';
import * as wakeLock from 'common/wakeLock';
import { opposite, uciToMove } from 'chessground/util';
import * as Prefs from 'common/prefs';
import { endGameView } from './view/main';

//import makeZerofish, { Zerofish } from 'zerofish';
//import * as Ch from 'chess';

import {
  RoundOpts,
  RoundData,
  ApiMove,
  ApiEnd,
  SocketMove,
  SocketDrop,
  SocketOpts,
  MoveMetadata,
  Position,
  NvuiPlugin,
} from './interfaces';
import { defined, Toggle, toggle } from 'common';
import { Redraw } from 'common/snabbdom';

interface GoneBerserk {
  white?: boolean;
  black?: boolean;
}

type Timeout = number;

export default class RoundController implements MoveRootCtrl {
  data: RoundData;
  socket: RoundSocket;
  chessground: CgApi;
  clock?: ClockController;
  corresClock?: CorresClockController;
  trans: Trans;
  noarg: TransNoArg;
  keyboardMove?: KeyboardMove;
  voiceMove?: VoiceMove;
  moveOn: MoveOn;
  promotion: PromotionCtrl;
  ply: number;
  firstSeconds = true;
  flip = false;
  menu: Toggle;
  confirmMoveEnabled: Toggle = toggle(true);
  loading = false;
  loadingTimeout: number;
  redirecting = false;
  transientMove?: TransientMove;
  moveToSubmit?: SocketMove;
  dropToSubmit?: SocketDrop;
  goneBerserk: GoneBerserk = {};
  resignConfirm?: Timeout = undefined;
  drawConfirm?: Timeout = undefined;
  preventDrawOffer?: Timeout = undefined;
  // will be replaced by view layer
  autoScroll: () => void = () => {};
  justDropped?: cg.Role;
  justCaptured?: cg.Piece;
  shouldSendMoveTime = false;
  preDrop?: cg.Role;
  sign: string = Math.random().toString(36);
  keyboardHelp: boolean = location.hash === '#keyboard';
<<<<<<< HEAD
  //zerofish?: Zerofish;
=======
  blindfoldStorage: LichessBooleanStorage;
>>>>>>> 89d8726e

  constructor(
    readonly opts: RoundOpts,
    readonly redraw: Redraw,
    readonly nvui?: NvuiPlugin,
  ) {
    round.massage(opts.data);

    const d = (this.data = opts.data);

    this.ply = round.lastPly(d);
    this.goneBerserk[d.player.color] = d.player.berserk;
    this.goneBerserk[d.opponent.color] = d.opponent.berserk;
    setTimeout(() => {
      this.firstSeconds = false;
      this.redraw();
    }, 3000);
    if (!opts.local) lichess.socket.sign(this.sign);
    this.socket = makeSocket(opts.socketSend, this);
    this.blindfoldStorage = site.storage.boolean(`blindfold.${this.data.player.user?.id ?? 'anon'}`);

    if (d.clock)
      this.clock = new ClockController(d, {
        onFlag: this.socket.outoftime,
        soundColor: d.simul || d.player.spectator || !d.pref.clockSound ? undefined : d.player.color,
        nvui: !!this.nvui,
      });
    else {
      this.makeCorrespondenceClock();
      setInterval(this.corresClockTick, 1000);
    }

    this.promotion = new PromotionCtrl(
      f => f(this.chessground),
      () => {
        this.chessground.cancelPremove();
        xhr.reload(this).then(this.reload, site.reload);
      },
      this.redraw,
      d.pref.autoQueen,
    );

    this.setQuietMode();

    this.moveOn = new MoveOn(this, 'move-on');
    if (!opts.local) this.transientMove = new TransientMove(this.socket);

    this.menu = toggle(false, redraw);

    this.trans = site.trans(opts.i18n);
    this.noarg = this.trans.noarg;

    setTimeout(this.delayedInit, 200);

    setTimeout(this.showExpiration, 350);

    if (!document.referrer?.includes('/serviceWorker.')) setTimeout(this.showYourMoveNotification, 500);

    // at the end:
    site.pubsub.on('jump', ply => {
      this.jump(parseInt(ply));
      this.redraw();
    });

    site.pubsub.on('zen', () => {
      const zen = $('body').toggleClass('zen').hasClass('zen');
      window.dispatchEvent(new Event('resize'));
      if (!$('body').hasClass('zen-auto')) {
        xhr.setZen(zen);
      }
    });

    if (!this.opts.noab && this.isPlaying()) ab.init(this);

    //makeZerofish({ pbUrl: '/assets/lifat/bots/weights/maia-1900.pb' }).then(zf => (this.zerofish = zf));
  }

  /*private async updateZero(fen: string) {
    if (this.ply !== this.lastPly() || this.data.player.color !== (this.ply % 2 === 0 ? 'white' : 'black'))
      return;
    if (fen.split(' ')[0] === fen) fen += this.ply % 2 === 0 ? ' w' : ' b';
    const uci = await this.zerofish?.goZero(fen);
    if (uci)
      this.sendMove(uci?.slice(0, 2) as Key, uci?.slice(2, 4) as Key, Ch.charRole(uci!.slice(4)), {
        premove: false,
      });
  }*/

  private showExpiration = () => {
    if (!this.data.expiration) return;
    this.redraw();
    setTimeout(this.showExpiration, 250);
  };

  private onUserMove = (orig: cg.Key, dest: cg.Key, meta: cg.MoveMetadata) => {
    if (!this.keyboardMove?.usedSan) ab.move(this, meta);
    if (!this.startPromotion(orig, dest, meta)) this.sendMove(orig, dest, undefined, meta);
  };

  private onUserNewPiece = (role: cg.Role, key: cg.Key, meta: cg.MoveMetadata) => {
    if (!this.replaying() && crazyValid(this.data, role, key)) {
      this.sendNewPiece(role, key, !!meta.predrop);
    } else this.jump(this.ply);
  };

  private onMove = (orig: cg.Key, dest: cg.Key, captured?: cg.Piece) => {
    if (captured || this.enpassant(orig, dest)) {
      if (this.data.game.variant.key === 'atomic') {
        site.sound.play('explosion');
        atomic.capture(this, dest);
      } else site.sound.move({ name: 'capture', filter: 'game' });
    } else site.sound.move({ name: 'move', filter: 'game' });
  };

  private startPromotion = (orig: cg.Key, dest: cg.Key, meta: cg.MoveMetadata) =>
    this.promotion.start(
      orig,
      dest,
      {
        submit: (orig, dest, role) => this.sendMove(orig, dest, role, meta),
        show: this.voiceMove?.promotionHook(),
      },
      meta,
      this.keyboardMove?.justSelected(),
    );

  private onPremove = (orig: cg.Key, dest: cg.Key, meta: cg.MoveMetadata) =>
    this.startPromotion(orig, dest, meta);

  private onCancelPremove = () => this.promotion.cancelPrePromotion();

  private onNewPiece = (piece: cg.Piece, key: cg.Key): void => {
    if (piece.role === 'pawn' && (key[1] === '1' || key[1] === '8')) return;
    site.sound.move();
  };

  private onPredrop = (role: cg.Role | undefined, _?: Key) => {
    this.preDrop = role;
    this.redraw();
  };

  private isSimulHost = () => this.data.simul && this.data.simul.hostId === this.opts.userId;

  private enpassant = (orig: cg.Key, dest: cg.Key): boolean => {
    if (orig[0] === dest[0] || this.chessground.state.pieces.get(dest)?.role !== 'pawn') return false;
    const pos = (dest[0] + orig[1]) as cg.Key;
    this.chessground.setPieces(new Map([[pos, undefined]]));
    return true;
  };

  lastPly = () => round.lastPly(this.data);

  makeCgHooks = () => ({
    onUserMove: this.onUserMove,
    onUserNewPiece: this.onUserNewPiece,
    onMove: this.onMove,
    onNewPiece: this.onNewPiece,
    onPremove: this.onPremove,
    onCancelPremove: this.onCancelPremove,
    onPredrop: this.onPredrop,
  });

  replaying = (): boolean => this.ply !== this.lastPly();

  userJump = (ply: Ply): void => {
    this.cancelMove();
    this.chessground.selectSquare(null);
    if (ply != this.ply && this.jump(ply)) site.sound.saySan(this.stepAt(this.ply).san, true);
    else this.redraw();
  };

  userJumpPlyDelta = (plyDelta: Ply) => this.userJump(this.ply + plyDelta);

  isPlaying = () => game.isPlayerPlaying(this.data);

  jump = (ply: Ply): boolean => {
    ply = Math.max(round.firstPly(this.data), Math.min(this.lastPly(), ply));
    const isForwardStep = ply === this.ply + 1;
    this.ply = ply;
    this.justDropped = undefined;
    this.preDrop = undefined;
    const s = this.stepAt(ply),
      config: CgConfig = {
        fen: s.fen,
        lastMove: uciToMove(s.uci),
        check: !!s.check,
        turnColor: this.ply % 2 === 0 ? 'white' : 'black',
      };
    if (this.replaying()) this.chessground.stop();
    else
      config.movable = {
        color: this.isPlaying() ? this.data.player.color : undefined,
        dests: util.parsePossibleMoves(this.data.possibleMoves),
      };
    this.chessground.set(config);
    if (s.san && isForwardStep) site.sound.move(s);
    this.autoScroll();
<<<<<<< HEAD
    const canMove = ply === this.lastPly() && this.data.player.color === config.turnColor;

    //this.updateZero(s.fen);
    this.voiceMove?.update(s.fen, canMove);
    this.keyboardMove?.update(s), canMove;
    lichess.pubsub.emit('ply', ply);
=======
    this.auxUpdate(s.fen);
    site.pubsub.emit('ply', ply);
>>>>>>> 89d8726e
    return true;
  };

  canMove = () => !this.replaying() && this.data.player.color === this.chessground.state.turnColor;

  replayEnabledByPref = (): boolean => {
    const d = this.data;
    return (
      d.pref.replay === Prefs.Replay.Always ||
      (d.pref.replay === Prefs.Replay.OnlySlowGames &&
        (d.game.speed === 'classical' || d.game.speed === 'correspondence'))
    );
  };

  isLate = () => this.replaying() && status.playing(this.data);

  playerAt = (position: Position): game.Player =>
    (this.flip as any) ^ ((position === 'top') as any) ? this.data.opponent : this.data.player;

  flipNow = () => {
    this.flip = !this.nvui && !this.flip;
    this.chessground.set({
      orientation: ground.boardOrientation(this.data, this.flip),
    });
    this.redraw();
  };

  setTitle = () => title.set(this);

  actualSendMove = (tpe: string, data: any, meta: MoveMetadata = {}) => {
    const socketOpts: SocketOpts = {
      sign: this.sign,
      ackable: true,
    };
    if (this.clock) {
      socketOpts.withLag = !this.shouldSendMoveTime || !this.clock.isRunning();
      if (meta.premove && this.shouldSendMoveTime) {
        this.clock.hardStopClock();
        socketOpts.millis = 0;
      } else {
        const moveMillis = this.clock.stopClock();
        if (moveMillis !== undefined && this.shouldSendMoveTime) {
          socketOpts.millis = moveMillis;
        }
      }
    }
    this.socket.send(tpe, data, socketOpts);

    this.justDropped = meta.justDropped;
    this.justCaptured = meta.justCaptured;
    this.preDrop = undefined;
    this.transientMove?.register();
    this.redraw();
  };

  auxMove = (orig: cg.Key, dest: cg.Key, role?: cg.Role) => {
    if (!role) {
      this.chessground.move(orig, dest);
      // TODO look into possibility of making cg.Api.move function update player turn itself.
      this.chessground.state.movable.dests = undefined;
      this.chessground.state.turnColor = opposite(this.chessground.state.turnColor);

      if (this.startPromotion(orig, dest, { premove: false })) return;
    }
    this.sendMove(orig, dest, role, { premove: false });
  };

  auxUpdate = (fen: string) => {
    this.voiceMove?.update({ fen, canMove: this.canMove() });
    this.keyboardMove?.update({ fen, canMove: this.canMove() });
  };

  sendMove = (orig: cg.Key, dest: cg.Key, prom: cg.Role | undefined, meta: cg.MoveMetadata) => {
    const move: SocketMove = {
      u: orig + dest,
    };
    if (prom) move.u += prom === 'knight' ? 'n' : prom[0];
    if (blur.get()) move.b = 1;
    this.resign(false);
    if (this.data.pref.submitMove && this.confirmMoveEnabled() && !meta.premove) {
      this.moveToSubmit = move;
      this.redraw();
    } else {
      this.actualSendMove('move', move, {
        justCaptured: meta.captured,
        premove: meta.premove,
      });
    }
  };

  sendNewPiece = (role: cg.Role, key: cg.Key, isPredrop: boolean): void => {
    const drop: SocketDrop = { role, pos: key };
    if (blur.get()) drop.b = 1;
    this.resign(false);
    if (this.data.pref.submitMove && this.confirmMoveEnabled() && !isPredrop) {
      this.dropToSubmit = drop;
      this.redraw();
    } else {
      this.actualSendMove('drop', drop, {
        justDropped: role,
        premove: isPredrop,
      });
    }
  };

  showYourMoveNotification = () => {
    const d = this.data;
    const opponent = $('body').hasClass('zen') ? 'Your opponent' : renderUser.userTxt(this, d.opponent);
    const joined = `${opponent}\njoined the game.`;
    if (game.isPlayerTurn(d))
      notify(() => {
        let txt = this.noarg('yourTurn');
        if (this.ply < 1) txt = `${joined}\n${txt}`;
        else {
          let move = d.steps[d.steps.length - 1].san;
          const turn = Math.floor((this.ply - 1) / 2) + 1;
          move = `${turn}${this.ply % 2 === 1 ? '.' : '...'} ${move}`;
          txt = `${opponent}\nplayed ${move}.\n${txt}`;
        }
        return txt;
      });
    else if (this.isPlaying() && this.ply < 1) notify(joined);
  };

  playerByColor = (c: Color) => this.data[c === this.data.player.color ? 'player' : 'opponent'];

  apiMove = (o: ApiMove): true => {
    const d = this.data,
      playing = this.isPlaying();
    d.game.turns = o.ply;
    d.game.player = o.ply % 2 === 0 ? 'white' : 'black';
    const playedColor = o.ply % 2 === 0 ? 'black' : 'white',
      activeColor = d.player.color === d.game.player;
    if (o.status) d.game.status = o.status;
    if (o.winner) d.game.winner = o.winner;
    this.playerByColor('white').offeringDraw = o.wDraw;
    this.playerByColor('black').offeringDraw = o.bDraw;
    d.possibleMoves = activeColor ? o.dests : undefined;
    d.possibleDrops = activeColor ? o.drops : undefined;
    d.crazyhouse = o.crazyhouse;
    this.setTitle();
    if (!this.replaying()) {
      this.ply++;
      if (o.role)
        this.chessground.newPiece(
          {
            role: o.role,
            color: playedColor,
          },
          o.uci.slice(2, 4) as cg.Key,
        );
      else {
        // This block needs to be idempotent, even for castling moves in
        // Chess960.
        const keys = uciToMove(o.uci)!,
          pieces = this.chessground.state.pieces;
        if (
          !o.castle ||
          (pieces.get(o.castle.king[0])?.role === 'king' && pieces.get(o.castle.rook[0])?.role === 'rook')
        ) {
          this.chessground.move(keys[0], keys[1]);
        }
      }
      if (o.promotion) promote(this.chessground, o.promotion.key, o.promotion.pieceClass);
      this.chessground.set({
        turnColor: d.game.player,
        movable: {
          dests: playing ? util.parsePossibleMoves(d.possibleMoves) : new Map(),
        },
        check: !!o.check,
      });
      if (o.check) site.sound.play('check');
      blur.onMove();
      site.pubsub.emit('ply', this.ply);
    }
    d.game.threefold = !!o.threefold;
    const step = {
      ply: this.lastPly() + 1,
      fen: o.fen,
      san: o.san,
      uci: o.uci,
      check: o.check,
      crazy: o.crazyhouse,
    };
    d.steps.push(step);
    this.justDropped = undefined;
    this.justCaptured = undefined;
    game.setOnGame(d, playedColor, true);
    this.data.forecastCount = undefined;
    if (o.clock) {
      this.shouldSendMoveTime = true;
      const oc = o.clock,
        delay = playing && activeColor ? 0 : oc.lag || 1;
      if (this.clock) this.clock.setClock(d, oc.white, oc.black, delay);
      else if (this.corresClock) this.corresClock.update(oc.white, oc.black);
    }
    if (this.data.expiration) {
      if (this.data.steps.length > 2) this.data.expiration = undefined;
      else this.data.expiration.movedAt = Date.now();
    }
    this.redraw();
    if (playing && playedColor == d.player.color) {
      this.transientMove?.clear();
      this.moveOn.next();
      cevalSub.publish(d, o);
    }
    if (!this.replaying() && playedColor != d.player.color) {
      // atrocious hack to prevent race condition
      // with explosions and premoves
      // https://github.com/lichess-org/lila/issues/343
      const premoveDelay = d.game.variant.key === 'atomic' ? 100 : 1;
      setTimeout(() => {
        if (this.nvui) this.nvui.playPremove(this);
        else if (!this.chessground.playPremove() && !this.playPredrop()) {
          this.promotion.cancel();
          this.showYourMoveNotification();
        }
      }, premoveDelay);
    }
    this.autoScroll();
    this.onChange();
<<<<<<< HEAD

    //this.updateZero(step.fen); //, playedColor != d.player.color);
    this.keyboardMove?.update(step, playedColor != d.player.color);
    this.voiceMove?.update(step.fen, playedColor != d.player.color);
    lichess.sound.move({ ...o, filter: 'music' });
    lichess.sound.saySan(step.san);
=======
    this.auxUpdate(step.fen);
    site.sound.move({ ...o, filter: 'music' });
    site.sound.saySan(step.san);
>>>>>>> 89d8726e
    return true; // prevents default socket pubsub
  };

  crazyValid = (role: cg.Role, key: cg.Key) => crazyValid(this.data, role, key);

  private playPredrop = () => {
    return this.chessground.playPredrop(drop => {
      return crazyValid(this.data, drop.role, drop.key);
    });
  };

  private clearJust() {
    this.justDropped = undefined;
    this.justCaptured = undefined;
    this.preDrop = undefined;
  }

  reload = (d: RoundData): void => {
    if (d.steps.length !== this.data.steps.length) this.ply = d.steps[d.steps.length - 1].ply;
    round.massage(d);
    this.data = d;
    this.clearJust();
    this.shouldSendMoveTime = false;
    if (this.clock) this.clock.setClock(d, d.clock!.white, d.clock!.black);
    if (this.corresClock) this.corresClock.update(d.correspondence!.white, d.correspondence!.black);
    if (!this.replaying()) ground.reload(this);
    this.setTitle();
    this.moveOn.next();
    this.setQuietMode();
    this.redraw();
    this.autoScroll();
    this.onChange();
    this.setLoading(false);
<<<<<<< HEAD
    //this.updateZero(d.steps[d.steps.length - 1].fen); //, true);
    this.keyboardMove?.update(d.steps[d.steps.length - 1]);
    this.voiceMove?.update(d.steps[d.steps.length - 1].fen, true);
=======
    this.auxUpdate(d.steps[d.steps.length - 1].fen);
>>>>>>> 89d8726e
  };

  endWithData = (o: ApiEnd): void => {
    const d = this.data;
    d.game.winner = o.winner;
    d.game.status = o.status;
    d.game.boosted = o.boosted;
    d.player.blindfold = false;
    this.userJump(this.lastPly());
    d.game.fen = d.steps[d.steps.length - 1].fen;
    // If losing/drawing on time but locally it is the opponent's turn, move did not reach server before the end
    if (
      o.status.name === 'outoftime' &&
      d.player.color !== o.winner &&
      this.chessground.state.turnColor === d.opponent.color
    ) {
      this.reload(d);
    }
    this.promotion.cancel();
    this.chessground.stop();
    if (o.ratingDiff) {
      d.player.ratingDiff = o.ratingDiff[d.player.color];
      d.opponent.ratingDiff = o.ratingDiff[d.opponent.color];
    }
    if (!d.player.spectator && d.game.turns > 1) {
      const key = o.winner ? (d.player.color === o.winner ? 'victory' : 'defeat') : 'draw';
      site.sound.play(key);
      if (
        key != 'victory' &&
        d.game.turns > 6 &&
        !d.tournament &&
        !d.swiss &&
        site.storage.boolean('courtesy').get()
      )
        this.opts.chat?.instance?.then(c => c.post('Good game, well played'));
    }
    endGameView();
    if (d.crazyhouse) crazyEndHook();
    this.clearJust();
    this.setTitle();
    this.moveOn.next();
    this.setQuietMode();
    this.setLoading(false);
    if (this.clock && o.clock) this.clock.setClock(d, o.clock.wc * 0.01, o.clock.bc * 0.01);
    this.redraw();
    this.autoScroll();
    this.onChange();
    if (d.tv) setTimeout(site.reload, 10000);
    wakeLock.release();
    if (this.data.game.status.name === 'started') site.sound.saySan(this.stepAt(this.ply).san, false);
    else site.sound.say(viewStatus(this), false, false, true);
  };

  challengeRematch = async () => {
    await xhr.challengeRematch(this.data.game.id);
    site.pubsub.emit('challenge-app.open');
    if (site.once('rematch-challenge'))
      setTimeout(() => {
        site.asset.hopscotch(function () {
          window.hopscotch
            .configure({
              i18n: { doneBtn: 'OK, got it' },
            })
            .startTour({
              id: 'rematch-challenge',
              showPrevButton: true,
              steps: [
                {
                  title: 'Challenged to a rematch',
                  content: 'Your opponent is offline, but they can accept this challenge later!',
                  target: '#challenge-app',
                  placement: 'bottom',
                },
              ],
            });
        });
      }, 1000);
  };

  private makeCorrespondenceClock = (): void => {
    if (this.data.correspondence && !this.corresClock)
      this.corresClock = new CorresClockController(this, this.data.correspondence, this.socket.outoftime);
  };

  private corresClockTick = (): void => {
    if (this.corresClock && game.playable(this.data)) {
      this.corresClock.tick(this.data.game.player);
      this.redraw();
    }
  };

  private setQuietMode = () => {
    const was = site.quietMode;
    const is = this.isPlaying();
    if (was !== is) {
      site.quietMode = is;
      $('body').toggleClass(
        'no-select',
        is && this.clock && this.clock.millisOf(this.data.player.color) <= 3e5,
      );
    }
  };

  question = (): QuestionOpts | false => {
    if (this.moveToSubmit || this.dropToSubmit) {
      setTimeout(() => this.voiceMove?.listenForResponse('submitMove', this.submitMove));
      return {
        prompt: this.noarg('confirmMove'),
        yes: { action: () => this.submitMove(true) },
        no: { action: () => this.submitMove(false), key: 'cancel' },
      };
    } else if (this.data.player.proposingTakeback) {
      this.voiceMove?.listenForResponse('cancelTakeback', this.cancelTakebackPreventDraws);
      return {
        prompt: this.noarg('takebackPropositionSent'),
        no: { action: this.cancelTakebackPreventDraws, key: 'cancel' },
      };
    } else if (this.data.player.offeringDraw) return { prompt: this.noarg('drawOfferSent') };
    else if (this.data.opponent.offeringDraw)
      return {
        prompt: this.noarg('yourOpponentOffersADraw'),
        yes: { action: () => this.socket.send('draw-yes'), icon: licon.OneHalf },
        no: { action: () => this.socket.send('draw-no') },
      };
    else if (this.data.opponent.proposingTakeback)
      return {
        prompt: this.noarg('yourOpponentProposesATakeback'),
        yes: { action: this.takebackYes, icon: licon.Back },
        no: { action: () => this.socket.send('takeback-no') },
      };
    else if (this.voiceMove) return this.voiceMove.question();
    else return false;
  };

  opponentRequest(req: string, i18nKey: string) {
    this.voiceMove?.listenForResponse(req, (v: boolean) =>
      this.socket.sendLoading(`${req}-${v ? 'yes' : 'no'}`),
    );
    notify(this.noarg(i18nKey));
  }

  takebackYes = () => {
    this.socket.sendLoading('takeback-yes');
    this.chessground.cancelPremove();
    this.promotion.cancel();
  };

  resign = (v: boolean, immediately?: boolean): void => {
    if (v) {
      if (this.resignConfirm || !this.data.pref.confirmResign || immediately) {
        this.socket.sendLoading('resign');
        clearTimeout(this.resignConfirm);
      } else {
        this.resignConfirm = setTimeout(() => this.resign(false), 3000);
      }
      this.redraw();
    } else if (this.resignConfirm) {
      clearTimeout(this.resignConfirm);
      this.resignConfirm = undefined;
      this.redraw();
    }
  };

  goBerserk = () => {
    if (!game.berserkableBy(this.data)) return;
    if (this.goneBerserk[this.data.player.color]) return;
    this.socket.berserk();
    site.sound.play('berserk');
  };

  setBerserk = (color: Color): void => {
    if (this.goneBerserk[color]) return;
    this.goneBerserk[color] = true;
    if (color !== this.data.player.color) site.sound.play('berserk');
    this.redraw();
    $(`<i data-icon="${licon.Berserk}">`).appendTo($(`.game__meta .player.${color} .user-link`));
  };

  setLoading = (v: boolean, duration = 1500) => {
    clearTimeout(this.loadingTimeout);
    if (v) {
      this.loading = true;
      this.loadingTimeout = setTimeout(() => {
        this.loading = false;
        this.redraw();
      }, duration);
      this.redraw();
    } else if (this.loading) {
      this.loading = false;
      this.redraw();
    }
  };

  setRedirecting = () => {
    this.redirecting = true;
    site.unload.expected = true;
    setTimeout(() => {
      this.redirecting = false;
      this.redraw();
    }, 2500);
    this.redraw();
  };

  submitMove = (v: boolean): void => {
    const toSubmit = this.moveToSubmit || this.dropToSubmit;
    if (v && toSubmit) {
      if (this.moveToSubmit) this.actualSendMove('move', this.moveToSubmit);
      else this.actualSendMove('drop', this.dropToSubmit);
      site.sound.play('confirmation');
    } else this.jump(this.ply);
    this.cancelMove();
    if (toSubmit) this.setLoading(true, 300);
  };

  cancelMove = (): void => {
    this.moveToSubmit = undefined;
    this.dropToSubmit = undefined;
  };

  private onChange = () => {
    if (this.opts.onChange) setTimeout(() => this.opts.onChange(this.data), 150);
  };

  private goneTick?: number;
  setGone = (gone: number | boolean) => {
    game.setGone(this.data, this.data.opponent.color, gone);
    clearTimeout(this.goneTick);
    if (Number(gone) > 1)
      this.goneTick = setTimeout(() => {
        const g = Number(this.opponentGone());
        if (g > 1) this.setGone(g - 1);
      }, 1000);
    this.redraw();
  };

  opponentGone = (): number | boolean => {
    const d = this.data;
    return (
      defined(d.opponent.isGone) &&
      d.opponent.isGone !== false &&
      !game.isPlayerTurn(d) &&
      game.resignable(d) &&
      d.opponent.isGone
    );
  };

  rematch(accept?: boolean): boolean {
    if (accept === undefined)
      return this.data.opponent.offeringRematch === true || this.data.player.offeringRematch === true;
    else if (accept) {
      if (this.data.game.rematch) location.href = gameRoute(this.data.game.rematch, this.data.opponent.color);
      if (!game.rematchable(this.data)) return false;
      if (!this.data.opponent.offeringRematch) this.data.player.offeringRematch = true;
      this.socket.send('rematch-yes');
    } else {
      if (!this.data.opponent.offeringRematch) return false;
      this.socket.send('rematch-no');
    }
    this.redraw();
    return true;
  }

  canOfferDraw = (): boolean =>
    !this.preventDrawOffer &&
    game.drawable(this.data) &&
    (this.data.player.lastDrawOfferAtPly || -99) < this.ply - 20;

  cancelTakebackPreventDraws = () => {
    this.socket.sendLoading('takeback-no');
    clearTimeout(this.preventDrawOffer);
    this.preventDrawOffer = setTimeout(() => {
      this.preventDrawOffer = undefined;
      this.redraw();
    }, 4000);
  };

  offerDraw = (v: boolean, immediately?: boolean): void => {
    if (this.canOfferDraw()) {
      if (this.drawConfirm) {
        if (v) this.doOfferDraw();
        clearTimeout(this.drawConfirm);
        this.drawConfirm = undefined;
      } else if (v) {
        if (this.data.pref.confirmResign && !immediately)
          this.drawConfirm = setTimeout(() => {
            this.offerDraw(false);
          }, 3000);
        else this.doOfferDraw();
      }
    }
    this.redraw();
  };

  private doOfferDraw = () => {
    this.data.player.lastDrawOfferAtPly = this.ply;
    this.socket.sendLoading('draw-yes', null);
  };

  setChessground = (cg: CgApi) => {
    this.chessground = cg;
    const up = { fen: this.stepAt(this.ply).fen, canMove: this.canMove(), cg };
    if (!this.isPlaying()) return;
    if (this.data.pref.keyboardMove) {
      this.keyboardMove ??= makeKeyboardMove(this);
      this.keyboardMove.update(up);
    }
    if (this.data.pref.voiceMove) {
      if (this.voiceMove) this.voiceMove.update(up);
      else this.voiceMove = makeVoiceMove(this, up);
    }
    if (this.keyboardMove || this.voiceMove) requestAnimationFrame(() => this.redraw());
  };

  stepAt = (ply: Ply) => round.plyStep(this.data, ply);

  speakClock = () => {
    this.clock?.speak();
  };

  blindfold = (v?: boolean): boolean => {
    if (v === undefined || v === this.data.player.blindfold) return this.data.player.blindfold ?? false;
    this.blindfoldStorage.set(v);
    this.data.player.blindfold = v;
    this.socket.send(`blindfold-${v ? 'yes' : 'no'}`);
    this.redraw();
    return v;
  };

  private delayedInit = () => {
    site.requestIdleCallback(() => {
      const d = this.data;
      if (this.isPlaying()) {
        if (!d.simul) blur.init(d.steps.length > 2);

        title.init();
        this.setTitle();

        if (d.crazyhouse) crazyInit(this);

        if (!this.nvui && d.clock && !d.opponent.ai && !this.isSimulHost())
          window.addEventListener('beforeunload', e => {
            if (site.unload.expected || !this.isPlaying()) return;
            this.socket.send('bye2');
            const msg = 'There is a game in progress!';
            (e || window.event).returnValue = msg;
            return msg;
          });

        if (!this.nvui && d.pref.submitMove) {
          site.mousetrap
            .bind('esc', () => {
              this.submitMove(false);
              this.chessground.cancelMove();
            })
            .bind('return', () => this.submitMove(true));
        }
        cevalSub.subscribe(this);
      }

      if (!this.nvui) keyboard.init(this);
      if (this.isPlaying() && d.steps.length === 1) {
        if (site.storage.get('blindfold') === 'true') {
          // TODO - delete this if block & storage.set once a few weeks pass
          site.storage.remove('blindfold');
          this.blindfoldStorage.set(true);
        }

        this.blindfold(this.blindfoldStorage.get());
      }
      wakeLock.request();

      setTimeout(() => {
        if ($('#KeyboardO,#show_btn,#shadowHostId').length) {
          alert('Play enhancement extensions are no longer allowed!');
          site.socket.destroy();
          this.setRedirecting();
          location.href = '/page/play-extensions';
        }
      }, 1000);
      //this.updateZero(d.game.fen);
      this.onChange();
    }, 800);
  };
}<|MERGE_RESOLUTION|>--- conflicted
+++ resolved
@@ -95,11 +95,8 @@
   preDrop?: cg.Role;
   sign: string = Math.random().toString(36);
   keyboardHelp: boolean = location.hash === '#keyboard';
-<<<<<<< HEAD
   //zerofish?: Zerofish;
-=======
   blindfoldStorage: LichessBooleanStorage;
->>>>>>> 89d8726e
 
   constructor(
     readonly opts: RoundOpts,
@@ -117,7 +114,7 @@
       this.firstSeconds = false;
       this.redraw();
     }, 3000);
-    if (!opts.local) lichess.socket.sign(this.sign);
+    if (!opts.local) site.socket.sign(this.sign);
     this.socket = makeSocket(opts.socketSend, this);
     this.blindfoldStorage = site.storage.boolean(`blindfold.${this.data.player.user?.id ?? 'anon'}`);
 
@@ -297,17 +294,9 @@
     this.chessground.set(config);
     if (s.san && isForwardStep) site.sound.move(s);
     this.autoScroll();
-<<<<<<< HEAD
-    const canMove = ply === this.lastPly() && this.data.player.color === config.turnColor;
-
     //this.updateZero(s.fen);
-    this.voiceMove?.update(s.fen, canMove);
-    this.keyboardMove?.update(s), canMove;
-    lichess.pubsub.emit('ply', ply);
-=======
     this.auxUpdate(s.fen);
     site.pubsub.emit('ply', ply);
->>>>>>> 89d8726e
     return true;
   };
 
@@ -529,18 +518,10 @@
     }
     this.autoScroll();
     this.onChange();
-<<<<<<< HEAD
-
     //this.updateZero(step.fen); //, playedColor != d.player.color);
-    this.keyboardMove?.update(step, playedColor != d.player.color);
-    this.voiceMove?.update(step.fen, playedColor != d.player.color);
-    lichess.sound.move({ ...o, filter: 'music' });
-    lichess.sound.saySan(step.san);
-=======
     this.auxUpdate(step.fen);
     site.sound.move({ ...o, filter: 'music' });
     site.sound.saySan(step.san);
->>>>>>> 89d8726e
     return true; // prevents default socket pubsub
   };
 
@@ -574,13 +555,8 @@
     this.autoScroll();
     this.onChange();
     this.setLoading(false);
-<<<<<<< HEAD
     //this.updateZero(d.steps[d.steps.length - 1].fen); //, true);
-    this.keyboardMove?.update(d.steps[d.steps.length - 1]);
-    this.voiceMove?.update(d.steps[d.steps.length - 1].fen, true);
-=======
     this.auxUpdate(d.steps[d.steps.length - 1].fen);
->>>>>>> 89d8726e
   };
 
   endWithData = (o: ApiEnd): void => {
