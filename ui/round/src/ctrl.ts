/// <reference types="../types/ab" />

import * as ab from 'ab';
import * as round from './round';
import * as game from 'game';
import { game as gameRoute } from 'game/router';
import * as status from 'game/status';
import * as ground from './ground';
import * as licon from 'common/licon';
import notify from 'common/notification';
import { make as makeSocket, RoundSocket } from './socket';
import * as title from './title';
import * as blur from './blur';
import viewStatus from 'game/view/status';
import * as cg from 'chessground/types';
import { Config as CgConfig } from 'chessground/config';
import { Api as CgApi } from 'chessground/api';
import { ClockController } from './clock/clockCtrl';
import { CorresClockController, ctrl as makeCorresClock } from './corresClock/corresClockCtrl';
import MoveOn from './moveOn';
import TransientMove from './transientMove';
import * as atomic from './atomic';
import * as util from './util';
import * as xhr from './xhr';
import { valid as crazyValid, init as crazyInit, onEnd as crazyEndHook } from './crazy/crazyCtrl';
import { ctrl as makeKeyboardMove, KeyboardMove } from 'keyboardMove';
import { makeVoiceMove, VoiceMove } from 'voice';
import * as renderUser from './view/user';
import * as cevalSub from './cevalSub';
import * as keyboard from './keyboard';
import { PromotionCtrl, promote } from 'chess/promotion';
import * as wakeLock from 'common/wakeLock';
import { opposite, uciToMove } from 'chessground/util';
import * as Prefs from 'common/prefs';

import makeZerofish, { Zerofish } from 'zerofish';
import * as Ch from 'chess';

import {
  RoundOpts,
  RoundData,
  ApiMove,
  ApiEnd,
  SocketMove,
  SocketDrop,
  SocketOpts,
  MoveMetadata,
  Position,
  NvuiPlugin,
} from './interfaces';
import { defined, Toggle, toggle } from 'common';
import { Redraw } from 'common/snabbdom';

interface GoneBerserk {
  white?: boolean;
  black?: boolean;
}

type Timeout = number;

export default class RoundController {
  data: RoundData;
  socket: RoundSocket;
  chessground: CgApi;
  clock?: ClockController;
  corresClock?: CorresClockController;
  trans: Trans;
  noarg: TransNoArg;
  keyboardMove?: KeyboardMove;
  voiceMove?: VoiceMove;
  moveOn: MoveOn;
  promotion: PromotionCtrl;
  ply: number;
  firstSeconds = true;
  flip = false;
  menu: Toggle;
  confirmMoveEnabled: Toggle = toggle(true);
  loading = false;
  loadingTimeout: number;
  redirecting = false;
  transientMove?: TransientMove;
  moveToSubmit?: SocketMove;
  dropToSubmit?: SocketDrop;
  goneBerserk: GoneBerserk = {};
  resignConfirm?: Timeout = undefined;
  drawConfirm?: Timeout = undefined;
  preventDrawOffer?: Timeout = undefined;
  // will be replaced by view layer
  autoScroll: () => void = () => {};
  justDropped?: cg.Role;
  justCaptured?: cg.Piece;
  shouldSendMoveTime = false;
  preDrop?: cg.Role;
  sign: string = Math.random().toString(36);
  keyboardHelp: boolean = location.hash === '#keyboard';
  zerofish?: Zerofish;

  constructor(
    readonly opts: RoundOpts,
    readonly redraw: Redraw,
    readonly nvui?: NvuiPlugin,
  ) {
    round.massage(opts.data);

    const d = (this.data = opts.data);

    this.ply = round.lastPly(d);
    this.goneBerserk[d.player.color] = d.player.berserk;
    this.goneBerserk[d.opponent.color] = d.opponent.berserk;

    setTimeout(() => {
      this.firstSeconds = false;
      this.redraw();
    }, 3000);
    if (!opts.local) lichess.socket.sign(this.sign);
    this.socket = makeSocket(opts.socketSend, this);

    if (d.clock)
      this.clock = new ClockController(d, {
        onFlag: this.socket.outoftime,
        soundColor: d.simul || d.player.spectator || !d.pref.clockSound ? undefined : d.player.color,
        nvui: !!this.nvui,
      });
    else {
      this.makeCorrespondenceClock();
      setInterval(this.corresClockTick, 1000);
    }

    this.promotion = new PromotionCtrl(
      f => f(this.chessground),
      () => {
        this.chessground.cancelPremove();
        xhr.reload(this).then(this.reload, lichess.reload);
      },
      this.redraw,
      d.pref.autoQueen,
    );

    this.setQuietMode();

    this.moveOn = new MoveOn(this, 'move-on');
    if (!opts.local) this.transientMove = new TransientMove(this.socket);

    this.menu = toggle(false, redraw);

    this.trans = lichess.trans(opts.i18n);
    this.noarg = this.trans.noarg;

    setTimeout(this.delayedInit, 200);

    setTimeout(this.showExpiration, 350);

    if (!document.referrer?.includes('/serviceWorker.')) setTimeout(this.showYourMoveNotification, 500);

    // at the end:
    lichess.pubsub.on('jump', ply => {
      this.jump(parseInt(ply));
      this.redraw();
    });

    lichess.pubsub.on('zen', () => {
      const zen = $('body').toggleClass('zen').hasClass('zen');
      window.dispatchEvent(new Event('resize'));
      if (!$('body').hasClass('zen-auto')) {
        xhr.setZen(zen);
      }
    });

    if (!this.opts.noab && this.isPlaying()) ab.init(this);
<<<<<<< HEAD

    lichess.sound.move();

    makeZerofish({ pbUrl: '/assets/lifat/bots/weights/maia-1900.pb' }).then(zf => (this.zerofish = zf));
  }

  private async updateZero(fen: string) {
    if (this.ply !== this.lastPly() || this.data.player.color !== (this.ply % 2 === 0 ? 'white' : 'black'))
      return;
    if (fen.split(' ')[0] === fen) fen += this.ply % 2 === 0 ? ' w' : ' b';
    const uci = await this.zerofish?.goZero(fen);
    if (uci)
      this.sendMove(uci?.slice(0, 2) as Key, uci?.slice(2, 4) as Key, Ch.charRole(uci!.slice(4)), {
        premove: false,
      });
=======
>>>>>>> 05b6de0f
  }

  private showExpiration = () => {
    if (!this.data.expiration) return;
    this.redraw();
    setTimeout(this.showExpiration, 250);
  };

  private onUserMove = (orig: cg.Key, dest: cg.Key, meta: cg.MoveMetadata) => {
    if (!this.keyboardMove?.usedSan) ab.move(this, meta);
    if (!this.startPromotion(orig, dest, meta)) this.sendMove(orig, dest, undefined, meta);
  };

  private onUserNewPiece = (role: cg.Role, key: cg.Key, meta: cg.MoveMetadata) => {
    if (!this.replaying() && crazyValid(this.data, role, key)) {
      this.sendNewPiece(role, key, !!meta.predrop);
    } else this.jump(this.ply);
  };

  private onMove = (orig: cg.Key, dest: cg.Key, captured?: cg.Piece) => {
    if (captured || this.enpassant(orig, dest)) {
      if (this.data.game.variant.key === 'atomic') {
        lichess.sound.play('explosion');
        atomic.capture(this, dest);
      }
    }
  };

  private startPromotion = (orig: cg.Key, dest: cg.Key, meta: cg.MoveMetadata) =>
    this.promotion.start(
      orig,
      dest,
      {
        submit: (orig, dest, role) => this.sendMove(orig, dest, role, meta),
        show: this.voiceMove?.promotionHook(),
      },
      meta,
      this.keyboardMove?.justSelected(),
    );

  private onPremove = (orig: cg.Key, dest: cg.Key, meta: cg.MoveMetadata) =>
    this.startPromotion(orig, dest, meta);

  private onCancelPremove = () => this.promotion.cancelPrePromotion();

  private onNewPiece = (piece: cg.Piece, key: cg.Key): void => {
    if (piece.role === 'pawn' && (key[1] === '1' || key[1] === '8')) return;
    lichess.sound.move();
  };

  private onPredrop = (role: cg.Role | undefined, _?: Key) => {
    this.preDrop = role;
    this.redraw();
  };

  private isSimulHost = () => this.data.simul && this.data.simul.hostId === this.opts.userId;

  private enpassant = (orig: cg.Key, dest: cg.Key): boolean => {
    if (orig[0] === dest[0] || this.chessground.state.pieces.get(dest)?.role !== 'pawn') return false;
    const pos = (dest[0] + orig[1]) as cg.Key;
    this.chessground.setPieces(new Map([[pos, undefined]]));
    return true;
  };

  lastPly = () => round.lastPly(this.data);

  makeCgHooks = () => ({
    onUserMove: this.onUserMove,
    onUserNewPiece: this.onUserNewPiece,
    onMove: this.onMove,
    onNewPiece: this.onNewPiece,
    onPremove: this.onPremove,
    onCancelPremove: this.onCancelPremove,
    onPredrop: this.onPredrop,
  });

  replaying = (): boolean => this.ply !== this.lastPly();

  userJump = (ply: Ply): void => {
    this.cancelMove();
    this.chessground.selectSquare(null);
    if (ply != this.ply && this.jump(ply)) lichess.sound.saySan(this.stepAt(this.ply).san, true);
    else this.redraw();
  };

  userJumpPlyDelta = (plyDelta: Ply) => this.userJump(this.ply + plyDelta);

  isPlaying = () => game.isPlayerPlaying(this.data);

  jump = (ply: Ply): boolean => {
    ply = Math.max(round.firstPly(this.data), Math.min(this.lastPly(), ply));
    const isForwardStep = ply === this.ply + 1;
    this.ply = ply;
    this.justDropped = undefined;
    this.preDrop = undefined;
    const s = this.stepAt(ply),
      config: CgConfig = {
        fen: s.fen,
        lastMove: uciToMove(s.uci),
        check: !!s.check,
        turnColor: this.ply % 2 === 0 ? 'white' : 'black',
      };
    if (this.replaying()) this.chessground.stop();
    else
      config.movable = {
        color: this.isPlaying() ? this.data.player.color : undefined,
        dests: util.parsePossibleMoves(this.data.possibleMoves),
      };
    this.chessground.set(config);
    if (isForwardStep) lichess.sound.move(s);
    this.autoScroll();
    const canMove = ply === this.lastPly() && this.data.player.color === config.turnColor;

    this.updateZero(s.fen);
    this.voiceMove?.update(s.fen, canMove);
    this.keyboardMove?.update(s), canMove;
    lichess.pubsub.emit('ply', ply);
    return true;
  };

  replayEnabledByPref = (): boolean => {
    const d = this.data;
    return (
      d.pref.replay === Prefs.Replay.Always ||
      (d.pref.replay === Prefs.Replay.OnlySlowGames &&
        (d.game.speed === 'classical' || d.game.speed === 'correspondence'))
    );
  };

  isLate = () => this.replaying() && status.playing(this.data);

  playerAt = (position: Position) =>
    (this.flip as any) ^ ((position === 'top') as any) ? this.data.opponent : this.data.player;

  flipNow = () => {
    this.flip = !this.nvui && !this.flip;
    this.chessground.set({
      orientation: ground.boardOrientation(this.data, this.flip),
    });
    this.redraw();
  };

  setTitle = () => title.set(this);

  actualSendMove = (tpe: string, data: any, meta: MoveMetadata = {}) => {
    const socketOpts: SocketOpts = {
      sign: this.sign,
      ackable: true,
    };
    if (this.clock) {
      socketOpts.withLag = !this.shouldSendMoveTime || !this.clock.isRunning();
      if (meta.premove && this.shouldSendMoveTime) {
        this.clock.hardStopClock();
        socketOpts.millis = 0;
      } else {
        const moveMillis = this.clock.stopClock();
        if (moveMillis !== undefined && this.shouldSendMoveTime) {
          socketOpts.millis = moveMillis;
        }
      }
    }
    this.socket.send(tpe, data, socketOpts);

    this.justDropped = meta.justDropped;
    this.justCaptured = meta.justCaptured;
    this.preDrop = undefined;
    this.transientMove?.register();
    this.redraw();
  };

  auxMove = (orig: cg.Key, dest: cg.Key, role?: cg.Role) => {
    if (!role) {
      this.chessground.move(orig, dest);
      // TODO look into possibility of making cg.Api.move function update player turn itself.
      this.chessground.state.movable.dests = undefined;
      this.chessground.state.turnColor = opposite(this.chessground.state.turnColor);

      if (this.startPromotion(orig, dest, { premove: false })) return;
    }
    this.sendMove(orig, dest, role, { premove: false });
  };

  sendMove = (orig: cg.Key, dest: cg.Key, prom: cg.Role | undefined, meta: cg.MoveMetadata) => {
    const move: SocketMove = {
      u: orig + dest,
    };
    if (prom) move.u += prom === 'knight' ? 'n' : prom[0];
    if (blur.get()) move.b = 1;
    this.resign(false);
    if (this.data.pref.submitMove && this.confirmMoveEnabled() && !meta.premove) {
      this.moveToSubmit = move;
      this.redraw();
    } else {
      this.actualSendMove('move', move, {
        justCaptured: meta.captured,
        premove: meta.premove,
      });
    }
  };

  sendNewPiece = (role: cg.Role, key: cg.Key, isPredrop: boolean): void => {
    const drop: SocketDrop = { role, pos: key };
    if (blur.get()) drop.b = 1;
    this.resign(false);
    if (this.data.pref.submitMove && this.confirmMoveEnabled() && !isPredrop) {
      this.dropToSubmit = drop;
      this.redraw();
    } else {
      this.actualSendMove('drop', drop, {
        justDropped: role,
        premove: isPredrop,
      });
    }
  };

  showYourMoveNotification = () => {
    const d = this.data;
    const opponent = $('body').hasClass('zen') ? 'Your opponent' : renderUser.userTxt(this, d.opponent);
    const joined = `${opponent}\njoined the game.`;
    if (game.isPlayerTurn(d))
      notify(() => {
        let txt = this.noarg('yourTurn');
        if (this.ply < 1) txt = `${joined}\n${txt}`;
        else {
          let move = d.steps[d.steps.length - 1].san;
          const turn = Math.floor((this.ply - 1) / 2) + 1;
          move = `${turn}${this.ply % 2 === 1 ? '.' : '...'} ${move}`;
          txt = `${opponent}\nplayed ${move}.\n${txt}`;
        }
        return txt;
      });
    else if (this.isPlaying() && this.ply < 1) notify(joined);
  };

  playerByColor = (c: Color) => this.data[c === this.data.player.color ? 'player' : 'opponent'];

  apiMove = (o: ApiMove): true => {
    const d = this.data,
      playing = this.isPlaying();

    d.game.turns = o.ply;
    d.game.player = o.ply % 2 === 0 ? 'white' : 'black';
    const playedColor = o.ply % 2 === 0 ? 'black' : 'white',
      activeColor = d.player.color === d.game.player;
    if (o.status) d.game.status = o.status;
    if (o.winner) d.game.winner = o.winner;
    this.playerByColor('white').offeringDraw = o.wDraw;
    this.playerByColor('black').offeringDraw = o.bDraw;
    d.possibleMoves = activeColor ? o.dests : undefined;
    d.possibleDrops = activeColor ? o.drops : undefined;
    d.crazyhouse = o.crazyhouse;
    this.setTitle();
    if (!this.replaying()) {
      this.ply++;
      if (o.role)
        this.chessground.newPiece(
          {
            role: o.role,
            color: playedColor,
          },
          o.uci.slice(2, 4) as cg.Key,
        );
      else {
        // This block needs to be idempotent, even for castling moves in
        // Chess960.
        const keys = uciToMove(o.uci)!,
          pieces = this.chessground.state.pieces;
        if (
          !o.castle ||
          (pieces.get(o.castle.king[0])?.role === 'king' && pieces.get(o.castle.rook[0])?.role === 'rook')
        ) {
          this.chessground.move(keys[0], keys[1]);
        }
      }
      if (o.promotion) promote(this.chessground, o.promotion.key, o.promotion.pieceClass);
      this.chessground.set({
        turnColor: d.game.player,
        movable: {
          dests: playing ? util.parsePossibleMoves(d.possibleMoves) : new Map(),
        },
        check: !!o.check,
      });
      blur.onMove();
      lichess.pubsub.emit('ply', this.ply);
    }
    d.game.threefold = !!o.threefold;
    const step = {
      ply: this.lastPly() + 1,
      fen: o.fen,
      san: o.san,
      uci: o.uci,
      check: o.check,
      crazy: o.crazyhouse,
    };
    d.steps.push(step);
    this.justDropped = undefined;
    this.justCaptured = undefined;
    game.setOnGame(d, playedColor, true);
    this.data.forecastCount = undefined;
    if (o.clock) {
      this.shouldSendMoveTime = true;
      const oc = o.clock,
        delay = playing && activeColor ? 0 : oc.lag || 1;
      if (this.clock) this.clock.setClock(d, oc.white, oc.black, delay);
      else if (this.corresClock) this.corresClock.update(oc.white, oc.black);
    }
    if (this.data.expiration) {
      if (this.data.steps.length > 2) this.data.expiration = undefined;
      else this.data.expiration.movedAt = Date.now();
    }
    this.redraw();
    if (playing && playedColor == d.player.color) {
      this.transientMove?.clear();
      this.moveOn.next();
      cevalSub.publish(d, o);
    }
    if (!this.replaying() && playedColor != d.player.color) {
      // atrocious hack to prevent race condition
      // with explosions and premoves
      // https://github.com/lichess-org/lila/issues/343
      const premoveDelay = d.game.variant.key === 'atomic' ? 100 : 1;
      setTimeout(() => {
        if (this.nvui) this.nvui.playPremove(this);
        else if (!this.chessground.playPremove() && !this.playPredrop()) {
          this.promotion.cancel();
          this.showYourMoveNotification();
        }
      }, premoveDelay);
    }
    this.autoScroll();
    this.onChange();

    this.updateZero(step.fen); //, playedColor != d.player.color);
    this.keyboardMove?.update(step, playedColor != d.player.color);
    this.voiceMove?.update(step.fen, playedColor != d.player.color);
    lichess.sound.move(o);
    lichess.sound.saySan(step.san);
    return true; // prevents default socket pubsub
  };

  crazyValid = (role: cg.Role, key: cg.Key) => crazyValid(this.data, role, key);

  private playPredrop = () => {
    return this.chessground.playPredrop(drop => {
      return crazyValid(this.data, drop.role, drop.key);
    });
  };

  private clearJust() {
    this.justDropped = undefined;
    this.justCaptured = undefined;
    this.preDrop = undefined;
  }

  reload = (d: RoundData): void => {
    if (d.steps.length !== this.data.steps.length) this.ply = d.steps[d.steps.length - 1].ply;
    round.massage(d);
    this.data = d;
    this.clearJust();
    this.shouldSendMoveTime = false;
    if (this.clock) this.clock.setClock(d, d.clock!.white, d.clock!.black);
    if (this.corresClock) this.corresClock.update(d.correspondence!.white, d.correspondence!.black);
    if (!this.replaying()) ground.reload(this);
    this.setTitle();
    this.moveOn.next();
    this.setQuietMode();
    this.redraw();
    this.autoScroll();
    this.onChange();
    this.setLoading(false);
    this.updateZero(d.steps[d.steps.length - 1].fen); //, true);
    this.keyboardMove?.update(d.steps[d.steps.length - 1]);
    this.voiceMove?.update(d.steps[d.steps.length - 1].fen, true);
  };

  endWithData = (o: ApiEnd): void => {
    const d = this.data;
    d.game.winner = o.winner;
    d.game.status = o.status;
    d.game.boosted = o.boosted;
    this.userJump(this.lastPly());
    d.game.fen = d.steps[d.steps.length - 1].fen;
    // If losing/drawing on time but locally it is the opponent's turn, move did not reach server before the end
    if (
      o.status.name === 'outoftime' &&
      d.player.color !== o.winner &&
      this.chessground.state.turnColor === d.opponent.color
    ) {
      this.reload(d);
    }
    this.chessground.stop();
    if (o.ratingDiff) {
      d.player.ratingDiff = o.ratingDiff[d.player.color];
      d.opponent.ratingDiff = o.ratingDiff[d.opponent.color];
    }
    if (!d.player.spectator && d.game.turns > 1) {
      const key = o.winner ? (d.player.color === o.winner ? 'victory' : 'defeat') : 'draw';
      lichess.sound.play(key);
      if (
        key != 'victory' &&
        d.game.turns > 6 &&
        !d.tournament &&
        !d.swiss &&
        lichess.storage.boolean('courtesy').get()
      )
        this.opts.chat?.instance?.then(c => c.post('Good game, well played'));
    }

    if ($('body').hasClass('zen-auto') && $('body').hasClass('zen')) {
      $('body').toggleClass('zen');
      window.dispatchEvent(new Event('resize'));
    }

    if (d.crazyhouse) crazyEndHook();
    this.clearJust();
    this.setTitle();
    this.moveOn.next();
    this.setQuietMode();
    this.setLoading(false);
    if (this.clock && o.clock) this.clock.setClock(d, o.clock.wc * 0.01, o.clock.bc * 0.01);
    this.redraw();
    this.autoScroll();
    this.onChange();
    if (d.tv) setTimeout(lichess.reload, 10000);
    wakeLock.release();
    if (this.data.game.status.name === 'started') lichess.sound.saySan(this.stepAt(this.ply).san, false);
    else lichess.sound.say(viewStatus(this), false, false, true);
  };

  challengeRematch = async () => {
    await xhr.challengeRematch(this.data.game.id);
    lichess.pubsub.emit('challenge-app.open');
    if (lichess.once('rematch-challenge'))
      setTimeout(() => {
        lichess.hopscotch(function () {
          window.hopscotch
            .configure({
              i18n: { doneBtn: 'OK, got it' },
            })
            .startTour({
              id: 'rematch-challenge',
              showPrevButton: true,
              steps: [
                {
                  title: 'Challenged to a rematch',
                  content: 'Your opponent is offline, but they can accept this challenge later!',
                  target: '#challenge-app',
                  placement: 'bottom',
                },
              ],
            });
        });
      }, 1000);
  };

  private makeCorrespondenceClock = (): void => {
    if (this.data.correspondence && !this.corresClock)
      this.corresClock = makeCorresClock(this, this.data.correspondence, this.socket.outoftime);
  };

  private corresClockTick = (): void => {
    if (this.corresClock && game.playable(this.data)) {
      this.corresClock.tick(this.data.game.player);
      this.redraw();
    }
  };

  private setQuietMode = () => {
    const was = lichess.quietMode;
    const is = this.isPlaying();
    if (was !== is) {
      lichess.quietMode = is;
      $('body').toggleClass(
        'no-select',
        is && this.clock && this.clock.millisOf(this.data.player.color) <= 3e5,
      );
    }
  };

  question = (): QuestionOpts | false => {
    if (this.moveToSubmit || this.dropToSubmit) {
      this.voiceMove?.listenForResponse('submitMove', this.submitMove);
      return {
        prompt: this.noarg('confirmMove'),
        yes: { action: () => this.submitMove(true) },
        no: { action: () => this.submitMove(false), key: 'cancel' },
      };
    } else if (this.data.player.proposingTakeback) {
      this.voiceMove?.listenForResponse('cancelTakeback', this.cancelTakebackPreventDraws);
      return {
        prompt: this.noarg('takebackPropositionSent'),
        no: { action: this.cancelTakebackPreventDraws, key: 'cancel' },
      };
    } else if (this.data.player.offeringDraw) {
      this.voiceMove?.listenForResponse('cancelDraw', v => !v && this.socket.sendLoading('draw-no'));
      return {
        prompt: this.noarg('drawOfferSent'),
        no: { action: () => this.socket.sendLoading('draw-no'), key: 'cancel' },
      };
    } else if (this.data.opponent.proposingTakeback)
      return {
        prompt: this.noarg('yourOpponentProposesATakeback'),
        yes: { action: this.takebackYes, icon: licon.Back },
        no: { action: () => this.socket.send('takeback-no') },
      };
    else if (this.data.opponent.offeringDraw)
      return {
        prompt: this.noarg('yourOpponentOffersADraw'),
        yes: { action: () => this.socket.send('draw-yes'), icon: licon.OneHalf },
        no: { action: () => this.socket.send('draw-no') },
      };
    else if (this.voiceMove) return this.voiceMove.question();
    else return false;
  };

  opponentRequest(req: string, i18nKey: string) {
    this.voiceMove?.listenForResponse(req, (v: boolean) =>
      this.socket.sendLoading(`${req}-${v ? 'yes' : 'no'}`),
    );
    notify(this.noarg(i18nKey));
  }

  takebackYes = () => {
    this.socket.sendLoading('takeback-yes');
    this.chessground.cancelPremove();
    this.promotion.cancel();
  };

  resign = (v: boolean, immediately?: boolean): void => {
    if (v) {
      if (this.resignConfirm || !this.data.pref.confirmResign || immediately) {
        this.socket.sendLoading('resign');
        clearTimeout(this.resignConfirm);
      } else {
        this.resignConfirm = setTimeout(() => this.resign(false), 3000);
      }
      this.redraw();
    } else if (this.resignConfirm) {
      clearTimeout(this.resignConfirm);
      this.resignConfirm = undefined;
      this.redraw();
    }
  };

  goBerserk = () => {
    this.socket.berserk();
    lichess.sound.play('berserk');
  };

  setBerserk = (color: Color): void => {
    if (this.goneBerserk[color]) return;
    this.goneBerserk[color] = true;
    if (color !== this.data.player.color) lichess.sound.play('berserk');
    this.redraw();
    $(`<i data-icon="${licon.Berserk}">`).appendTo($(`.game__meta .player.${color} .user-link`));
  };

  setLoading = (v: boolean, duration = 1500) => {
    clearTimeout(this.loadingTimeout);
    if (v) {
      this.loading = true;
      this.loadingTimeout = setTimeout(() => {
        this.loading = false;
        this.redraw();
      }, duration);
      this.redraw();
    } else if (this.loading) {
      this.loading = false;
      this.redraw();
    }
  };

  setRedirecting = () => {
    this.redirecting = true;
    lichess.unload.expected = true;
    setTimeout(() => {
      this.redirecting = false;
      this.redraw();
    }, 2500);
    this.redraw();
  };

  submitMove = (v: boolean): void => {
    const toSubmit = this.moveToSubmit || this.dropToSubmit;
    if (v && toSubmit) {
      if (this.moveToSubmit) this.actualSendMove('move', this.moveToSubmit);
      else this.actualSendMove('drop', this.dropToSubmit);
      lichess.sound.play('confirmation');
    } else this.jump(this.ply);
    this.cancelMove();
    if (toSubmit) this.setLoading(true, 300);
  };

  cancelMove = (): void => {
    this.moveToSubmit = undefined;
    this.dropToSubmit = undefined;
  };

  private onChange = () => {
    if (this.opts.onChange) setTimeout(() => this.opts.onChange(this.data), 150);
  };

  private goneTick?: number;
  setGone = (gone: number | boolean) => {
    game.setGone(this.data, this.data.opponent.color, gone);
    clearTimeout(this.goneTick);
    if (Number(gone) > 1)
      this.goneTick = setTimeout(() => {
        const g = Number(this.opponentGone());
        if (g > 1) this.setGone(g - 1);
      }, 1000);
    this.redraw();
  };

  opponentGone = (): number | boolean => {
    const d = this.data;
    return (
      defined(d.opponent.isGone) &&
      d.opponent.isGone !== false &&
      !game.isPlayerTurn(d) &&
      game.resignable(d) &&
      d.opponent.isGone
    );
  };

  rematch(accept?: boolean): boolean {
    if (accept === undefined)
      return this.data.opponent.offeringRematch === true || this.data.player.offeringRematch === true;
    else if (accept) {
      if (this.data.game.rematch) location.href = gameRoute(this.data.game.rematch, this.data.opponent.color);
      if (!game.rematchable(this.data)) return false;
      if (!this.data.opponent.offeringRematch) this.data.player.offeringRematch = true;
      this.socket.send('rematch-yes');
    } else {
      if (!this.data.opponent.offeringRematch) return false;
      this.socket.send('rematch-no');
    }
    this.redraw();
    return true;
  }

  canOfferDraw = (): boolean =>
    !this.preventDrawOffer &&
    game.drawable(this.data) &&
    (this.data.player.lastDrawOfferAtPly || -99) < this.ply - 20;

  cancelTakebackPreventDraws = () => {
    this.socket.sendLoading('takeback-no');
    clearTimeout(this.preventDrawOffer);
    this.preventDrawOffer = setTimeout(() => {
      this.preventDrawOffer = undefined;
      this.redraw();
    }, 4000);
  };

  offerDraw = (v: boolean, immediately?: boolean): void => {
    if (this.canOfferDraw()) {
      if (this.drawConfirm) {
        if (v) this.doOfferDraw();
        clearTimeout(this.drawConfirm);
        this.drawConfirm = undefined;
      } else if (v) {
        if (this.data.pref.confirmResign && !immediately)
          this.drawConfirm = setTimeout(() => {
            this.offerDraw(false);
          }, 3000);
        else this.doOfferDraw();
      }
    }
    this.redraw();
  };

  private doOfferDraw = () => {
    this.data.player.lastDrawOfferAtPly = this.ply;
    this.socket.sendLoading('draw-yes', null);
  };

  setChessground = (cg: CgApi) => {
    this.chessground = cg;
    if (!this.isPlaying()) return;
    if (this.data.pref.keyboardMove) this.keyboardMove = makeKeyboardMove(this, this.stepAt(this.ply));
    if (this.data.pref.voiceMove) this.voiceMove = makeVoiceMove(this, this.stepAt(this.ply).fen);
    if (this.keyboardMove || this.voiceMove) requestAnimationFrame(() => this.redraw());
  };

  stepAt = (ply: Ply) => round.plyStep(this.data, ply);

  private delayedInit = () => {
    lichess.requestIdleCallback(() => {
      const d = this.data;
      if (this.isPlaying()) {
        if (!d.simul) blur.init(d.steps.length > 2);

        title.init();
        this.setTitle();

        if (d.crazyhouse) crazyInit(this);

        if (!this.nvui && d.clock && !d.opponent.ai && !this.isSimulHost())
          window.addEventListener('beforeunload', e => {
            if (lichess.unload.expected || !this.isPlaying()) return;
            this.socket.send('bye2');
            const msg = 'There is a game in progress!';
            (e || window.event).returnValue = msg;
            return msg;
          });

        if (!this.nvui && d.pref.submitMove) {
          lichess.mousetrap
            .bind('esc', () => {
              this.submitMove(false);
              this.chessground.cancelMove();
            })
            .bind('return', () => this.submitMove(true));
        }
        cevalSub.subscribe(this);
      }

      if (!this.nvui) keyboard.init(this);

      wakeLock.request();

      setTimeout(() => {
        if ($('#KeyboardO,#show_btn,#shadowHostId').length) {
          alert('Play enhancement extensions are no longer allowed!');
          lichess.socket.destroy();
          this.setRedirecting();
          location.href = '/page/play-extensions';
        }
      }, 1000);
      this.updateZero(d.game.fen);
      this.onChange();
    }, 800);
  };
}<|MERGE_RESOLUTION|>--- conflicted
+++ resolved
@@ -167,9 +167,6 @@
     });
 
     if (!this.opts.noab && this.isPlaying()) ab.init(this);
-<<<<<<< HEAD
-
-    lichess.sound.move();
 
     makeZerofish({ pbUrl: '/assets/lifat/bots/weights/maia-1900.pb' }).then(zf => (this.zerofish = zf));
   }
@@ -183,8 +180,6 @@
       this.sendMove(uci?.slice(0, 2) as Key, uci?.slice(2, 4) as Key, Ch.charRole(uci!.slice(4)), {
         premove: false,
       });
-=======
->>>>>>> 05b6de0f
   }
 
   private showExpiration = () => {
