import type { VNode } from 'common/snabbdom';
import type { GameData, Status, Player, RoundStep } from 'game';
import type { ClockData } from './clock/clockCtrl';
import type { CorresClockData } from './corresClock/corresClockCtrl';
import type RoundController from './ctrl';
import type { ChatCtrl, ChatPlugin } from 'chat';
import * as Prefs from 'common/prefs';
import type { EnhanceOpts } from 'common/richText';
import type { RoundSocket } from './socket';
import type { MoveMetadata as CgMoveMetadata } from 'chessground/types';

export { type RoundSocket } from './socket';
export { type CorresClockData } from './corresClock/corresClockCtrl';
export type { RoundStep as Step } from 'game';
export type { default as RoundController } from './ctrl';
export type { ClockData } from './clock/clockCtrl';

export interface NvuiPlugin {
  submitMove?: (submitStoredPremove?: boolean) => void;
  playPremove: (ctrl: RoundController) => void;
  premoveInput: string;
  render(ctrl: RoundController): VNode;
}

export interface SocketOpts {
  sign: string;
  ackable: boolean;
  withLag?: boolean;
  millis?: number;
}

export interface SocketMove {
  u: Uci;
  b?: 1;
}
export interface SocketDrop {
  role: Role;
  pos: Key;
  b?: 1;
}

export type EncodedDests =
  | string
  | {
      [key: string]: string;
    };

export interface RoundData extends GameData {
  clock?: ClockData;
  pref: Pref;
  steps: RoundStep[];
  possibleMoves?: EncodedDests;
  possibleDrops?: string;
  forecastCount?: number;
  opponentSignal?: number;
  crazyhouse?: Tree.NodeCrazy;
  correspondence?: CorresClockData;
  tv?: Tv;
  userTv?: {
    id: string;
  };
  expiration?: Expiration;
  local?: RoundProxy;
}

export interface Expiration {
  idleMillis: number;
  movedAt: number;
  millisToMove: number;
}

export interface Tv {
  channel: string;
  flip: boolean;
}

<<<<<<< HEAD
interface CrazyData {
  pockets: [CrazyPocket, CrazyPocket];
}

export interface CrazyPocket {
  [role: string]: number;
}

=======
>>>>>>> b733c744
export interface RoundProxy extends RoundSocket {
  analyse(): void;
  newOpponent(): void;
  userVNode(player: Player, postion: Position): VNode | undefined; // TODO fix
}

export interface RoundOpts {
  data: RoundData;
  userId?: string;
  noab?: boolean;
  socketSend?: SocketSend;
  onChange(d: RoundData): void;
  element?: HTMLElement;
  crosstableEl?: HTMLElement;
  chat?: ChatOpts;
}

export interface ChatOpts {
  preset: 'start' | 'end' | undefined;
  enhance?: EnhanceOpts;
  plugin?: ChatPlugin;
  alwaysEnabled: boolean;
  noteId?: string;
  noteAge?: number;
  noteText?: string;
  instance?: ChatCtrl;
}

<<<<<<< HEAD
=======
export interface Step {
  ply: Ply;
  fen: FEN;
  san: San;
  uci: Uci;
  check?: boolean;
  crazy?: Tree.NodeCrazy;
}

>>>>>>> b733c744
export interface ApiMove {
  dests: string | { [key: string]: string };
  ply: number;
  fen: string;
  san: string;
  uci: string;
  clock?: {
    white: Seconds;
    black: Seconds;
    lag?: Centis;
  };
  status?: Status;
  winner?: Color;
  check?: boolean;
  threefold?: boolean;
  fiftyMoves?: boolean;
  wDraw?: boolean;
  bDraw?: boolean;
  crazyhouse?: Tree.NodeCrazy;
  role?: Role;
  drops?: string;
  promotion?: {
    key: Key;
    pieceClass: Role;
  };
  castle?: {
    king: [Key, Key];
    rook: [Key, Key];
    color: Color;
  };
  isMove?: true;
  isDrop?: true;
  volume?: number;
}

export interface ApiEnd {
  winner?: Color;
  status: Status;
  ratingDiff?: {
    white: number;
    black: number;
  };
  boosted: boolean;
  clock?: {
    wc: Centis;
    bc: Centis;
  };
}

export interface Pref {
  animationDuration: number;
  autoQueen: Prefs.AutoQueen;
  blindfold: boolean;
  clockBar: boolean;
  clockSound: boolean;
  clockTenths: Prefs.ShowClockTenths;
  confirmResign: boolean;
  coords: Prefs.Coords;
  destination: boolean;
  enablePremove: boolean;
  highlight: boolean;
  is3d: boolean;
  keyboardMove: boolean;
  voiceMove: boolean;
  moveEvent: Prefs.MoveEvent;
  ratings: boolean;
  replay: Prefs.Replay;
  rookCastle: boolean;
  showCaptured: boolean;
  submitMove: boolean;
  resizeHandle: Prefs.ShowResizeHandle;
}

export interface MoveMetadata extends CgMoveMetadata {
  preConfirmed?: boolean;
  justDropped?: Role;
  justCaptured?: Piece;
}

export type Position = 'top' | 'bottom';

export interface RoundTour {
  corresRematchOffline: () => void;
}<|MERGE_RESOLUTION|>--- conflicted
+++ resolved
@@ -74,17 +74,6 @@
   flip: boolean;
 }
 
-<<<<<<< HEAD
-interface CrazyData {
-  pockets: [CrazyPocket, CrazyPocket];
-}
-
-export interface CrazyPocket {
-  [role: string]: number;
-}
-
-=======
->>>>>>> b733c744
 export interface RoundProxy extends RoundSocket {
   analyse(): void;
   newOpponent(): void;
@@ -113,8 +102,6 @@
   instance?: ChatCtrl;
 }
 
-<<<<<<< HEAD
-=======
 export interface Step {
   ply: Ply;
   fen: FEN;
@@ -124,7 +111,6 @@
   crazy?: Tree.NodeCrazy;
 }
 
->>>>>>> b733c744
 export interface ApiMove {
   dests: string | { [key: string]: string };
   ply: number;
