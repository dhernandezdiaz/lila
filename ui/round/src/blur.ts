// Register blur events to be sent as move metadata

let lastFocus = 0;
let focusCutoff = 0;

export function init(withBlur: boolean): void {
  if (!withBlur) focusCutoff = Date.now() + 10000;
  window.addEventListener('focus', () => (lastFocus = Date.now()));
}

<<<<<<< HEAD
export function get(): boolean {
  return lastFocus >= focusCutoff;
}

export function onMove(): number {
  return (focusCutoff = Date.now() + 1000);
}
=======
export const get = (): boolean => lastFocus >= focusCutoff;

export const onMove = (): number => (focusCutoff = Date.now() + 1000);
>>>>>>> d53720a6
<|MERGE_RESOLUTION|>--- conflicted
+++ resolved
@@ -8,16 +8,6 @@
   window.addEventListener('focus', () => (lastFocus = Date.now()));
 }
 
-<<<<<<< HEAD
-export function get(): boolean {
-  return lastFocus >= focusCutoff;
-}
-
-export function onMove(): number {
-  return (focusCutoff = Date.now() + 1000);
-}
-=======
 export const get = (): boolean => lastFocus >= focusCutoff;
 
-export const onMove = (): number => (focusCutoff = Date.now() + 1000);
->>>>>>> d53720a6
+export const onMove = (): number => (focusCutoff = Date.now() + 1000);