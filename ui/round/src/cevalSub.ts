--- conflicted
+++ resolved
@@ -1,14 +1,7 @@
 import { lastStep } from './util';
-<<<<<<< HEAD
-import RoundController from './ctrl';
-import { RoundData, ApiMove } from './interfaces';
-import * as xhr from 'common/xhr';
-import { FEN } from 'chessground/types';
-=======
 import type RoundController from './ctrl';
 import type { ApiMove, RoundData } from './interfaces';
 import { text as xhrText } from 'common/xhr';
->>>>>>> 1a2a745f
 import { storage } from 'common/storage';
 
 let found = false;
