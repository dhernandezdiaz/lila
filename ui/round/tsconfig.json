{
  "extends": "../tsconfig.base.json",
<<<<<<< HEAD
  "compilerOptions": {
    "outDir": "dist",
    "rootDir": "src",
    "composite": true,
    "declaration": true,
    "emitDeclarationOnly": true
  },
  "isolatedModules": true,
=======
  "compilerOptions": { "noEmit": true },

>>>>>>> 73c58a3a
  "references": [
    { "path": "../board/tsconfig.json" },
    { "path": "../chat/tsconfig.json" },
    { "path": "../chess/tsconfig.json" },
    { "path": "../common/tsconfig.json" },
    { "path": "../game/tsconfig.json" },
    { "path": "../keyboardMove/tsconfig.json" },
    { "path": "../voice/tsconfig.json" },
    { "path": "../nvui/tsconfig.json" }
  ]
}<|MERGE_RESOLUTION|>--- conflicted
+++ resolved
@@ -1,6 +1,5 @@
 {
   "extends": "../tsconfig.base.json",
-<<<<<<< HEAD
   "compilerOptions": {
     "outDir": "dist",
     "rootDir": "src",
@@ -8,11 +7,6 @@
     "declaration": true,
     "emitDeclarationOnly": true
   },
-  "isolatedModules": true,
-=======
-  "compilerOptions": { "noEmit": true },
-
->>>>>>> 73c58a3a
   "references": [
     { "path": "../board/tsconfig.json" },
     { "path": "../chat/tsconfig.json" },
