--- conflicted
+++ resolved
@@ -249,22 +249,12 @@
   | 'crazyhouse';
 
 type Speed = 'ultraBullet' | 'bullet' | 'blitz' | 'rapid' | 'classical' | 'correspondence';
-<<<<<<< HEAD
-type Perf = Exclude<VariantKey, 'standard'> | Speed;
-type Color = 'white' | 'black';
-type Files = 'a' | 'b' | 'c' | 'd' | 'e' | 'f' | 'g' | 'h';
-type Ranks = '1' | '2' | '3' | '4' | '5' | '6' | '7' | '8';
-type Key = 'a0' | `${Files}${Ranks}`;
-type Uci = string;
-type San = string;
-=======
 
 type Perf = Exclude<VariantKey, 'standard'> | Speed;
 
 type Uci = string;
 type San = string;
 type AlmostSan = string;
->>>>>>> 69b61f5d
 type Ply = number;
 type Seconds = number;
 type Centis = number;
