// eslint-disable-next-line
/// <reference path="./tree.d.ts" />
// eslint-disable-next-line
/// <reference path="./chessground.d.ts" />
// eslint-disable-next-line
/// <reference path="./voice.d.ts" />
// eslint-disable-next-line
/// <reference path="./cash.d.ts" />

// file://./../../site/src/site.ts
interface Site {
  debug: boolean;
  info: {
    commit: string;
    message: string;
    date: string;
  };
  StrongSocket: {
    // file://./../../site/src/socket.ts
    new (url: string, version: number | false, cfg?: any): any;
    firstConnect: Promise<(tpe: string, data: any) => void>;
    defaultParams: Record<string, any>;
  };
  mousetrap: LichessMousetrap; // file://./../../site/src/mousetrap.ts
  sri: string;
  storage: LichessStorageHelper;
  tempStorage: LichessStorageHelper;
  once(key: string, mod?: 'always'): boolean;
  powertip: LichessPowertip; // file://./../../site/src/powertip.ts
  clockWidget(el: HTMLElement, opts: { time: number; pause?: boolean }): void;
  spinnerHtml: string;
  asset: {
    // file://./../../site/src/asset.ts
    baseUrl(): string;
    url(url: string, opts?: AssetUrlOpts): string;
    flairSrc(flair: Flair): string;
<<<<<<< HEAD
    loadCss(url: string): Promise<void>;
    removeCss(url: string): void;
    loadCssPath(path: string): Promise<void>;
    removeCssPath(path: string): void;
=======
    loadCss(href: string): Promise<void>;
    loadCssPath(key: string): Promise<void>;
    removeCss(href: string): void;
    removeCssPath(key: string): void;
>>>>>>> 4b1053a4
    jsModule(name: string): string;
    loadIife(path: string, opts?: AssetUrlOpts): Promise<void>;
    loadEsm<T>(key: string, opts?: EsmModuleOpts): Promise<T>;
    userComplete(opts: UserCompleteOpts): Promise<UserComplete>;
  };
  idleTimer(delay: number, onIdle: () => void, onWakeUp: () => void): void;
  pubsub: Pubsub; // file://./../../site/src/pubsub.ts
  unload: { expected: boolean };
  redirect(o: RedirectTo, beep?: boolean): void;
  reload(): void;
  watchers(el: HTMLElement): void;
  announce(d: LichessAnnouncement): void;
  trans(i18n: I18nDict): Trans;
  sound: SoundI; // file://./../../site/src/sound.ts
  mic: Voice.Microphone; // file://./../../site/src/mic.ts
  miniBoard: {
    // file://./../../common/src/miniBoard.ts
    init(node: HTMLElement): void;
    initAll(parent?: HTMLElement): void;
  };
  miniGame: {
    // file://./../../site/src/miniGame.ts
    init(node: HTMLElement): string | null;
    initAll(parent?: HTMLElement): void;
    update(node: HTMLElement, data: MiniGameUpdateData): void;
    finish(node: HTMLElement, win?: Color): void;
  };
  timeago(date: number | Date): string;
  dateFormat: () => (date: Date) => string;
  displayLocale: string;
  contentLoaded(parent?: HTMLElement): void;
  blindMode: boolean;
  makeChat(data: any): any;
  makeChessground(el: HTMLElement, config: CgConfig): CgApi;
  log: LichessLog; // file://./../../site/src/log.ts

  // the remaining are not set in site.lichess.globals.ts
  load: Promise<void>; // DOMContentLoaded promise
  quantity(n: number): 'zero' | 'one' | 'few' | 'many' | 'other';
  siteI18n: I18nDict;
  socket: any;
  quietMode?: boolean;
  analysis?: any; // expose the analysis ctrl
  manifest: { css: Record<string, string>; js: Record<string, string> };
}

interface EsmModuleOpts extends AssetUrlOpts {
  init?: any;
  npm?: boolean;
}

interface LichessLog {
  (...args: any[]): Promise<void>;
  clear(): Promise<void>;
  get(): Promise<string>;
}

type PairOf<T> = [T, T];

type I18nDict = { [key: string]: string };
type I18nKey = string;

type Flair = string;

type RedirectTo = string | { url: string; cookie: Cookie };

type UserComplete = (opts: UserCompleteOpts) => void;

interface LichessMousetrap {
  // file://./../../site/src/mousetrap.ts
  bind(
    keys: string | string[],
    callback: (e: KeyboardEvent) => void,
    action?: 'keypress' | 'keydown' | 'keyup',
  ): LichessMousetrap;
}

interface LichessPowertip {
  // file://./../../site/src/powertip.ts
  watchMouse(): void;
  manualGameIn(parent: HTMLElement): void;
  manualGame(el: HTMLElement): void;
  manualUser(el: HTMLElement): void;
  manualUserIn(parent: HTMLElement): void;
}

interface UserCompleteOpts {
  input: HTMLInputElement;
  tag?: 'a' | 'span';
  minLength?: number;
  populate?: (result: LightUser) => string;
  onSelect?: (result: LightUser) => void;
  focus?: boolean;
  friend?: boolean;
  tour?: string;
  swiss?: string;
  team?: string;
}

interface QuestionChoice {
  // file://./../../round/src/ctrl.ts
  action: () => void;
  icon?: string;
  key?: I18nKey;
}

interface QuestionOpts {
  prompt: string; // TODO i18nkey, or just always pretranslate
  yes?: QuestionChoice;
  no?: QuestionChoice;
}

type SoundMove = (opts?: {
  // file://./../../site/src/sound.ts
  name?: string; // either provide this or valid san/uci
  san?: string;
  uci?: string;
  filter?: 'music' | 'game'; // undefined allows either
}) => void;

interface SoundI {
  // file://./../../site/src/sound.ts
  ctx?: AudioContext;
  load(name: string, path?: string): void;
  play(name: string, volume?: number): Promise<void>;
  playOnce(name: string): void;
  move: SoundMove;
  countdown(count: number, intervalMs?: number): Promise<void>;
  getVolume(): number;
  setVolume(v: number): void;
  speech(v?: boolean): boolean;
  changeSet(s: string): void;
  say(text: string, cut?: boolean, force?: boolean, translated?: boolean): boolean;
  saySan(san?: San, cut?: boolean): void;
  sayOrPlay(name: string, text: string): void;
  preloadBoardSounds(): void;
  theme: string;
  baseUrl: string;
}

interface LichessSpeech {
  step(s: { san?: San }, cut: boolean): void;
}

interface Cookie {
  name: string;
  value: string;
  maxAge: number;
}

interface AssetUrlOpts {
  documentOrigin?: boolean;
  pathOnly?: boolean;
  version?: false | string;
}

type Timeout = ReturnType<typeof setTimeout>;

declare type SocketSend = (type: string, data?: any, opts?: any, noRetry?: boolean) => void;

type TransNoArg = (key: string) => string;

interface Trans {
  // file://./../../site/src/trans.ts
  (key: string, ...args: Array<string | number>): string;
  noarg: TransNoArg;
  plural(key: string, count: number, ...args: Array<string | number>): string;
  pluralSame(key: string, count: number, ...args: Array<string | number>): string;
  vdom<T>(key: string, ...args: T[]): Array<string | T>;
  vdomPlural<T>(key: string, count: number, countArg: T, ...args: T[]): Array<string | T>;
}

type PubsubCallback = (...data: any[]) => void;

interface Pubsub {
  // file://./../../site/src/pubsub.ts
  on(msg: string, f: PubsubCallback): void;
  off(msg: string, f: PubsubCallback): void;
  emit(msg: string, ...args: any[]): void;
}

interface LichessStorageHelper {
  make(k: string, ttl?: number): LichessStorage;
  boolean(k: string): LichessBooleanStorage;
  get(k: string): string | null;
  set(k: string, v: string): void;
  fire(k: string, v?: string): void;
  remove(k: string): void;
}

interface LichessStorage {
  get(): string | null;
  set(v: any): void;
  remove(): void;
  listen(f: (e: LichessStorageEvent) => void): void;
  fire(v?: string): void;
}

interface LichessBooleanStorage {
  get(): boolean;
  getOrDefault(defaultValue: boolean): boolean;
  set(v: boolean): void;
  toggle(): void;
}

interface LichessStorageEvent {
  sri: string;
  nonce: number;
  value?: string;
}

interface LichessAnnouncement {
  msg?: string;
  date?: string;
}

interface LichessEditor {
  getFen(): Cg.FEN;
  setOrientation(o: Color): void;
}

declare namespace Editor {
  // file://./../../editor/src/ctrl.ts
  export interface Config {
    el: HTMLElement;
    baseUrl: string;
    fen?: string;
    options?: Editor.Options;
    is3d: boolean;
    animation: {
      duration: number;
    };
    embed: boolean;
    positions?: OpeningPosition[];
    endgamePositions?: EndgamePosition[];
    i18n: I18nDict;
  }

  export interface Options {
    orientation?: Color;
    onChange?: (fen: string) => void;
    inlineCastling?: boolean;
    coordinates?: boolean;
  }

  export interface OpeningPosition {
    eco?: string;
    name: string;
    fen: string;
    epd?: string;
  }

  export interface EndgamePosition {
    name: string;
    fen: string;
    epd?: string;
  }
}

type Nvui = (redraw: () => void) => {
  render(ctrl: any): any;
};

interface Window {
  site: Site;
  $as<T>(cash: Cash): T;
  readonly chrome?: unknown;
  readonly moment: any;
  readonly stripeHandler: any;
  readonly Stripe: any;
  readonly Textcomplete: any;
  readonly UserComplete: any;
  readonly Tagify: unknown;
  readonly paypalOrder: unknown;
  readonly paypalSubscription: unknown;
  readonly webkitAudioContext?: typeof AudioContext;
}

interface Study {
  userId?: string | null;
  isContrib?: boolean;
  isOwner?: boolean;
  closeActionMenu?(): void;
  setTab(tab: string): void;
}

interface LightUserNoId {
  name: string;
  title?: string;
  flair?: Flair;
  patron?: boolean;
}

interface LightUser extends LightUserNoId {
  id: string;
}

interface LightUserOnline extends LightUser {
  online: boolean;
}

interface Navigator {
  deviceMemory?: number; // https://developer.mozilla.org/en-US/docs/Web/API/Navigator/deviceMemory
}

declare type VariantKey =
  | 'standard'
  | 'chess960'
  | 'antichess'
  | 'fromPosition'
  | 'kingOfTheHill'
  | 'threeCheck'
  | 'atomic'
  | 'horde'
  | 'racingKings'
  | 'crazyhouse';

declare type Speed = 'ultraBullet' | 'bullet' | 'blitz' | 'rapid' | 'classical' | 'correspondence';

declare type Perf =
  | 'ultraBullet'
  | 'bullet'
  | 'blitz'
  | 'rapid'
  | 'classical'
  | 'correspondence'
  | 'chess960'
  | 'antichess'
  | 'fromPosition'
  | 'kingOfTheHill'
  | 'threeCheck'
  | 'atomic'
  | 'horde'
  | 'racingKings'
  | 'crazyhouse';

declare type Color = 'white' | 'black';

declare type Files = 'a' | 'b' | 'c' | 'd' | 'e' | 'f' | 'g' | 'h';
declare type Ranks = '1' | '2' | '3' | '4' | '5' | '6' | '7' | '8';
declare type Key = 'a0' | `${Files}${Ranks}`;
declare type Uci = string;
declare type San = string;
declare type Ply = number;

interface Variant {
  key: VariantKey;
  name: string;
  short: string;
  title?: string;
}

interface Paginator<A> {
  currentPage: number;
  maxPerPage: number;
  currentPageResults: A[];
  nbResults: number;
  previousPage?: number;
  nextPage?: number;
  nbPages: number;
}

interface EvalScore {
  cp?: number;
  mate?: number;
}

interface MiniGameUpdateData {
  fen: Cg.FEN;
  lm: Uci;
  wc?: number;
  bc?: number;
}

interface CashStatic {
  powerTip: any;
}

interface Cash {
  powerTip(options?: PowerTip.Options | 'show' | 'hide'): Cash;
}

declare namespace PowerTip {
  type Placement =
    | 'n'
    | 'e'
    | 's'
    | 'w'
    | 'nw'
    | 'ne'
    | 'sw'
    | 'se'
    | 'nw-alt'
    | 'ne-alt'
    | 'sw-alt'
    | 'se-alt';

  interface Options {
    preRender?: (el: HTMLElement) => void;
    placement?: Placement;
    smartPlacement?: boolean;
    popupId?: string;
    poupClass?: string;
    offset?: number;
    fadeInTime?: number;
    fadeOutTime?: number;
    closeDelay?: number;
    intentPollInterval?: number;
    intentSensitivity?: number;
    manual?: boolean;
    openEvents?: string[];
    closeEvents?: string[];
  }
}

interface Dictionary<T> {
  [key: string]: T | undefined;
}

type SocketHandlers = Dictionary<(d: any) => void>;

declare const site: Site;
declare const $as: <T>(cashOrHtml: Cash | string) => T;
declare module 'tablesort';<|MERGE_RESOLUTION|>--- conflicted
+++ resolved
@@ -34,17 +34,10 @@
     baseUrl(): string;
     url(url: string, opts?: AssetUrlOpts): string;
     flairSrc(flair: Flair): string;
-<<<<<<< HEAD
-    loadCss(url: string): Promise<void>;
-    removeCss(url: string): void;
-    loadCssPath(path: string): Promise<void>;
-    removeCssPath(path: string): void;
-=======
     loadCss(href: string): Promise<void>;
     loadCssPath(key: string): Promise<void>;
     removeCss(href: string): void;
     removeCssPath(key: string): void;
->>>>>>> 4b1053a4
     jsModule(name: string): string;
     loadIife(path: string, opts?: AssetUrlOpts): Promise<void>;
     loadEsm<T>(key: string, opts?: EsmModuleOpts): Promise<T>;
