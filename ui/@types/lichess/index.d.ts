/// <reference path="./tree.d.ts" />
/// <reference path="./chessground.d.ts" />
<<<<<<< HEAD
/// <reference path="./voice.d.ts" />
=======
>>>>>>> c6f5b6bb
/// <reference path="./cash.d.ts" />

// file://./../../site/src/site.ts
interface Site {
  debug: boolean;
  info: {
    commit: string;
    message: string;
    date: string;
  };
  StrongSocket: {
    // file://./../../site/src/socket.ts
    new (url: string, version: number | false, cfg?: any): any;
    firstConnect: Promise<(tpe: string, data: any) => void>;
    defaultParams: Record<string, any>;
  };
  mousetrap: LichessMousetrap; // file://./../../site/src/mousetrap.ts
  sri: string;
  storage: LichessStorageHelper;
  tempStorage: LichessStorageHelper;
  once(key: string, mod?: 'always'): boolean;
  powertip: LichessPowertip; // file://./../../site/src/powertip.ts
  clockWidget(el: HTMLElement, opts: { time: number; pause?: boolean }): void;
  spinnerHtml: string;
  asset: {
    // file://./../../site/src/asset.ts
    baseUrl(): string;
    url(url: string, opts?: AssetUrlOpts): string;
    flairSrc(flair: Flair): string;
    loadCss(href: string): Promise<void>;
    loadCssPath(key: string): Promise<void>;
    removeCss(href: string): void;
    removeCssPath(key: string): void;
    jsModule(name: string): string;
    loadIife(path: string, opts?: AssetUrlOpts): Promise<void>;
    loadEsm<T>(key: string, opts?: EsmModuleOpts): Promise<T>;
    userComplete(opts: UserCompleteOpts): Promise<UserComplete>;
  };
  idleTimer(delay: number, onIdle: () => void, onWakeUp: () => void): void;
  pubsub: Pubsub; // file://./../../site/src/pubsub.ts
  unload: { expected: boolean };
  redirect(o: RedirectTo, beep?: boolean): void;
  reload(): void;
  watchers(el: HTMLElement): void;
  announce(d: LichessAnnouncement): void;
  trans(i18n: I18nDict): Trans;
  sound: SoundI; // file://./../../site/src/sound.ts
  miniBoard: {
    // file://./../../common/src/miniBoard.ts
    init(node: HTMLElement): void;
    initAll(parent?: HTMLElement): void;
  };
  miniGame: {
    // file://./../../site/src/miniGame.ts
    init(node: HTMLElement): string | null;
    initAll(parent?: HTMLElement): void;
    update(node: HTMLElement, data: MiniGameUpdateData): void;
    finish(node: HTMLElement, win?: Color): void;
  };
  timeago(date: number | Date): string;
  dateFormat: () => (date: Date) => string;
  displayLocale: string;
  contentLoaded(parent?: HTMLElement): void;
  blindMode: boolean;
  makeChat(data: any): any;
  makeChessground(el: HTMLElement, config: CgConfig): CgApi;
  log: LichessLog; // file://./../../site/src/log.ts

  // the remaining are not set in site.lichess.globals.ts
  load: Promise<void>; // DOMContentLoaded promise
  quantity(n: number): 'zero' | 'one' | 'few' | 'many' | 'other';
  siteI18n: I18nDict;
  socket: any;
  quietMode?: boolean;
  analysis?: any; // expose the analysis ctrl
  manifest: { css: Record<string, string>; js: Record<string, string>; hashed: Record<string, string> };
}

interface EsmModuleOpts extends AssetUrlOpts {
  init?: any;
  npm?: boolean;
}

interface LichessLog {
  (...args: any[]): Promise<void>;
  clear(): Promise<void>;
  get(): Promise<string>;
}

type PairOf<T> = [T, T];

type I18nDict = { [key: string]: string };
type I18nKey = string;

type Flair = string;

type RedirectTo = string | { url: string; cookie: Cookie };

type UserComplete = (opts: UserCompleteOpts) => void;

interface LichessMousetrap {
  // file://./../../site/src/mousetrap.ts
  bind(
    keys: string | string[],
    callback: (e: KeyboardEvent) => void,
    action?: 'keypress' | 'keydown' | 'keyup',
  ): LichessMousetrap;
}

interface LichessPowertip {
  // file://./../../site/src/powertip.ts
  watchMouse(): void;
  manualGameIn(parent: HTMLElement): void;
  manualGame(el: HTMLElement): void;
  manualUser(el: HTMLElement): void;
  manualUserIn(parent: HTMLElement): void;
}

interface UserCompleteOpts {
  input: HTMLInputElement;
  tag?: 'a' | 'span';
  minLength?: number;
  populate?: (result: LightUser) => string;
  onSelect?: (result: LightUser) => void;
  focus?: boolean;
  friend?: boolean;
  tour?: string;
  swiss?: string;
  team?: string;
}

interface QuestionChoice {
  // file://./../../round/src/ctrl.ts
  action: () => void;
  icon?: string;
  key?: I18nKey;
}

interface QuestionOpts {
  prompt: string; // TODO i18nkey, or just always pretranslate
  yes?: QuestionChoice;
  no?: QuestionChoice;
}

type SoundMoveOpts = {
  name?: string; // either provide this or valid san/uci
  san?: string;
  uci?: string;
  volume?: number;
  filter?: 'music' | 'game';
};

type SoundMove = (opts?: SoundMoveOpts) => void;
<<<<<<< HEAD
=======

type SoundListener = (event: 'start' | 'stop', text?: string) => void;
>>>>>>> c6f5b6bb

interface SoundI {
  // file://./../../site/src/sound.ts
  ctx?: AudioContext;
<<<<<<< HEAD
=======
  listeners: Set<SoundListener>;
>>>>>>> c6f5b6bb
  load(name: string, path?: string): Promise<any>;
  play(name: string, volume?: number): Promise<void>;
  playOnce(name: string): void;
  move: SoundMove;
  countdown(count: number, intervalMs?: number): Promise<void>;
  getVolume(): number;
  setVolume(v: number): void;
  speech(v?: boolean): boolean;
  changeSet(s: string): void;
  say(text: string, cut?: boolean, force?: boolean, translated?: boolean): boolean;
  saySan(san?: San, cut?: boolean): void;
  sayOrPlay(name: string, text: string): void;
  preloadBoardSounds(): void;
  theme: string;
  url(name: string): string;
}

interface LichessSpeech {
  step(s: { san?: San }, cut: boolean): void;
}

interface Cookie {
  name: string;
  value: string;
  maxAge: number;
}

interface AssetUrlOpts {
  documentOrigin?: boolean;
  pathOnly?: boolean;
  version?: false | string;
}

type Timeout = ReturnType<typeof setTimeout>;

declare type SocketSend = (type: string, data?: any, opts?: any, noRetry?: boolean) => void;

type TransNoArg = (key: string) => string;

interface Trans {
  // file://./../../site/src/trans.ts
  (key: string, ...args: Array<string | number>): string;
  noarg: TransNoArg;
  plural(key: string, count: number, ...args: Array<string | number>): string;
  pluralSame(key: string, count: number, ...args: Array<string | number>): string;
  vdom<T>(key: string, ...args: T[]): Array<string | T>;
  vdomPlural<T>(key: string, count: number, countArg: T, ...args: T[]): Array<string | T>;
}

type PubsubCallback = (...data: any[]) => void;

interface Pubsub {
  // file://./../../site/src/pubsub.ts
  on(msg: string, f: PubsubCallback): void;
  off(msg: string, f: PubsubCallback): void;
  emit(msg: string, ...args: any[]): void;
}

interface LichessStorageHelper {
  make(k: string, ttl?: number): LichessStorage;
  boolean(k: string): LichessBooleanStorage;
  get(k: string): string | null;
  set(k: string, v: string): void;
  fire(k: string, v?: string): void;
  remove(k: string): void;
}

interface LichessStorage {
  get(): string | null;
  set(v: any): void;
  remove(): void;
  listen(f: (e: LichessStorageEvent) => void): void;
  fire(v?: string): void;
}

interface LichessBooleanStorage {
  get(): boolean;
  getOrDefault(defaultValue: boolean): boolean;
  set(v: boolean): void;
  toggle(): void;
}

interface LichessStorageEvent {
  sri: string;
  nonce: number;
  value?: string;
}

interface LichessAnnouncement {
  msg?: string;
  date?: string;
}

interface LichessEditor {
  getFen(): Cg.FEN;
  setOrientation(o: Color): void;
}

declare namespace Editor {
  // file://./../../editor/src/ctrl.ts
  export interface Config {
    el: HTMLElement;
    baseUrl: string;
    fen?: string;
    options?: Editor.Options;
    is3d: boolean;
    animation: {
      duration: number;
    };
    embed: boolean;
    positions?: OpeningPosition[];
    endgamePositions?: EndgamePosition[];
    i18n: I18nDict;
  }

  export interface Options {
    orientation?: Color;
    onChange?: (fen: string) => void;
    inlineCastling?: boolean;
    coordinates?: boolean;
  }

  export interface OpeningPosition {
    eco?: string;
    name: string;
    fen: string;
    epd?: string;
  }

  export interface EndgamePosition {
    name: string;
    fen: string;
    epd?: string;
  }
}

type Nvui = (redraw: () => void) => {
  render(ctrl: any): any;
};

interface Window {
  site: Site;
  $as<T>(cash: Cash): T;
  readonly chrome?: unknown;
  readonly moment: any;
  readonly stripeHandler: any;
  readonly Stripe: any;
  readonly Textcomplete: any;
  readonly UserComplete: any;
  readonly Tagify: unknown;
  readonly paypalOrder: unknown;
  readonly paypalSubscription: unknown;
  readonly webkitAudioContext?: typeof AudioContext;
}

interface Study {
  userId?: string | null;
  isContrib?: boolean;
  isOwner?: boolean;
  closeActionMenu?(): void;
  setTab(tab: string): void;
}

interface LightUserNoId {
  name: string;
  title?: string;
  flair?: Flair;
  patron?: boolean;
}

interface LightUser extends LightUserNoId {
  id: string;
}

interface LightUserOnline extends LightUser {
  online: boolean;
}

interface Navigator {
  deviceMemory?: number; // https://developer.mozilla.org/en-US/docs/Web/API/Navigator/deviceMemory
}

declare type VariantKey =
  | 'standard'
  | 'chess960'
  | 'antichess'
  | 'fromPosition'
  | 'kingOfTheHill'
  | 'threeCheck'
  | 'atomic'
  | 'horde'
  | 'racingKings'
  | 'crazyhouse';

declare type Speed = 'ultraBullet' | 'bullet' | 'blitz' | 'rapid' | 'classical' | 'correspondence';

declare type Perf = Exclude<VariantKey, 'standard'> | Speed;

declare type Color = 'white' | 'black';

declare type Files = 'a' | 'b' | 'c' | 'd' | 'e' | 'f' | 'g' | 'h';
declare type Ranks = '1' | '2' | '3' | '4' | '5' | '6' | '7' | '8';
declare type Key = 'a0' | `${Files}${Ranks}`;
declare type Uci = string;
declare type San = string;
declare type Ply = number;
declare type Seconds = number;
declare type Centis = number;
declare type Millis = number;

interface Variant {
  key: VariantKey;
  name: string;
  short: string;
  title?: string;
}

interface Paginator<A> {
  currentPage: number;
  maxPerPage: number;
  currentPageResults: A[];
  nbResults: number;
  previousPage?: number;
  nextPage?: number;
  nbPages: number;
}

interface EvalScore {
  cp?: number;
  mate?: number;
}

interface MiniGameUpdateData {
  fen: Cg.FEN;
  lm: Uci;
  wc?: number;
  bc?: number;
}

interface CashStatic {
  powerTip: any;
}

interface Cash {
  powerTip(options?: PowerTip.Options | 'show' | 'hide'): Cash;
}

declare namespace PowerTip {
  type Placement =
    | 'n'
    | 'e'
    | 's'
    | 'w'
    | 'nw'
    | 'ne'
    | 'sw'
    | 'se'
    | 'nw-alt'
    | 'ne-alt'
    | 'sw-alt'
    | 'se-alt';

  interface Options {
    preRender?: (el: HTMLElement) => void;
    placement?: Placement;
    smartPlacement?: boolean;
    popupId?: string;
    poupClass?: string;
    offset?: number;
    fadeInTime?: number;
    fadeOutTime?: number;
    closeDelay?: number;
    intentPollInterval?: number;
    intentSensitivity?: number;
    manual?: boolean;
    openEvents?: string[];
    closeEvents?: string[];
  }
}

interface Dictionary<T> {
  [key: string]: T | undefined;
}

type SocketHandlers = Dictionary<(d: any) => void>;

declare const site: Site;
declare const $as: <T>(cashOrHtml: Cash | string) => T;
declare module 'tablesort';<|MERGE_RESOLUTION|>--- conflicted
+++ resolved
@@ -1,9 +1,5 @@
 /// <reference path="./tree.d.ts" />
 /// <reference path="./chessground.d.ts" />
-<<<<<<< HEAD
-/// <reference path="./voice.d.ts" />
-=======
->>>>>>> c6f5b6bb
 /// <reference path="./cash.d.ts" />
 
 // file://./../../site/src/site.ts
@@ -157,19 +153,13 @@
 };
 
 type SoundMove = (opts?: SoundMoveOpts) => void;
-<<<<<<< HEAD
-=======
 
 type SoundListener = (event: 'start' | 'stop', text?: string) => void;
->>>>>>> c6f5b6bb
 
 interface SoundI {
   // file://./../../site/src/sound.ts
   ctx?: AudioContext;
-<<<<<<< HEAD
-=======
   listeners: Set<SoundListener>;
->>>>>>> c6f5b6bb
   load(name: string, path?: string): Promise<any>;
   play(name: string, volume?: number): Promise<void>;
   playOnce(name: string): void;
