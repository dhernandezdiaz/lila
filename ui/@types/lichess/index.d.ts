--- conflicted
+++ resolved
@@ -296,8 +296,4 @@
 declare const fipr: Fipr;
 declare const i18n: I18n;
 declare module 'tablesort';
-<<<<<<< HEAD
-declare const $html: (s: TemplateStringsArray, ...k: any) => string; // file://./../../.build/src/esbuild.ts
-=======
-declare const $html: (s: TemplateStringsArray, ...k: any[]) => string; // file://./../../.build/src/esbuild.ts
->>>>>>> 8d0dfc4e
+declare const $html: (s: TemplateStringsArray, ...k: any[]) => string; // file://./../../.build/src/esbuild.ts