import {
  ArcElement,
  Chart,
  ChartConfiguration,
  ChartDataset,
  ChartType,
  DoughnutController,
  Title,
} from 'chart.js';
import dataLabels from 'chartjs-plugin-datalabels';
import { fontColor, fontFamily, resizePolyfill } from './common';
import { pubsub } from 'common/pubsub';

declare module 'chart.js' {
  // eslint-disable-next-line @typescript-eslint/no-unused-vars
  interface PluginOptionsByType<TType extends ChartType> {
    needle?: {
      value: number;
    };
  }
}

resizePolyfill();
Chart.register(DoughnutController, ArcElement, dataLabels, Title);
Chart.defaults.font = fontFamily();

const v = {
  server: -1,
  network: -1,
};

export async function initModule(): Promise<void> {
<<<<<<< HEAD
  pubsub.after('socket.connect').then(() => site.socket.send('moveLat', true));
=======
  site.pubsub.after('socket.hasConnected').then(() => site.socket.send('moveLat', true));
>>>>>>> 91ba8455
  $('.meter canvas').each(function(this: HTMLCanvasElement, index) {
    const colors = ['#55bf3b', '#dddf0d', '#df5353'];
    const dataset: ChartDataset<'doughnut'>[] = [
      {
        data: [500, 150, 100],
        backgroundColor: colors,
        hoverBackgroundColor: colors,
        borderColor: '#d9d9d9',
        borderWidth: 3,
        circumference: 180,
        rotation: 270,
      },
    ];
    const config: ChartConfiguration<'doughnut'> = {
      type: 'doughnut',
      data: {
        labels: ['0-500', '500-650', '650-750'],
        datasets: dataset,
      },
      options: {
        events: [],
        plugins: {
          title: {
            display: true,
            text: '',
            padding: { top: 100 },
            color: fontColor,
          },
          needle: {
            value: index ? v.network : v.server,
          },
          datalabels: {
            color: 'black',
            formatter: (_, ctx) => ctx.chart.data.labels![ctx.dataIndex],
          },
        },
      },
      plugins: [
        {
          id: 'needle',
          afterDatasetDraw(chart, _args, _opts) {
            const ctx = chart.ctx;
            ctx.save();
            const data = chart.getDatasetMeta(0).data[0] as ArcElement;
            const first = chart.data.datasets[0].data[0] as number;
            let dest = data.circumference / Math.PI / first;
            dest = dest * (chart.options.plugins?.needle?.value ?? 1);
            const outer = data.outerRadius;
            ctx.translate(data.x, data.y);
            ctx.rotate(Math.PI * (dest + 1.5));
            ctx.beginPath();
            ctx.fillStyle = '#838382';
            ctx.moveTo(0 - 10, 0);
            ctx.lineWidth = 1;
            ctx.lineTo(0, -outer);
            ctx.lineTo(0 + 10, 0);
            ctx.lineTo(0 - 10, 0);
            ctx.fill();

            ctx.beginPath();
            ctx.arc(0, 0, 9, 0, (Math.PI / 180) * 360, false);
            ctx.fill();

            ctx.restore();
          },
        },
      ],
    };
    const chart = new Chart(this, config);
    if (index == 0)
      pubsub.on('socket.in.mlat', (d: number) => {
        v.server = d;
        if (v.server <= 0) return;
        chart.options.plugins!.needle!.value = Math.min(750, v.server);
        chart.options.plugins!.title!.text = makeTitle(index, v.server);
        updateAnswer();
      });
    else {
      setInterval(function() {
        v.network = Math.round(site.socket.averageLag);
        if (v.network <= 0) return;
        chart.options.plugins!.needle!.value = Math.min(750, v.network);
        chart.options.plugins!.title!.text = makeTitle(index, v.network);
        updateAnswer();
      }, 1000);
    }
    const updateAnswer = () => {
      if (v.server === -1 || v.network === -1) return;
      const c = v.server <= 100 && v.network <= 500 ? 'nope-nope' : v.server <= 100 ? 'nope-yep' : 'yep';
      $('.lag .answer span')
        .addClass('none')
        .parent()
        .find('.' + c)
        .removeClass('none');
      chart.update();
    };
  });
}

const makeTitle = (index: number, lat: number) => [
  (index ? 'Ping' : 'Server latency') + ' in milliseconds',
  `${lat}`,
];<|MERGE_RESOLUTION|>--- conflicted
+++ resolved
@@ -30,11 +30,7 @@
 };
 
 export async function initModule(): Promise<void> {
-<<<<<<< HEAD
-  pubsub.after('socket.connect').then(() => site.socket.send('moveLat', true));
-=======
-  site.pubsub.after('socket.hasConnected').then(() => site.socket.send('moveLat', true));
->>>>>>> 91ba8455
+  pubsub.after('socket.hasConnected').then(() => site.socket.send('moveLat', true));
   $('.meter canvas').each(function(this: HTMLCanvasElement, index) {
     const colors = ['#55bf3b', '#dddf0d', '#df5353'];
     const dataset: ChartDataset<'doughnut'>[] = [
