{
  "name": "chart",
  "version": "2.0.0",
  "private": true,
  "description": "lichess.org chart",
  "author": "Thibault Duplessis",
  "license": "AGPL-3.0-or-later",
  "type": "module",
  "module": "dist/chart.game.js",
  "types": "dist/chart.game.d.ts",
  "dependencies": {
    "@juggle/resize-observer": "^3.4.0",
    "ceval": "workspace:*",
<<<<<<< HEAD
    "chart.js": "=4.4.0",
=======
    "chart.js": "4.4.3",
>>>>>>> 89e2dd8f
    "chartjs-adapter-dayjs-4": "^1.0.4",
    "chartjs-plugin-datalabels": "^2.2.0",
    "chartjs-plugin-zoom": "^2.0.1",
    "common": "workspace:*",
    "dayjs": "^1.11.10",
    "nouislider": "^15.7.1"
  },
  "lichess": {
    "bundles": [
      "src/chart.ratingDistribution.ts",
      "src/chart.ratingHistory.ts",
      "src/chart.game.ts",
      "src/chart.resizePolyfill.ts",
      "src/chart.lag.ts"
    ]
  }
}<|MERGE_RESOLUTION|>--- conflicted
+++ resolved
@@ -11,11 +11,7 @@
   "dependencies": {
     "@juggle/resize-observer": "^3.4.0",
     "ceval": "workspace:*",
-<<<<<<< HEAD
-    "chart.js": "=4.4.0",
-=======
     "chart.js": "4.4.3",
->>>>>>> 89e2dd8f
     "chartjs-adapter-dayjs-4": "^1.0.4",
     "chartjs-plugin-datalabels": "^2.2.0",
     "chartjs-plugin-zoom": "^2.0.1",
