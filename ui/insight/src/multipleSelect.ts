--- conflicted
+++ resolved
@@ -1,9 +1,6 @@
 import { isTouchDevice } from 'common/device';
 import { escapeHtml } from 'common';
-<<<<<<< HEAD
-=======
-
->>>>>>> 4b1053a4
+
 export const registerMultipleSelect = () => {
   $.fn.multipleSelectHover = function (fnOver, fnOut) {
     return this.on('mouseenter', fnOver).on('mouseleave', fnOut || fnOver);
