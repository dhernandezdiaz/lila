--- conflicted
+++ resolved
@@ -135,22 +135,9 @@
   ]);
 }
 
-<<<<<<< HEAD
-function isLeftButton(e) {
-  return e.buttons === 1 || e.button === 1;
-}
-
-function isRightButton(e) {
-  return e.buttons === 2 || e.button === 2;
-}
-
-function isRightClick(e) {
-  return isRightButton(e) || (e.ctrlKey && isLeftButton(e));
-=======
 // can be 'pointer', 'trash', or [color, role]
 function selectedToClass(s) {
   return (s === 'pointer' || s === 'trash') ? s : s.join(' ');
->>>>>>> 7ed3369e
 }
 
 function sparePieces(ctrl, color, orientation, position) {
@@ -207,36 +194,7 @@
   var opposite = color === 'white' ? 'black' : 'white';
 
   return m('div.editor', {
-<<<<<<< HEAD
-    config: function(el, isUpdate, context) {
-      if (isUpdate) return;
-      var onstart = partial(drag, ctrl);
-      eventNames.forEach(function(name) {
-        document.addEventListener(name, onstart);
-      });
-      context.onunload = function() {
-        eventNames.forEach(function(name) {
-          document.removeEventListener(name, onstart);
-        });
-      };
-    },
-    style: 'cursor: ' + cursor,
-    onmousedown: function(data) {
-      if (
-        ['pointer', 'trash'].indexOf(ctrl.vm.selected()) === -1 &&
-          isRightClick(data)
-      ) {
-        var selectedParts = ctrl.vm.selected().split(' ');
-
-        if (selectedParts.length >= 2) {
-          selectedParts[0] = chessground.util.opposite(selectedParts[0]);
-          ctrl.vm.selected(selectedParts.join(' '));
-        }
-      }
-    }
-=======
     style: 'cursor: ' + makeCursor(ctrl.vm.selected())
->>>>>>> 7ed3369e
   }, [
     sparePieces(ctrl, opposite, color, 'top'),
     chessground(ctrl),
