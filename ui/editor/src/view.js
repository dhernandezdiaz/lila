--- conflicted
+++ resolved
@@ -108,18 +108,10 @@
       };
     }
   }, [
-<<<<<<< HEAD
-    ctrl.costly(partial(sparePieces, ctrl, opposite)),
+    sparePieces(ctrl, opposite),
     m('div.cg-board-wrap', chessground.view(ctrl.chessground)),
-    ctrl.costly(partial(sparePieces, ctrl, color)),
-    ctrl.costly(partial(controls, ctrl, fen)),
-    ctrl.costly(partial(inputs, ctrl, fen))
-=======
-    sparePieces(ctrl, opposite),
-    chessground.view(ctrl.chessground),
     sparePieces(ctrl, color),
     controls(ctrl, fen),
     inputs(ctrl, fen)
->>>>>>> 28a626c9
   ]);
 };