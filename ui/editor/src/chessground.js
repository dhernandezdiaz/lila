var m = require('mithril');
var Chessground = require('chessground').Chessground;
var util = require('chessground/util');

module.exports = function(ctrl) {
  return m('div.chessground', {
    config: function(el, isUpdate) {
      if (isUpdate) return;
      ctrl.chessground = Chessground(el, makeConfig(ctrl));
      bindEvents(el, ctrl);
    }
  }, m('div.cg-board-wrap'));
}

function bindEvents(el, ctrl) {
  var handler = onMouseEvent(ctrl);
  ['touchstart', 'touchmove', 'mousedown', 'mousemove', 'contextmenu'].forEach(function(ev) {
    el.addEventListener(ev, handler)
  });
}

function isLeftClick(e) {
  return util.isLeftButton(e) && !e.ctrlKey;
}

function isRightClick(e) {
  return util.isRightButton(e) || (e.ctrlKey && util.isLeftButton(e));
}

function onMouseEvent(ctrl) {
  return function(e) {
    var sel = ctrl.vm.selected();

    if (isLeftClick(e)) {
      if (sel === 'pointer') return;
      var key = ctrl.chessground.getKeyAtDomPos(util.eventPosition(e));
      if (!key) return;
      if (sel === 'trash') {
        var pieces = {};
        pieces[key] = false;
        ctrl.chessground.setPieces(pieces);
      } else {
        var piece = {};
        piece.color = sel[0];
        piece.role = sel[1];
        var pieces = {};
        pieces[key] = piece;
        ctrl.chessground.cancelMove();
        ctrl.chessground.setPieces(pieces);
      }
      ctrl.onChange();
<<<<<<< HEAD
    } else if (isRightClick(e)) {
      if (sel !== 'pointer') {
        ctrl.chessground.state.drawable.current = undefined;
        ctrl.chessground.state.drawable.shapes = [];

        if (['pointer', 'trash'].indexOf(sel) === -1 && sel.length >= 2) {
          ctrl.chessground.cancelMove();
          sel[0] = util.opposite(sel[0]);
          m.redraw();
        }
      }
=======
    } else if (
      isRightClick(e) && e.type === 'contextmenu' &&
        ['pointer', 'trash'].indexOf(sel) === -1 && sel.length >= 2
    ) {
      ctrl.chessground.cancelMove();
      sel[0] = util.opposite(sel[0]);
      m.redraw();
>>>>>>> 5545e1dd
    }
  };
}

function makeConfig(ctrl) {
  return {
    fen: ctrl.cfg.fen,
    orientation: ctrl.options.orientation || 'white',
    coordinates: !ctrl.embed,
    autoCastle: false,
    movable: {
      free: true,
      color: 'both',
      dropOff: 'trash'
    },
    animation: {
      duration: ctrl.cfg.animation.duration
    },
    premovable: {
      enabled: false
    },
    drawable: {
      enabled: true
    },
    draggable: {
      showGhost: true,
      distance: 0,
      autoDistance: false
    },
    selectable: {
      enabled: false
    },
    highlight: {
      lastMove: false
    },
    events: {
      change: ctrl.onChange.bind(ctrl)
    }
  };
}<|MERGE_RESOLUTION|>--- conflicted
+++ resolved
@@ -49,27 +49,20 @@
         ctrl.chessground.setPieces(pieces);
       }
       ctrl.onChange();
-<<<<<<< HEAD
     } else if (isRightClick(e)) {
       if (sel !== 'pointer') {
         ctrl.chessground.state.drawable.current = undefined;
         ctrl.chessground.state.drawable.shapes = [];
 
-        if (['pointer', 'trash'].indexOf(sel) === -1 && sel.length >= 2) {
+        if (
+          e.type === 'contextmenu' &&
+            ['pointer', 'trash'].indexOf(sel) === -1 && sel.length >= 2
+        ) {
           ctrl.chessground.cancelMove();
           sel[0] = util.opposite(sel[0]);
           m.redraw();
         }
       }
-=======
-    } else if (
-      isRightClick(e) && e.type === 'contextmenu' &&
-        ['pointer', 'trash'].indexOf(sel) === -1 && sel.length >= 2
-    ) {
-      ctrl.chessground.cancelMove();
-      sel[0] = util.opposite(sel[0]);
-      m.redraw();
->>>>>>> 5545e1dd
     }
   };
 }
