--- conflicted
+++ resolved
@@ -1,10 +1,5 @@
-<<<<<<< HEAD
-import { type VNode, h } from 'snabbdom';
-import * as licon from 'common/licon';
-=======
 import { looseH as h } from 'lib/snabbdom';
 import * as licon from 'lib/licon';
->>>>>>> fdbb5ec8
 import Peer from 'peerjs';
 import { pubsub } from 'lib/pubsub';
 import { alert } from 'lib/dialogs';
@@ -26,13 +21,6 @@
   redraw(): void;
 }
 
-<<<<<<< HEAD
-export interface Palantir {
-  render(): VNode | undefined;
-}
-
-=======
->>>>>>> fdbb5ec8
 export function initModule(opts: PalantirOpts): Palantir | undefined {
   const devices = navigator.mediaDevices;
   if (!devices) {
