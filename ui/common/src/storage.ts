import { defined, notNull, type Prop, type Toggle, withEffect } from './common';

export const storage: LichessStorageHelper = builder(window.localStorage);
export const tempStorage: LichessStorageHelper = builder(window.sessionStorage);

export interface StoredProp<V> extends Prop<V> {
  (replacement?: V): V;
}

export function storedProp<V>(
  key: string,
  defaultValue: V,
  fromStr: (str: string) => V,
  toStr: (v: V) => string,
): StoredProp<V> {
  const compatKey = 'analyse.' + key;
  let cached: V;
  return function (replacement?: V) {
    if (defined(replacement) && replacement != cached) {
      cached = replacement;
      storage.set(key, toStr(replacement));
    } else if (!defined(cached)) {
      const compatValue = storage.get(compatKey);
      if (notNull(compatValue)) {
        storage.set(key, compatValue);
        storage.remove(compatKey);
      }
      const str = storage.get(key);
      cached = str === null ? defaultValue : fromStr(str);
    }
    return cached;
  };
}

export const storedStringProp = (k: string, defaultValue: string): StoredProp<string> =>
  storedProp<string>(
    k,
    defaultValue,
    str => str,
    v => v,
  );

export const storedBooleanProp = (k: string, defaultValue: boolean): StoredProp<boolean> =>
  storedProp<boolean>(
    k,
    defaultValue,
    str => str === 'true',
    v => v.toString(),
  );

export const storedStringPropWithEffect = (
  k: string,
  defaultValue: string,
  effect: (v: string) => void,
): Prop<string> => withEffect(storedStringProp(k, defaultValue), effect);

export const storedBooleanPropWithEffect = (
  k: string,
  defaultValue: boolean,
  effect: (v: boolean) => void,
): Prop<boolean> => withEffect(storedBooleanProp(k, defaultValue), effect);

export const storedIntProp = (k: string, defaultValue: number): StoredProp<number> =>
  storedProp<number>(
    k,
    defaultValue,
    str => Number(str),
    v => v + '',
  );

export const storedIntPropWithEffect = (
  k: string,
  defaultValue: number,
  effect: (v: number) => void,
): Prop<number> => withEffect(storedIntProp(k, defaultValue), effect);

export const storedJsonProp =
  <V>(key: string, defaultValue: () => V): Prop<V> =>
  (v?: V) => {
    if (defined(v)) {
      storage.set(key, JSON.stringify(v));
      return v;
    }
    const ret = JSON.parse(storage.get(key)!);
    return ret !== null ? ret : defaultValue();
  };

export interface StoredMap<V> {
  (key: string): V;
  (key: string, value: V): void;
}

export const storedMap = <V>(propKey: string, maxSize: number, defaultValue: () => V): StoredMap<V> => {
  const prop = storedJsonProp<[string, V][]>(propKey, () => []);
  const map = new Map<string, V>(prop());
  return (key: string, v?: V) => {
    if (defined(v)) {
      map.delete(key); // update insertion order as old entries are culled
      map.set(key, v);
      prop(Array.from(map.entries()).slice(-maxSize));
    }
    const ret = map.get(key);
    return defined(ret) ? ret : defaultValue();
  };
};

export interface StoredSet<V> {
  (): Set<V>;
  (value: V): Set<V>;
}

export const storedSet = <V>(propKey: string, maxSize: number): StoredSet<V> => {
  const prop = storedJsonProp<V[]>(propKey, () => []);
  let set = new Set<V>(prop());
  return (v?: V) => {
    if (defined(v)) {
      set.add(v);
      set = new Set([...set].slice(-maxSize)); // sets maintain insertion order
      prop([...set]);
    }
    return set;
  };
};

export interface ToggleWithUsed extends Toggle {
  used: () => boolean;
}

export const toggleWithUsed = (key: string, toggle: Toggle): ToggleWithUsed => {
  let value = toggle();
  let used = !!storage.get(key);
  const novTog = (v?: boolean) => {
    if (defined(v)) {
      value = v;
      if (!used) {
        storage.set(key, '1');
        used = true;
      }
      toggle.effect(v);
    }
    return value;
  };
  novTog.toggle = () => novTog(!novTog());
  novTog.used = () => used;
  novTog.effect = toggle.effect;
  return novTog;
};

<<<<<<< HEAD
export function once(key: string): boolean {
  if (storage.get(key)) return false;
  storage.set(key, '1');
=======
export function once(key: string, every?: { seconds?: number; hours?: number; days?: number }): boolean {
  const now = Date.now();
  const last = Number(storage.get(key)) || 0;
  const seconds = (every?.seconds ?? 0) + (every?.hours ?? 0) * 3600 + (every?.days ?? 0) * 24 * 3600;

  if (last && (!every || now - last < seconds * 1000)) return false;
  storage.set(key, now.toString());
>>>>>>> bd742a5f
  return true;
}

export interface LichessStorage {
  get(): string | null;
  set(v: any): void;
  remove(): void;
  listen(f: (e: LichessStorageEvent) => void): void;
  fire(v?: string): void;
}

export interface LichessBooleanStorage {
  get(): boolean;
  getOrDefault(defaultValue: boolean): boolean;
  set(v: boolean): void;
  toggle(): void;
}

export interface LichessStorageHelper {
  make(k: string, ttl?: number): LichessStorage;
  boolean(k: string): LichessBooleanStorage;
  get(k: string): string | null;
  set(k: string, v: string): void;
  fire(k: string, v?: string): void;
  remove(k: string): void;
}

interface LichessStorageEvent {
  sri: string;
  nonce: number;
  value?: string;
}

function builder(storage: Storage): LichessStorageHelper {
  const api = {
    get: (k: string): string | null => storage.getItem(k),
    set: (k: string, v: string): void => storage.setItem(k, v),
    fire: (k: string, v?: string) =>
      storage.setItem(
        k,
        JSON.stringify({
          sri: site.sri,
          nonce: Math.random(), // ensure item changes
          value: v,
        }),
      ),
    remove: (k: string) => storage.removeItem(k),
    make: (k: string, ttl?: number) => {
      const bdKey = ttl && `${k}--bd`;
      const remove = () => {
        api.remove(k);
        if (bdKey) api.remove(bdKey);
      };
      return {
        get: () => {
          if (!bdKey) return api.get(k);
          const birthday = Number(api.get(bdKey));
          if (!birthday) api.set(bdKey, String(Date.now()));
          else if (Date.now() - birthday > ttl) remove();
          return api.get(k);
        },
        set: (v: any) => {
          api.set(k, v);
          if (bdKey) api.set(bdKey, String(Date.now()));
        },
        fire: (v?: string) => api.fire(k, v),
        remove,
        listen: (f: (e: LichessStorageEvent) => void) =>
          window.addEventListener('storage', e => {
            if (e.key !== k || e.storageArea !== storage || e.newValue === null) return;
            let parsed: LichessStorageEvent | null;
            try {
              parsed = JSON.parse(e.newValue);
            } catch (_) {
              return;
            }
            // check sri, because Safari fires events also in the original
            // document when there are multiple tabs
            if (parsed?.sri && parsed.sri !== site.sri) f(parsed);
          }),
      };
    },
    boolean: (k: string) => ({
      get: () => api.get(k) === '1',
      getOrDefault: (defaultValue: boolean) => {
        const stored = api.get(k);
        return stored === null ? defaultValue : stored === '1';
      },
      set: (v: boolean): void => api.set(k, v ? '1' : '0'),
      toggle: () => api.set(k, api.get(k) === '1' ? '0' : '1'),
    }),
  };
  return api;
}<|MERGE_RESOLUTION|>--- conflicted
+++ resolved
@@ -146,11 +146,6 @@
   return novTog;
 };
 
-<<<<<<< HEAD
-export function once(key: string): boolean {
-  if (storage.get(key)) return false;
-  storage.set(key, '1');
-=======
 export function once(key: string, every?: { seconds?: number; hours?: number; days?: number }): boolean {
   const now = Date.now();
   const last = Number(storage.get(key)) || 0;
@@ -158,7 +153,6 @@
 
   if (last && (!every || now - last < seconds * 1000)) return false;
   storage.set(key, now.toString());
->>>>>>> bd742a5f
   return true;
 }
 
