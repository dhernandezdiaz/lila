export const randomToken = (): string => {
  try {
    const data = globalThis.crypto.getRandomValues(new Uint8Array(9));
    return btoa(String.fromCharCode(...data)).replace(/[/+]/g, '_');
  } catch (_) {
    return Math.random().toString(36).slice(2, 12);
  }
};

export function randomId(len = 8): string {
  const charSet32 = 'abcdefghkmnpqrstuvwxyz0123456789';
  const buffer = globalThis.crypto.getRandomValues(new Uint8Array(len));
  return Array.from(buffer, byte => charSet32[byte % 32]).join('');
}

export function clamp(value: number, bounds: { min?: number; max?: number }): number {
  return Math.max(bounds.min ?? -Infinity, Math.min(value, bounds.max ?? Infinity));
}

export function quantize(n: number | undefined, factor: number): number {
  return Math.round((n ?? 0) / factor) * factor;
}

export function shuffle<T>(arr: T[]): T[] {
  const shuffled = arr.slice();
  for (let i = shuffled.length - 1; i > 0; i--) {
    const j = Math.floor(Math.random() * (i + 1));
    [shuffled[i], shuffled[j]] = [shuffled[j], shuffled[i]];
  }
  return shuffled;
}

export function deepFreeze<T>(obj: T): T {
  if (obj !== null && typeof obj === 'object')
    Object.values(obj)
      .filter(v => v !== null && typeof v === 'object')
      .forEach(o => deepFreeze(o));
  return Object.freeze(obj);
}

export function zip<T, U>(arr1: T[], arr2: U[]): [T, U][] {
  const length = Math.min(arr1.length, arr2.length);
  const result: [T, U][] = [];
  for (let i = 0; i < length; i++) {
    result.push([arr1[i], arr2[i]]);
  }
  return result;
}

export function mapValues<V>(map: Map<unknown, V>): V[] {
  return Array.from(map.values());
}

export function findMap<T, U>(arr: T[], fn: (el: T) => U | undefined): U | undefined {
  for (const el of arr) {
    const result = fn(el);
    if (result) return result;
  }
  return undefined;
}

export function definedMap<T, U>(arr: (T | undefined)[], fn: (v: T) => U | undefined): U[] {
  return arr.reduce<U[]>((acc, v) => {
    if (v === undefined) return acc;
    const result = fn(v);
    if (result !== undefined) acc.push(result);
    return acc;
  }, []);
}

export function definedUnique<T>(items: (T | undefined)[]): T[] {
  return [...new Set(items.filter((item): item is T => item !== undefined))];
}

// comparison of enumerable primitives. complex properties get reference equality only
export function isEquivalent(a: any, b: any): boolean {
  if (a === b) return true;
  if (typeof a !== typeof b) return false;
  if (Array.isArray(a))
    return Array.isArray(b) && a.length === b.length && a.every((x, i) => isEquivalent(x, b[i]));
  if (typeof a !== 'object') return false;
  const [aKeys, bKeys] = [Object.keys(a), Object.keys(b)];
  if (aKeys.length !== bKeys.length) return false;
  return aKeys.every(key => bKeys.includes(key) && isEquivalent(a[key], b[key]));
}

// true if a merge of sub into o would result in no change to o (structural containment)
export function isContained(o: any, sub: any): boolean {
  if (o === sub || sub === undefined) return true;
  if (typeof o !== typeof sub) return false;
  if (Array.isArray(o))
    return Array.isArray(sub) && o.length === sub.length && o.every((x, i) => isEquivalent(x, sub[i]));
  if (typeof o !== 'object') return false;
  const [aKeys, subKeys] = [Object.keys(o), Object.keys(sub)];
  if (aKeys.length < subKeys.length) return false;
  return subKeys.every(key => aKeys.includes(key) && isContained(o[key], sub[key]));
}

<<<<<<< HEAD
=======
export function zip<T, U>(arr1: T[], arr2: U[]): [T, U][] {
  const length = Math.min(arr1.length, arr2.length);
  const result: [T, U][] = [];
  for (let i = 0; i < length; i++) result.push([arr1[i], arr2[i]]);
  return result;
}

export function findMapped<T, U>(arr: T[], callback: (el: T) => U | undefined): U | undefined {
  for (const el of arr) {
    const result = callback(el);
    if (result) return result;
  }
  return undefined;
}

export function unique<T>(items: (T | undefined)[]): T[] {
  return [...new Set(items.filter((item): item is T => item !== undefined))];
}

>>>>>>> 2e9f0183
export function shallowSort(obj: { [key: string]: any }): { [key: string]: any } {
  const sorted: { [key: string]: any } = {};
  for (const key of Object.keys(obj).sort()) sorted[key] = obj[key];
  return sorted;
}

export function reduceWhitespace(text: string): string {
  return text.trim().replace(/\s+/g, ' ');
}

export function trimLines(s: string): string[] {
  return s.split(/[\n\r\f]+/).filter(x => x.trim());
}<|MERGE_RESOLUTION|>--- conflicted
+++ resolved
@@ -96,28 +96,6 @@
   return subKeys.every(key => aKeys.includes(key) && isContained(o[key], sub[key]));
 }
 
-<<<<<<< HEAD
-=======
-export function zip<T, U>(arr1: T[], arr2: U[]): [T, U][] {
-  const length = Math.min(arr1.length, arr2.length);
-  const result: [T, U][] = [];
-  for (let i = 0; i < length; i++) result.push([arr1[i], arr2[i]]);
-  return result;
-}
-
-export function findMapped<T, U>(arr: T[], callback: (el: T) => U | undefined): U | undefined {
-  for (const el of arr) {
-    const result = callback(el);
-    if (result) return result;
-  }
-  return undefined;
-}
-
-export function unique<T>(items: (T | undefined)[]): T[] {
-  return [...new Set(items.filter((item): item is T => item !== undefined))];
-}
-
->>>>>>> 2e9f0183
 export function shallowSort(obj: { [key: string]: any }): { [key: string]: any } {
   const sorted: { [key: string]: any } = {};
   for (const key of Object.keys(obj).sort()) sorted[key] = obj[key];
