--- conflicted
+++ resolved
@@ -1,10 +1,6 @@
 export const randomToken = (): string => {
   try {
-<<<<<<< HEAD
-    const data = globalThis?.crypto.getRandomValues(new Uint8Array(9));
-=======
     const data = globalThis.crypto.getRandomValues(new Uint8Array(9));
->>>>>>> 49651af3
     return btoa(String.fromCharCode(...data)).replace(/[/+]/g, '_');
   } catch (_) {
     return Math.random().toString(36).slice(2, 12);
