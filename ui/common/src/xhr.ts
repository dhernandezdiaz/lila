import { defined } from "./common";


const jsonHeader = {
  'Accept': 'application/vnd.lichess.v5+json'
};

export const defaultInit: RequestInit = {
  cache: 'no-cache',
  credentials: 'same-origin' // required for safari < 12
};

export const xhrHeader = {
  'X-Requested-With': 'XMLHttpRequest' // so lila knows it's XHR
};

/* fetch a JSON value */
export const json = (url: string, init: RequestInit = {}): Promise<any> =>
  fetch(url, {
    ...defaultInit,
    headers: {
      ...jsonHeader,
      ...xhrHeader
    },
    ...init
  })
    .then(res => {
      if (res.ok) return res.json();
      throw res.statusText;
    });

/* fetch a string */
export const text = (url: string, init: RequestInit = {}): Promise<string> =>
  fetch(url, {
    ...defaultInit,
    headers: { ...xhrHeader },
    ...init
  }).then(res => {
    if (res.ok) return res.text();
    throw res.statusText;
  });

/* load a remote script */
export const script = (src: string): Promise<void> =>
  new Promise((resolve, reject) => {
    const nonce = document.body.getAttribute('data-nonce'),
      el = document.createElement('script');
    if (nonce) el.setAttribute('nonce', nonce);
    el.onload = resolve as () => void;
    el.onerror = reject;
    el.src = src;
    document.head.append(el);
  })

/* produce HTTP form data from a JS object */
export const form = (data: any) => {
  const formData = new FormData();
  for (const k of Object.keys(data)) formData.append(k, data[k]);
  return formData;
}

<<<<<<< HEAD
/* constructs a url with escaped parameters */
export const url = (base: string, params: any): string => {
=======
export const url = (path: string, params: {[k: string]: string | number | undefined}) => {
>>>>>>> 4da59d55
  const searchParams = new URLSearchParams();
  for (const k of Object.keys(params)) if (defined(params[k])) searchParams.append(k, params[k] as string);
  const query = searchParams.toString();
  return query ? `${path}?${query}` : path;
}

/* submit a form with XHR */
export const formToXhr = (el: HTMLFormElement): Promise<string> =>
  text(
    el.action, {
    method: el.method,
    body: new FormData(el)
  })<|MERGE_RESOLUTION|>--- conflicted
+++ resolved
@@ -59,12 +59,8 @@
   return formData;
 }
 
-<<<<<<< HEAD
 /* constructs a url with escaped parameters */
-export const url = (base: string, params: any): string => {
-=======
-export const url = (path: string, params: {[k: string]: string | number | undefined}) => {
->>>>>>> 4da59d55
+export const url = (path: string, params: {[k: string]: string | number | undefined}): string => {
   const searchParams = new URLSearchParams();
   for (const k of Object.keys(params)) if (defined(params[k])) searchParams.append(k, params[k] as string);
   const query = searchParams.toString();
