--- conflicted
+++ resolved
@@ -246,34 +246,13 @@
   }
 
   show = (): Promise<Dialog> => {
-<<<<<<< HEAD
-=======
-    this.restore = {
-      overflow: document.body.style.overflow,
-    };
-    document.body.style.overflow = 'hidden';
-    this.returnValue = '';
->>>>>>> cca54681
     this.dialog.show();
     this.autoFocus();
     return new Promise(resolve => (this.resolve = resolve));
   };
 
   showModal = (): Promise<Dialog> => {
-<<<<<<< HEAD
     this.view.scrollTop = 0;
-=======
-    this.restore = {
-      focus: document.activeElement as HTMLElement,
-      overflow: document.body.style.overflow,
-    };
-    (this.view.querySelectorAll(focusQuery)[1] as HTMLElement)?.focus();
-
-    this.addEventListener(this.dialog, 'keydown', onModalKeydown);
-    this.view.scrollTop = 0;
-    document.body.style.overflow = 'hidden';
-    this.returnValue = '';
->>>>>>> cca54681
     this.dialog.showModal();
     this.autoFocus();
     return new Promise(resolve => (this.resolve = resolve));
