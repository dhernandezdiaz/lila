--- conflicted
+++ resolved
@@ -9,8 +9,8 @@
 let dialogPolyfill: { registerDialog: (dialog: HTMLDialogElement) => void };
 
 export interface Dialog {
-  readonly viewEl: HTMLElement; // your content div
-  readonly dialogEl: HTMLDialogElement; // the dialog element
+  readonly view: HTMLElement; // your content div
+  readonly dialog: HTMLDialogElement; // the dialog element
   readonly returnValue?: 'ok' | 'cancel' | string; // how did we close?
 
   show(): Promise<Dialog>; // promise resolves on close
@@ -65,107 +65,6 @@
   pubsub.complete('dialog.polyfill');
 });
 
-<<<<<<< HEAD
-// non-blocking window.alert-alike
-export async function alert(msg: string): Promise<void> {
-  await domDialog({
-    htmlText: escapeHtmlAddBreaks(msg),
-    class: 'alert',
-    modal: true,
-    show: true,
-  });
-}
-
-export async function alerts(msgs: string[]): Promise<void> {
-  for (const msg of msgs) await alert(msg);
-}
-
-export async function info(msg: string, autoDismiss?: Millis): Promise<Dialog> {
-  const dlg = await domDialog({
-    htmlText: escapeHtmlAddBreaks(msg),
-    noCloseButton: true,
-  });
-  if (autoDismiss) setTimeout(() => dlg.close(), autoDismiss);
-  return dlg.show();
-}
-
-// non-blocking window.confirm-alike
-export async function confirm(
-  msg: string,
-  yes: string = i18n.site.yes,
-  no: string = i18n.site.no,
-): Promise<boolean> {
-  return (
-    (
-      await domDialog({
-        htmlText: $html`<div>${escapeHtmlAddBreaks(msg)}</div>
-          <span><button class="button button-empty no">${no}</button>
-          <button class="button yes">${yes}</button></span>`,
-        class: 'alert',
-        noCloseButton: true,
-        noClickAway: true,
-        modal: true,
-        show: true,
-        focus: '.yes',
-        actions: [
-          { selector: '.yes', result: 'ok' },
-          { selector: '.no', result: 'cancel' },
-        ],
-      })
-    ).returnValue === 'ok'
-  );
-}
-
-// non-blocking window.prompt-alike
-export async function prompt(
-  msg: string,
-  def: string = '',
-  valid: (text: string) => boolean = () => true,
-): Promise<string | null> {
-  const res = await domDialog({
-    htmlText: $html`<div>${escapeHtmlAddBreaks(msg)}</div>
-      <input type="text"${valid(def) ? '' : ' class="invalid"'} value="${escapeHtml(def)}">
-      <span><button class="button button-empty cancel">${i18n.site.cancel}</button>
-      <button class="button ok${valid(def) ? '"' : ' disabled" disabled'}>${i18n.site.ok}</button></span>`,
-    class: 'alert',
-    noCloseButton: true,
-    noClickAway: true,
-    modal: true,
-    show: true,
-    focus: 'input',
-    actions: [
-      { selector: '.ok', result: 'ok' },
-      { selector: '.cancel', result: 'cancel' },
-      {
-        selector: 'input',
-        event: 'keydown',
-        listener: (e: KeyboardEvent, dlg) => {
-          if (e.key !== 'Enter' && e.key !== 'Escape') return;
-          e.preventDefault();
-          if (e.key === 'Enter' && valid(dlg.viewEl.querySelector<HTMLInputElement>('input')!.value))
-            dlg.close('ok');
-          else if (e.key === 'Escape') dlg.close('cancel');
-        },
-      },
-      {
-        selector: 'input',
-        event: 'input',
-        listener: (e, dlg) => {
-          if (!(e.target instanceof HTMLInputElement)) return;
-          const ok = dlg.viewEl.querySelector<HTMLButtonElement>('.ok')!;
-          const invalid = !valid(e.target.value);
-          e.target.classList.toggle('invalid', invalid);
-          ok.classList.toggle('disabled', invalid);
-          ok.disabled = invalid;
-        },
-      },
-    ],
-  });
-  return res.returnValue === 'ok' ? res.viewEl.querySelector('input')!.value : null;
-}
-
-=======
->>>>>>> 2e9f0183
 // when opts contains 'show', domDialog function's result promise resolves on dialog closure.
 // otherwise, the promise resolves once assets are loaded and it is safe to call show
 export async function domDialog(o: DomDialogOpts): Promise<Dialog> {
@@ -255,7 +154,7 @@
     for (const m of list)
       if (m.type === 'childList')
         for (const n of m.removedNodes) {
-          if (n === this.dialogEl) {
+          if (n === this.dialog) {
             this.onRemove();
             return;
           }
@@ -263,33 +162,33 @@
   });
 
   constructor(
-    readonly dialogEl: HTMLDialogElement,
-    readonly viewEl: HTMLElement,
+    readonly dialog: HTMLDialogElement,
+    readonly view: HTMLElement,
     readonly o: DialogOpts,
     readonly isSnab: boolean,
   ) {
-    if (dialogPolyfill) dialogPolyfill.registerDialog(dialogEl); // ios < 15.4
+    if (dialogPolyfill) dialogPolyfill.registerDialog(dialog); // ios < 15.4
 
     const justThen = Date.now();
     const cancelOnInterval = (e: PointerEvent) => {
-      if (!this.dialogEl.isConnected) console.trace('likely zombie dialog. Always Be Close()ing');
+      if (!this.dialog.isConnected) console.trace('likely zombie dialog. Always Be Close()ing');
       if (Date.now() - justThen < 200) return;
-      const r = dialogEl.getBoundingClientRect();
+      const r = dialog.getBoundingClientRect();
       if (e.clientX < r.left || e.clientX > r.right || e.clientY < r.top || e.clientY > r.bottom)
         this.close('cancel');
     };
     this.observer.observe(document.body, { childList: true, subtree: true });
-    viewEl.parentElement?.style.setProperty('---viewport-height', `${window.innerHeight}px`);
-    this.dialogEvents.addListener(viewEl, 'click', e => e.stopPropagation());
-
-    this.dialogEvents.addListener(dialogEl, 'cancel', e => {
+    view.parentElement?.style.setProperty('---viewport-height', `${window.innerHeight}px`);
+    this.dialogEvents.addListener(view, 'click', e => e.stopPropagation());
+
+    this.dialogEvents.addListener(dialog, 'cancel', e => {
       if (o.noClickAway && o.noCloseButton && o.class !== 'alert') return e.preventDefault();
       if (!this.returnValue) this.returnValue = 'cancel';
     });
-    this.dialogEvents.addListener(dialogEl, 'close', this.onRemove);
+    this.dialogEvents.addListener(dialog, 'close', this.onRemove);
     if (!o.noCloseButton)
       this.dialogEvents.addListener(
-        dialogEl.querySelector('.close-button-anchor > .close-button')!,
+        dialog.querySelector('.close-button-anchor > .close-button')!,
         'click',
         () => this.close('cancel'),
       );
@@ -297,45 +196,45 @@
     if (!o.noClickAway)
       setTimeout(() => {
         this.dialogEvents.addListener(document.body, 'pointerdown', cancelOnInterval);
-        this.dialogEvents.addListener(dialogEl, 'pointerdown', cancelOnInterval);
+        this.dialogEvents.addListener(dialog, 'pointerdown', cancelOnInterval);
       });
     for (const app of o.append ?? []) {
-      if (app.node === viewEl) break;
-      const where = (app.where ? viewEl.querySelector(app.where) : viewEl)!;
+      if (app.node === view) break;
+      const where = (app.where ? view.querySelector(app.where) : view)!;
       if (app.how === 'before') where.before(app.node);
       else if (app.how === 'after') where.after(app.node);
       else where.appendChild(app.node);
     }
     this.updateActions();
-    this.dialogEvents.addListener(this.dialogEl, 'keydown', this.onKeydown);
+    this.dialogEvents.addListener(this.dialog, 'keydown', this.onKeydown);
   }
 
   get open(): boolean {
-    return this.dialogEl.open;
+    return this.dialog.open;
   }
 
   get returnValue(): string {
-    return this.dialogEl.returnValue;
+    return this.dialog.returnValue;
   }
 
   set returnValue(v: string) {
-    this.dialogEl.returnValue = v;
+    this.dialog.returnValue = v;
   }
 
   show = (): Promise<Dialog> => {
-    if (this.o.modal) this.viewEl.scrollTop = 0;
+    if (this.o.modal) this.view.scrollTop = 0;
     if (this.isSnab) {
-      if (this.dialogEl.parentElement === this.dialogEl.closest('.snab-modal-mask'))
-        this.dialogEl.parentElement?.classList.remove('none');
-      this.dialogEl.show();
-    } else if (this.o.modal) this.dialogEl.showModal();
-    else this.dialogEl.show();
+      if (this.dialog.parentElement === this.dialog.closest('.snab-modal-mask'))
+        this.dialog.parentElement?.classList.remove('none');
+      this.dialog.show();
+    } else if (this.o.modal) this.dialog.showModal();
+    else this.dialog.show();
     this.autoFocus();
     return new Promise(resolve => (this.resolve = resolve));
   };
 
   close = (v?: string) => {
-    this.dialogEl.close(v || this.returnValue || 'ok');
+    this.dialog.close(v || this.returnValue || 'ok');
   };
 
   // attach/reattach existing listeners or provide a set of new ones
@@ -344,7 +243,7 @@
     if (!actions) return;
     for (const a of Array.isArray(actions) ? actions : [actions]) {
       for (const event of Array.isArray(a.event) ? a.event : a.event ? [a.event] : ['click']) {
-        for (const el of a.selector ? this.viewEl.querySelectorAll(a.selector) : [this.viewEl]) {
+        for (const el of a.selector ? this.view.querySelectorAll(a.selector) : [this.view]) {
           const listener =
             'listener' in a ? (e: Event) => a.listener(e, this, a) : () => this.close(a.result);
           this.actionEvents.addListener(el, event, listener);
@@ -358,7 +257,7 @@
       this.close('cancel');
       e.preventDefault();
     } else if (e.key === 'Tab') {
-      const focii = [...this.dialogEl.querySelectorAll<HTMLElement>(focusQuery)].filter(
+      const focii = [...this.dialog.querySelectorAll<HTMLElement>(focusQuery)].filter(
         el => el.getAttribute('tabindex') !== '-1',
       );
       focii.sort((a, b) => {
@@ -382,9 +281,8 @@
 
   private autoFocus() {
     const focus =
-      (this.o.focus
-        ? this.viewEl.querySelector(this.o.focus)
-        : this.viewEl.querySelector('input[autofocus]')) ?? this.viewEl.querySelector(focusQuery);
+      (this.o.focus ? this.view.querySelector(this.o.focus) : this.view.querySelector('input[autofocus]')) ??
+      this.view.querySelector(focusQuery);
 
     if (!(focus instanceof HTMLElement)) return;
     focus.focus();
@@ -393,12 +291,11 @@
 
   private onRemove = () => {
     this.observer.disconnect();
-    if (!this.dialogEl.returnValue) this.dialogEl.returnValue = 'cancel';
+    if (!this.dialog.returnValue) this.dialog.returnValue = 'cancel';
     this.resolve?.(this);
     this.o.onClose?.(this);
-    if (this.dialogEl.parentElement?.classList.contains('snab-modal-mask'))
-      this.dialogEl.parentElement.remove();
-    else this.dialogEl.remove();
+    if (this.dialog.parentElement?.classList.contains('snab-modal-mask')) this.dialog.parentElement.remove();
+    else this.dialog.remove();
     for (const css of this.o.css ?? []) {
       if ('hashed' in css) site.asset.removeCssPath(css.hashed);
       else if ('url' in css) site.asset.removeCss(css.url);
