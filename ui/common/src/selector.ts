--- conflicted
+++ resolved
@@ -56,13 +56,8 @@
     return false;
   }
 
-<<<<<<< HEAD
-  has(key: string): boolean {
-    return this.group.has(key as K);
-=======
   has(key: K): boolean {
     return this.group.has(key);
->>>>>>> c6f5b6bb
   }
 
   release(key?: K): void {
