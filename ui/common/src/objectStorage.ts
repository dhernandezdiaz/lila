/** promisify [indexedDB](https://developer.mozilla.org/en-US/docs/Web/API/IndexedDB_API) and add nothing
 * ### basic usage:
 * ```ts
 *   import { objectStorage } from 'common/objectStorage';
 *
 *   const store = await objectStorage<number>({ store: 'store' });
 *   const value = await store.get('someKey') ?? 10;
 *   await store.put('someOtherKey', value + 1);
 * ```
 * ### cursors/indices:
 * ```ts
 *   import { objectStorage, range } from 'common/objectStorage';
 *
 *   const store = await objectStorage<MyObj>({
 *     store: 'store',
 *     indices: [{ name: 'size', keyPath: 'size' }]
 *   });
 *
 *   await store.readCursor({ index: 'size', query: range({ above: 5 }) }, obj => {
 *     console.log(obj);
 *   });
 *
 *   await store.writeCursor(
<<<<<<< HEAD
 *     { index: 'size', query: range({min: 4, max: 12 }) },
=======
 *     { index: 'size', query: range({ min: 4, max: 12 }) },
>>>>>>> f9817fa8
 *     async ({ value, update, delete }) => {
 *       if (value.size < 10) await update({ ...value, size: value.size + 1 });
 *       else await delete();
 *     }
 *   );
 * ```
 * ### upgrade/migration:
 * ```ts
 *   import { objectStorage } from 'common/objectStorage';
 *
 *   const upgradedStore = await objectStorage<MyObj>({
 *     store: 'upgradedStore',
 *     version: 2,
 *     upgrade: (e, store) => {
 *       // raw idb needed here
 *       if (e.oldVersion < 2) store.createIndex('color', 'color'); // manual index creation
 *       const req = store.openCursor();
 *       req.onsuccess = cursorEvent => {
 *         const cursor = (cursorEvent.target as IDBRequest<IDBCursorWithValue>).result;
 *         if (!cursor) return;
 *         cursor.update(transformYourObject(e.oldVersion, cursor.value));
 *         cursor.continue();
 *       };
 *     }
 *   });
 * ```
 * other needs can be met by raw idb calls on the `txn` function result
 * @see https://developer.mozilla.org/en-US/docs/Web/API/IndexedDB_API
 */
export async function objectStorage<V, K extends IDBValidKey = IDBValidKey>(
  dbInfo: DbInfo,
): Promise<ObjectStorage<V, K>> {
  const db = await dbConnect(dbInfo);

  return {
    list: () => actionPromise(() => objectStore('readonly').getAllKeys()),
    get: (key: K) => actionPromise(() => objectStore('readonly').get(key)),
    getMany: (keys?: IDBKeyRange) => actionPromise(() => objectStore('readonly').getAll(keys)),
    put: (key: K, value: V) => actionPromise(() => objectStore('readwrite').put(value, key)),
    count: (key?: K | IDBKeyRange) => actionPromise(() => objectStore('readonly').count(key)),
    remove: (key: K | IDBKeyRange) => actionPromise(() => objectStore('readwrite').delete(key)),
    clear: () => actionPromise(() => objectStore('readwrite').clear()),
    txn: (mode: IDBTransactionMode) => db.transaction(dbInfo.store, mode),
    cursor,
    readCursor: async (opts: CursorOpts, it: (v: V) => any): Promise<void> => {
      for await (const c of cursor(opts, 'readonly')) {
        await it(c.value);
      }
    },
    writeCursor: async (opts: CursorOpts, it: WriteCursorCallback<V>): Promise<void> => {
      for await (const c of cursor(opts, 'readwrite')) {
        await it({
          value: c.value,
          update: (v: V) => actionPromise(() => c.update(v)),
          delete: () => actionPromise(() => c.delete()),
        });
      }
    },
  };

  function objectStore(mode: IDBTransactionMode) {
    return db.transaction(dbInfo.store, mode).objectStore(dbInfo.store);
  }

  function actionPromise<V>(f: () => IDBRequest) {
    return new Promise<V>((resolve, reject) => {
      const res = f();
      res.onsuccess = (e: Event) => resolve((e.target as IDBRequest).result);
      res.onerror = (e: Event) => reject((e.target as IDBRequest).result);
    });
  }

  function cursor(opts: CursorOpts = {}, mode: IDBTransactionMode): AsyncGenerator<IDBCursorWithValue> {
    const store = objectStore(mode);
    const req = opts.index
      ? store.index(opts.index).openCursor(opts.query, opts.dir)
      : store.openCursor(opts.query, opts.dir);
    return (async function* () {
      while (true) {
        const cursor = await actionPromise<IDBCursorWithValue | null>(() => req);
        if (!cursor) break;
        yield cursor;
        cursor.continue();
      }
    })();
  }
}

<<<<<<< HEAD
/** ease the pain of IDBKeyRange */
=======
>>>>>>> f9817fa8
export function range<K extends IDBValidKey>(range: {
  min?: K; // closed lower bound
  max?: K; // closed upper bound
  above?: K; // open lower bound
  below?: K; // open upper bound
}): IDBKeyRange | undefined {
  const lowerOpen = 'above' in range;
  const upperOpen = 'below' in range;
  const lower = range.above ?? range.min;
  const upper = range.below ?? range.max;
  if (lower !== undefined && upper !== undefined)
    return IDBKeyRange.bound(lower, upper, lowerOpen, upperOpen);
  if (lower !== undefined) return IDBKeyRange.lowerBound(lower, lowerOpen);
  if (upper !== undefined) return IDBKeyRange.upperBound(upper, upperOpen);
  return undefined;
}

<<<<<<< HEAD
/** check for a non-empty object store */
=======
>>>>>>> f9817fa8
export async function nonEmptyStore(info: DbInfo): Promise<boolean> {
  const dbName = info.db ?? info.store;
  if (window.indexedDB.databases) {
    const dbs = await window.indexedDB.databases();
    if (dbs.every(db => db.name !== dbName)) return false;
  }

  return new Promise<boolean>(resolve => {
    const request = window.indexedDB.open(dbName);

    request.onerror = () => resolve(false);
    request.onsuccess = (e: Event) => {
      const db = (e.target as IDBOpenDBRequest).result;
      if (!db.objectStoreNames.contains(info.store)) {
        db.close();
        resolve(false);
      }
      const cursorReq = db.transaction(info.store, 'readonly').objectStore(info.store).openCursor();
      cursorReq.onsuccess = () => {
        db.close();
        resolve(Boolean(cursorReq.result));
      };
      cursorReq.onerror = () => {
        db.close();
        resolve(false);
      };
    };
  });
}

export interface DbInfo {
  /** name of the object store */
  store: string;
  /** defaults to store name because you should aim for one store per db to minimize version
   * upgrade callback complexity. raw idb is best for versioned multi-store dbs */
  db?: string;
  /** db version (default: 1), your upgrade callback receives e.oldVersion */
  version?: number;
  /** indices for the object store, changes must increment version */
  indices?: { name: string; keyPath: string | string[]; options?: IDBIndexParameters }[];
  /** upgrade function to handle schema changes @see objectStorage */
  upgrade?: (e: IDBVersionChangeEvent, store?: IDBObjectStore) => void;
}

export type WriteCursorCallback<V> = {
  (it: {
    /** just the value */
    value: V;
    /** await this to modify the store value */
    update: (v: V) => Promise<void>;
    /** await this to delete the entry from the store. iteration is not affected */
    delete: () => Promise<void>;
  }): any;
};

export interface CursorOpts {
  /** supply an index name to use for the cursor, otherwise iterate the store */
  index?: string;
  /** The key range to filter the cursor results */
  query?: IDBKeyRange | IDBValidKey | null;
  /** 'prev', 'prevunique', 'next', or 'nextunique' (default is 'next')*/
  dir?: IDBCursorDirection;
}

export interface ObjectStorage<V, K extends IDBValidKey = IDBValidKey> {
  /** list all keys in the object store */
  list(): Promise<K[]>;
  /** retrieve a value by key */
  get(key: K): Promise<V>;
  /** retrieve multiple values by key range, or all values if omitted */
  getMany(keys?: IDBKeyRange): Promise<V[]>;
  /** put a value into the store under a specific key and return that key */
  put(key: K, value: V): Promise<K>;
  /** count the number of entries matching a key or range. Count all values if omitted */
  count(key?: K | IDBKeyRange): Promise<number>;
  /** remove value(s) by key or key range */
  remove(key: K | IDBKeyRange): Promise<void>;
  /** clear all entries from the object store */
  clear(): Promise<void>;
  /** initiate a database transaction */
  txn(mode: IDBTransactionMode): IDBTransaction;
  /** create a raw cursor to iterate over an index or store's records */
  cursor(opts: CursorOpts, mode: IDBTransactionMode): AsyncGenerator<IDBCursorWithValue>;
  /** read records using an idb cursor via simple value callback. resolves when iteration completes */
  readCursor(o: CursorOpts, it: (v: V) => any): Promise<void>;
  /** read, write, or delete records via cursor callback. promise resolves when iteration is done */
  writeCursor(o: CursorOpts, it: WriteCursorCallback<V>): Promise<void>;
}

async function dbConnect(info: DbInfo): Promise<IDBDatabase> {
  const dbName = info.db ?? info.store;

  return new Promise<IDBDatabase>((resolve, reject) => {
    const result = window.indexedDB.open(dbName, info?.version ?? 1);

    result.onsuccess = (e: Event) => resolve((e.target as IDBOpenDBRequest).result);
    result.onerror = (e: Event) => reject((e.target as IDBOpenDBRequest).error ?? 'IndexedDB Unavailable');
    result.onupgradeneeded = (e: IDBVersionChangeEvent) => {
      const db = (e.target as IDBOpenDBRequest).result;
      const txn = (e.target as IDBOpenDBRequest).transaction;
      const store = db.objectStoreNames.contains(info.store)
        ? txn!.objectStore(info.store)
        : db.createObjectStore(info.store);

      const existing = new Set(store.indexNames);

      info.indices?.forEach(({ name, keyPath, options }) => {
        if (!existing.has(name)) store.createIndex(name, keyPath, options);
        else {
          const idx = store.index(name);
          if (
            idx.keyPath !== keyPath ||
            idx.unique !== !!options?.unique ||
            idx.multiEntry !== !!options?.multiEntry
          ) {
            store.deleteIndex(name);
            store.createIndex(name, keyPath, options);
          }
        }
        existing.delete(name);
      });
      existing.forEach(indexName => store.deleteIndex(indexName));
      info.upgrade?.(e, store);
    };
  });
}<|MERGE_RESOLUTION|>--- conflicted
+++ resolved
@@ -21,11 +21,7 @@
  *   });
  *
  *   await store.writeCursor(
-<<<<<<< HEAD
- *     { index: 'size', query: range({min: 4, max: 12 }) },
-=======
  *     { index: 'size', query: range({ min: 4, max: 12 }) },
->>>>>>> f9817fa8
  *     async ({ value, update, delete }) => {
  *       if (value.size < 10) await update({ ...value, size: value.size + 1 });
  *       else await delete();
@@ -114,10 +110,6 @@
   }
 }
 
-<<<<<<< HEAD
-/** ease the pain of IDBKeyRange */
-=======
->>>>>>> f9817fa8
 export function range<K extends IDBValidKey>(range: {
   min?: K; // closed lower bound
   max?: K; // closed upper bound
@@ -135,10 +127,6 @@
   return undefined;
 }
 
-<<<<<<< HEAD
-/** check for a non-empty object store */
-=======
->>>>>>> f9817fa8
 export async function nonEmptyStore(info: DbInfo): Promise<boolean> {
   const dbName = info.db ?? info.store;
   if (window.indexedDB.databases) {
