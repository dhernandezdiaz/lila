--- conflicted
+++ resolved
@@ -64,15 +64,7 @@
   });
 
 export function stepwiseScroll(inner: (e: WheelEvent, scroll: boolean) => void): (e: WheelEvent) => void {
-<<<<<<< HEAD
-  let scrollTotal = 0;
-  return (e: WheelEvent) => {
-    scrollTotal += e.deltaY * (e.deltaMode ? 40 : 1);
-    if (Math.abs(scrollTotal) >= 4) {
-      inner(e, true);
-      scrollTotal = 0;
-    } else inner(e, false);
-  };
+  return (e: WheelEvent) => inner(e, !e.ctrlKey); // if touchpad zooming, e.ctrlKey is true
 }
 
 export function copyMeInput(content: string, inputAttrs: Attrs = {}): VNode {
@@ -140,8 +132,4 @@
         pathAttrs.map(attrs => h('path', { attrs })),
       ),
     ]),
-  ]);
-=======
-  return (e: WheelEvent) => inner(e, !e.ctrlKey); // if touchpad zooming, e.ctrlKey is true
-}
->>>>>>> e3d0413c
+  ]);