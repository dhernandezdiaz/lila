@import 'cmn-toggle';
@import '../component/flash';

.form-group {
  margin-bottom: 3rem;
}

.form-split {
  @extend %flex-between;

  align-items: inherit;
}

.form-half {
  flex: 1 1 48%;
  min-width: 200px;
}

.form-third {
  flex: 1 1 31%;
}

@include breakpoint($mq-xx-small) {
  .form-half,
  .form-third {
    flex-grow: 0;
  }
}

.form-label {
  font-weight: bold;
  display: inline-block;
  margin-bottom: 0.5rem;
  cursor: text;
}

.form-control {
  display: block;
  width: 100%;
  height: calc(2.7em + 2px);
  background-clip: padding-box;
}

textarea.form-control {
  height: auto;
}

.form-control:invalid,
.form-group.is-invalid .form-control {
  border-color: $c-error;
}

.form3 .error,
.form-help,
.password-complexity-label {
  font-size: 90%;
  margin-top: 0.25rem;
}

.form3 .error {
  color: $c-error;
}

.form-help,
.password-complexity-label {
  color: $c-font-dim;
}

.form-check {
  @extend %flex-column;
  justify-content: center;
  div {
    display: flex;
  }
}

.form-check-input {
<<<<<<< HEAD
  @if variable-exists(is-rtl) {
    margin-left: 0.5rem;
  } @else {
    margin-right: 0.5rem;
  }
=======
  margin-#{$end-direction}: 0.5rem;
>>>>>>> 3e476aae
}

.form-check .form-label {
  margin-bottom: 0;
  cursor: pointer;
}

.form-actions {
  @extend %flex-between;

  margin-top: 1.5rem;
  padding-top: 1.5rem;
  border-top: $border;
}

.form-actions.single {
  justify-content: flex-end;
}

.form3 hr {
  margin-top: 1rem;
  margin-bottom: 1rem;
  border: 0;
  border-top: $border;
}

.password-complexity {
  margin-top: -2rem;
  margin-bottom: 3rem;
}

.password-complexity-meter {
  display: flex;
  grid-gap: 0.25rem;
  height: 0.4rem;
  margin-top: 1rem;

  > * {
    background-color: gray;
    width: 25%;
  }
}<|MERGE_RESOLUTION|>--- conflicted
+++ resolved
@@ -75,15 +75,7 @@
 }
 
 .form-check-input {
-<<<<<<< HEAD
-  @if variable-exists(is-rtl) {
-    margin-left: 0.5rem;
-  } @else {
-    margin-right: 0.5rem;
-  }
-=======
   margin-#{$end-direction}: 0.5rem;
->>>>>>> 3e476aae
 }
 
 .form-check .form-label {
