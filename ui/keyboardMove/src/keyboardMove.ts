<<<<<<< HEAD
import * as cg from 'chessground/types';
import { h } from 'snabbdom';
import { onInsert } from 'common/snabbdom';
import { promote } from 'chess/promotion';
import { propWithEffect, Prop } from 'common';
import { MoveRootCtrl, MoveUpdate } from 'game';
import { load as loadKeyboardMove } from './plugins/keyboard.move';
import KeyboardChecker from './plugins/keyboardChecker';
=======
import { Dests, files } from 'chessground/types';
import { sanWriter, SanToUci, destsToUcis } from 'chess';
import { KeyboardMoveHandler, KeyboardMove, isArrowKey } from './ctrl';
>>>>>>> 7d792507

const keyRegex = /^[a-h][1-8]$/;
const fileRegex = /^[a-h]$/;
const crazyhouseRegex = /^\w?@([a-h]|[a-h][1-8])?$/;
const ambiguousPromotionRegex = /^[a-h][27][a-h][18]$/;
const ambiguousPromotionCaptureRegex = /^([a-h][27]?x?)?[a-h](1|8)=?$/;
const promotionRegex = /^([a-h]x?)?[a-h](1|8)=?[nbrqkNBRQK]$/;
// accept partial ICCF because submit runs on every keypress
const iccfRegex = /^[1-8][1-8]?[1-5]?$/;

const isKey = (v: string): v is Key => !!v.match(keyRegex);

interface SubmitOpts {
  isTrusted: boolean;
  force?: boolean;
  yourMove?: boolean;
}
type Submit = (v: string, submitOpts: SubmitOpts) => void;

interface Opts {
  input: HTMLInputElement;
  ctrl: KeyboardMove;
}

export function load(opts: Opts): Promise<KeyboardMoveHandler> {
  return site.asset.loadEsm('keyboardMove', { init: opts });
}

export function initModule(opts: Opts) {
  if (opts.input.classList.contains('ready')) return;
  opts.input.classList.add('ready');
  let legalSans: SanToUci | null = null;

  const submit: Submit = (v: string, submitOpts: SubmitOpts) => {
    if (!submitOpts.isTrusted) return;
    // consider 0's as O's for castling
    v = v.replace(/0/g, 'O');
    if (v.match(iccfRegex)) {
      v = iccfToUci(v);
    }
    const foundUci = v.length >= 2 && legalSans && sanToUci(v, legalSans);
    const selectedKey = opts.ctrl.hasSelected() || '';
    if (v.length > 0 && 'resign'.startsWith(v.toLowerCase())) {
      if (v.toLowerCase() === 'resign') {
        opts.ctrl.resign(true, true);
        clear();
      }
    } else if (legalSans && foundUci) {
      // ambiguous castle
      if (v.toLowerCase() === 'o-o' && legalSans['O-O-O'] && !submitOpts.force) return;
      // ambiguous promotion
      if (isKey(v) && (selectedKey + v).match(ambiguousPromotionRegex) && !submitOpts.force) return;
      // ambiguous UCI
      if (isKey(v) && selectedKey) opts.ctrl.select(v);
      // ambiguous capture+promotion (also check legalSans[v] here because bc8 could mean Bc8)
      if (v.match(ambiguousPromotionCaptureRegex) && legalSans[v] && !submitOpts.force) return;
      else opts.ctrl.san(foundUci.slice(0, 2) as Key, foundUci.slice(2) as Key);
      clear();
    } else if (
      legalSans &&
      selectedKey &&
      (selectedKey + v).match(ambiguousPromotionCaptureRegex) &&
      legalSans[selectedKey.slice(0, 1) + v.slice(0, 2)] &&
      !submitOpts.force
    ) {
      // ambiguous capture+promotion when a promotable pawn is selected; do nothing
    } else if (legalSans && isKey(v)) {
      opts.ctrl.select(v);
      clear();
    } else if (legalSans && v.match(fileRegex)) {
      // do nothing
    } else if (legalSans && (selectedKey.slice(0, 1) + v).match(promotionRegex)) {
      const promotionSan =
        selectedKey && selectedKey.slice(0, 1) !== v.slice(0, 1) ? selectedKey.slice(0, 1) + v : v;
      const foundUci = sanToUci(promotionSan.replace('=', '').slice(0, -1), legalSans);
      if (!foundUci) return;
      opts.ctrl.promote(foundUci.slice(0, 2) as Key, foundUci.slice(2) as Key, v.slice(-1).toUpperCase());
      clear();
    } else if (v.match(crazyhouseRegex)) {
      // Incomplete crazyhouse strings such as Q@ or Q@a should do nothing.
      if (v.length > 3 || (v.length > 2 && v.startsWith('@'))) {
        if (v.length === 3) v = 'P' + v;
        opts.ctrl.drop(v.slice(2) as Key, v[0].toUpperCase());
        clear();
      }
    } else if (v.length > 0 && 'clock'.startsWith(v.toLowerCase()) && opts.ctrl.speakClock) {
      if ('clock' === v.toLowerCase()) {
        opts.ctrl.speakClock();
        clear();
      }
    } else if (v.length > 0 && 'zerk'.startsWith(v.toLowerCase()) && opts.ctrl.goBerserk) {
      if ('zerk' === v.toLowerCase()) {
        opts.ctrl.goBerserk();
        clear();
      }
    } else if (v.length > 0 && 'who'.startsWith(v.toLowerCase())) {
      if ('who' === v.toLowerCase()) {
        if (opts.ctrl.opponent) site.sound.say(opts.ctrl.opponent, false, true);
        clear();
      }
    } else if (v.length > 0 && 'draw'.startsWith(v.toLowerCase())) {
      if ('draw' === v.toLowerCase()) {
        opts.ctrl.draw();
        clear();
      }
    } else if (v.length > 0 && 'next'.startsWith(v.toLowerCase())) {
      if ('next' === v.toLowerCase()) {
        opts.ctrl.next?.();
        clear();
      }
    } else if (v.length > 0 && 'upv'.startsWith(v.toLowerCase())) {
      if ('upv' === v.toLowerCase()) {
        opts.ctrl.vote?.(true);
        clear();
      }
    } else if (v.length > 0 && 'downv'.startsWith(v.toLowerCase())) {
      if ('downv' === v.toLowerCase()) {
        opts.ctrl.vote?.(false);
        clear();
      }
    } else if (v.length > 0 && ('help'.startsWith(v.toLowerCase()) || v === '?')) {
      if (['help', '?'].includes(v.toLowerCase())) {
        opts.ctrl.helpModalOpen(true);
        clear();
      }
    } else if (submitOpts.yourMove && v.length > 0 && legalSans && !sanCandidates(v, legalSans).length) {
      // submitOpts.yourMove is true only when it is newly the player's turn, not on subsequent
      // updates when it is still the player's turn
      setTimeout(() => site.sound.play('error'), 500);
      opts.input.value = '';
      opts.ctrl.checker?.clear();
    } else {
      const wrong = v.length && legalSans && !sanCandidates(v, legalSans).length;
      if (wrong && !opts.input.classList.contains('wrong')) site.sound.play('error');
      opts.input.classList.toggle('wrong', !!wrong);
    }
  };
  const clear = () => {
    opts.input.value = '';
    opts.input.classList.remove('wrong');
    opts.ctrl.checker?.clear();
  };
  makeBindings(opts, submit, clear);
  // returns a function that is called when any move is played
  return (fen: string, dests: Dests | undefined, yourMove: boolean) => {
    legalSans = dests && dests.size > 0 ? sanWriter(fen, destsToUcis(dests)) : null;
    // this plays a premove if it is available in the input
    submit(opts.input.value, {
      isTrusted: true,
      yourMove: yourMove,
    });
  };
}

function iccfToUci(v: string) {
  const chars = v.split('');
  if (chars[0]) chars[0] = files[parseInt(chars[0]) - 1];
  if (chars[2]) chars[2] = 'kqrbn'[parseInt(chars[2])];

  return chars.join('');
}

function makeBindings(opts: Opts, submit: Submit, clear: () => void) {
  site.mousetrap.bind('enter', () => opts.input.focus());
  /* keypress doesn't cut it here;
   * at the time it fires, the last typed char
   * is not available yet. Reported by:
   * https://lichess.org/forum/lichess-feedback/keyboard-input-changed-today-maybe-a-bug
   */
  opts.input.addEventListener('keyup', (e: KeyboardEvent) => {
    if (!e.isTrusted) return;
    const v = (e.target as HTMLInputElement).value;
    if (v.includes('/')) {
      focusChat();
      clear();
    } else if (v == '' && e.key == 'Enter') opts.ctrl.confirmMove();
    else {
      opts.ctrl.checker?.press(e);
      submit(v, {
        force: e.key == 'Enter',
        isTrusted: true,
      });
    }
<<<<<<< HEAD
  };
  let usedSan = false;
  return {
    drop(key, piece) {
      const role = sanToRole[piece];
      const crazyData = root.data.crazyhouse;
      const color = root.data.player.color;
      // Crazyhouse not set up properly
      if (!root.crazyValid || !root.sendNewPiece) return;
      // Square occupied
      if (!role || !crazyData || cg.state.pieces.has(key)) return;
      // Piece not in Pocket
      if (!crazyData.pockets[color === 'white' ? 0 : 1][role]) return;
      if (!root.crazyValid(role, key)) return;
      cg.cancelMove();
      cg.newPiece({ role, color }, key);
      root.sendNewPiece(role, key, false);
    },
    promote(orig, dest, piece) {
      const role = sanToRole[piece];
      const variant = root.data.game.variant.key;
      if (!role || role == 'pawn' || (role == 'king' && variant !== 'antichess')) return;
      cg.cancelMove();
      promote(cg, dest, role);
      root.pluginMove(orig, dest, role);
    },
    update(up: MoveUpdate) {
      if (up.cg) cg = up.cg;
      if (handler) handler(up.fen, cg.state.movable.dests, up.canMove);
      else preHandlerBuffer = up.fen;
    },
    registerHandler(h: KeyboardMoveHandler) {
      handler = h;
      if (preHandlerBuffer) handler(preHandlerBuffer, cg.state.movable.dests);
    },
    san(orig, dest) {
      usedSan = true;
      cg.cancelMove();
      select(orig);
      select(dest);
      // ensure chessground does not leave the destination square selected
      cg.cancelMove();
    },
    select,
    hasSelected: () => cg.state.selected,
    confirmMove: () => (root.submitMove ? root.submitMove(true) : null),
    usedSan,
    jump(plyDelta: number) {
      root.userJumpPlyDelta && root.userJumpPlyDelta(plyDelta);
      root.redraw();
    },
    justSelected: () => performance.now() - lastSelect < 500,
    draw: () => (root.offerDraw ? root.offerDraw(true, true) : null),
    resign: (v, immediately) => (root.resign ? root.resign(v, immediately) : null),
    next: () => root.nextPuzzle?.(),
    vote: (v: boolean) => root.vote?.(v),
    helpModalOpen,
    isFocused,
    checker: root.speakClock ? new KeyboardChecker() : undefined,
    opponent: root.data.opponent?.user?.username,
    speakClock: root.speakClock,
    goBerserk: root.goBerserk,
  };
=======
  });
  opts.input.addEventListener('focus', () => opts.ctrl.isFocused(true));
  opts.input.addEventListener('blur', () => opts.ctrl.isFocused(false));
  // prevent default on arrow keys: they only replay moves
  opts.input.addEventListener('keydown', (e: KeyboardEvent) => {
    if (isArrowKey(e.key)) {
      opts.ctrl.arrowNavigate(e.key);
      e.preventDefault();
    }
  });
}

function sanToUci(san: string, legalSans: SanToUci): Uci | undefined {
  if (san in legalSans) return legalSans[san];
  const lowered = san.toLowerCase();
  for (const i in legalSans) if (i.toLowerCase() === lowered) return legalSans[i];
  return;
}

function sanCandidates(san: string, legalSans: SanToUci): San[] {
  // replace '=' in promotion moves (#7326)
  const lowered = san.replace('=', '').toLowerCase();
  return Object.keys(legalSans).filter(function (s) {
    return s.toLowerCase().startsWith(lowered);
  });
>>>>>>> 7d792507
}

function focusChat() {
  const chatInput = document.querySelector('.mchat .mchat__say') as HTMLInputElement;
  if (chatInput) chatInput.focus();
}<|MERGE_RESOLUTION|>--- conflicted
+++ resolved
@@ -1,17 +1,6 @@
-<<<<<<< HEAD
-import * as cg from 'chessground/types';
-import { h } from 'snabbdom';
-import { onInsert } from 'common/snabbdom';
-import { promote } from 'chess/promotion';
-import { propWithEffect, Prop } from 'common';
-import { MoveRootCtrl, MoveUpdate } from 'game';
-import { load as loadKeyboardMove } from './plugins/keyboard.move';
-import KeyboardChecker from './plugins/keyboardChecker';
-=======
 import { Dests, files } from 'chessground/types';
 import { sanWriter, SanToUci, destsToUcis } from 'chess';
 import { KeyboardMoveHandler, KeyboardMove, isArrowKey } from './ctrl';
->>>>>>> 7d792507
 
 const keyRegex = /^[a-h][1-8]$/;
 const fileRegex = /^[a-h]$/;
@@ -195,71 +184,6 @@
         isTrusted: true,
       });
     }
-<<<<<<< HEAD
-  };
-  let usedSan = false;
-  return {
-    drop(key, piece) {
-      const role = sanToRole[piece];
-      const crazyData = root.data.crazyhouse;
-      const color = root.data.player.color;
-      // Crazyhouse not set up properly
-      if (!root.crazyValid || !root.sendNewPiece) return;
-      // Square occupied
-      if (!role || !crazyData || cg.state.pieces.has(key)) return;
-      // Piece not in Pocket
-      if (!crazyData.pockets[color === 'white' ? 0 : 1][role]) return;
-      if (!root.crazyValid(role, key)) return;
-      cg.cancelMove();
-      cg.newPiece({ role, color }, key);
-      root.sendNewPiece(role, key, false);
-    },
-    promote(orig, dest, piece) {
-      const role = sanToRole[piece];
-      const variant = root.data.game.variant.key;
-      if (!role || role == 'pawn' || (role == 'king' && variant !== 'antichess')) return;
-      cg.cancelMove();
-      promote(cg, dest, role);
-      root.pluginMove(orig, dest, role);
-    },
-    update(up: MoveUpdate) {
-      if (up.cg) cg = up.cg;
-      if (handler) handler(up.fen, cg.state.movable.dests, up.canMove);
-      else preHandlerBuffer = up.fen;
-    },
-    registerHandler(h: KeyboardMoveHandler) {
-      handler = h;
-      if (preHandlerBuffer) handler(preHandlerBuffer, cg.state.movable.dests);
-    },
-    san(orig, dest) {
-      usedSan = true;
-      cg.cancelMove();
-      select(orig);
-      select(dest);
-      // ensure chessground does not leave the destination square selected
-      cg.cancelMove();
-    },
-    select,
-    hasSelected: () => cg.state.selected,
-    confirmMove: () => (root.submitMove ? root.submitMove(true) : null),
-    usedSan,
-    jump(plyDelta: number) {
-      root.userJumpPlyDelta && root.userJumpPlyDelta(plyDelta);
-      root.redraw();
-    },
-    justSelected: () => performance.now() - lastSelect < 500,
-    draw: () => (root.offerDraw ? root.offerDraw(true, true) : null),
-    resign: (v, immediately) => (root.resign ? root.resign(v, immediately) : null),
-    next: () => root.nextPuzzle?.(),
-    vote: (v: boolean) => root.vote?.(v),
-    helpModalOpen,
-    isFocused,
-    checker: root.speakClock ? new KeyboardChecker() : undefined,
-    opponent: root.data.opponent?.user?.username,
-    speakClock: root.speakClock,
-    goBerserk: root.goBerserk,
-  };
-=======
   });
   opts.input.addEventListener('focus', () => opts.ctrl.isFocused(true));
   opts.input.addEventListener('blur', () => opts.ctrl.isFocused(false));
@@ -285,7 +209,6 @@
   return Object.keys(legalSans).filter(function (s) {
     return s.toLowerCase().startsWith(lowered);
   });
->>>>>>> 7d792507
 }
 
 function focusChat() {
