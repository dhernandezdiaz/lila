--- conflicted
+++ resolved
@@ -15,12 +15,8 @@
     "@types/cash": "workspace:*",
     "@types/lichess": "workspace:*",
     "chess": "workspace:*",
-<<<<<<< HEAD
-    "chessops": "^0.12.5",
-=======
     "chessground": "^8.3.7",
     "chessops": "^0.12.7",
->>>>>>> b9b8d4a9
     "common": "workspace:*",
     "puz": "workspace:*",
     "snabbdom": "^3.5.1"
