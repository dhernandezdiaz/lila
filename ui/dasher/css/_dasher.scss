--- conflicted
+++ resolved
@@ -84,11 +84,7 @@
 
     .current {
       background: $c-dasher !important;
-<<<<<<< HEAD
       color: $c-over !important;
-=======
-      color: $c-dasher-over !important;
->>>>>>> 46eae28b
       border-inline-start: none;
     }
 
@@ -232,7 +228,7 @@
     background-color: #000000bb;
 
     #images-viewport {
-      max-height: min(100vh - 450px, 30vh);
+      max-height: 30vh;
       overflow: hidden auto;
     }
 
