--- conflicted
+++ resolved
@@ -147,15 +147,8 @@
     };
 
     const gallery = this.data.gallery!;
-<<<<<<< HEAD
-    const cols = window.matchMedia('(min-width: 650px)').matches ? 4 : 2; // $mq-x-small
-    const montageUrl = site.asset.url(gallery[`montage${cols}`], { noVersion: true });
-    // our layout is static due to the single image gallery optimization. set width here
-    // and allow for the possibility of non-overlaid scrollbars
-=======
     const cols = window.matchMedia('(min-width: 650px)').matches ? 4 : 2;
     const montageUrl = site.asset.url(gallery[`montage${cols}`], { noVersion: true });
->>>>>>> 780263f5
     const width =
       cols * (160 + 2) + (gallery.images.length > cols * 4 ? elementScrollBarWidthSlowGuess() : 0);
 
