--- conflicted
+++ resolved
@@ -144,11 +144,7 @@
         if (this.run.clock.flag()) this.end();
         else if (!this.incPuzzle()) this.end();
       }
-<<<<<<< HEAD
-      lichess.sound.move({ san: makeSan(pos, move), uci }, true);
-=======
       lichess.sound.move({ san: captureSound ? 'x' : makeSan(pos, move), uci }, true);
->>>>>>> 3eddc121
       this.redraw();
       this.redrawQuick();
       this.redrawSlow();
