--- conflicted
+++ resolved
@@ -16,18 +16,10 @@
       'div.lobby__start',
       (site.blindMode ? [h('h2', 'Play')] : []).concat(
         [
-<<<<<<< HEAD
-          ['hook', 'createAGame', hookDisabled],
-          ['friend', 'playWithAFriend', hasOngoingRealTimeGame],
-          ['ai', 'playWithTheMachine', hasOngoingRealTimeGame],
-          //['local', 'privatePlay', false],
-        ].map(([gameType, transKey, disabled]: [GameType, string, boolean]) =>
-=======
           ['hook', i18n.site.createAGame, hookDisabled],
           ['friend', i18n.site.playWithAFriend, hasOngoingRealTimeGame],
           ['ai', i18n.site.playWithTheMachine, hasOngoingRealTimeGame],
-        ].map(([gameType, text, disabled]: [Exclude<GameType, 'local'>, string, boolean]) =>
->>>>>>> 9b6e13fd
+        ].map(([gameType, text, disabled]: [GameType, string, boolean]) =>
           h(
             `button.button.button-metal.config_${gameType}`,
             {
