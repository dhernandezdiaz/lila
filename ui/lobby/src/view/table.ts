import { h, thunk } from 'snabbdom';
import { bind, onInsert } from 'common/snabbdom';
import LobbyController from '../ctrl';
import { GameType } from '../interfaces';
import { numberFormat } from 'common/number';

export default function table(ctrl: LobbyController) {
  const { data, trans, opts } = ctrl;
  const hasOngoingRealTimeGame = ctrl.hasOngoingRealTimeGame();
  const hookDisabled =
    opts.playban || opts.hasUnreadLichessMessage || ctrl.me?.isBot || hasOngoingRealTimeGame;
  const { members, rounds } = data.counters;
  return h('div.lobby__table', [
    h(
      'div.lobby__start',
      (site.blindMode ? [h('h2', 'Play')] : []).concat(
        [
          ['hook', 'createAGame', hookDisabled],
          ['friend', 'playWithAFriend', hasOngoingRealTimeGame],
          //['ai', 'playWithTheMachine', hasOngoingRealTimeGame],
          ['local', 'playWithTheMachine', hasOngoingRealTimeGame],
        ].map(([gameType, transKey, disabled]: [GameType, string, boolean]) =>
          h(
            `button.button.button-metal.config_${gameType}`,
            {
              class: { active: ctrl.setupCtrl?.gameType === gameType, disabled },
              attrs: { type: 'button' },
              hook: disabled
                ? {}
<<<<<<< HEAD
                : bind(lichess.blindMode ? 'click' : 'mousedown', () => ctrl.showSetupModal(gameType)),
=======
                : bind(
                    site.blindMode ? 'click' : 'mousedown',
                    () => ctrl.setupCtrl.openModal(gameType),
                    ctrl.redraw,
                  ),
>>>>>>> 89d8726e
            },
            trans(transKey),
          ),
        ),
      ),
    ),
    ctrl.setupCtrl?.renderModal(),
    // Use a thunk here so that snabbdom does not rerender; we will do so manually after insert
    thunk(
      'div.lobby__counters',
      () =>
        h('div.lobby__counters', [
          site.blindMode ? h('h2', 'Counters') : null,
          h(
            'a',
            { attrs: site.blindMode ? {} : { href: '/player' } },
            trans.vdomPlural(
              'nbPlayers',
              members,
              h(
                'strong',
                {
                  attrs: { 'data-count': members },
                  hook: onInsert<HTMLAnchorElement>(elm => {
                    ctrl.spreadPlayersNumber = ctrl.initNumberSpreader(elm, 10, members);
                  }),
                },
                numberFormat(members),
              ),
            ),
          ),
          h(
            'a',
            site.blindMode ? {} : { attrs: { href: '/games' } },
            trans.vdomPlural(
              'nbGamesInPlay',
              rounds,
              h(
                'strong',
                {
                  attrs: { 'data-count': rounds },
                  hook: onInsert<HTMLAnchorElement>(elm => {
                    ctrl.spreadGamesNumber = ctrl.initNumberSpreader(elm, 8, rounds);
                  }),
                },
                numberFormat(rounds),
              ),
            ),
          ),
        ]),
      [],
    ),
  ]);
}<|MERGE_RESOLUTION|>--- conflicted
+++ resolved
@@ -27,15 +27,11 @@
               attrs: { type: 'button' },
               hook: disabled
                 ? {}
-<<<<<<< HEAD
-                : bind(lichess.blindMode ? 'click' : 'mousedown', () => ctrl.showSetupModal(gameType)),
-=======
                 : bind(
                     site.blindMode ? 'click' : 'mousedown',
-                    () => ctrl.setupCtrl.openModal(gameType),
+                    () => ctrl.showSetupModal(gameType),
                     ctrl.redraw,
                   ),
->>>>>>> 89d8726e
             },
             trans(transKey),
           ),
