import { h, Hooks } from 'snabbdom';
import { spinnerVdom as spinner } from 'common/spinner';
import { bind } from 'common/snabbdom';
import LobbyController from '../ctrl';

export function hooks(ctrl: LobbyController): Hooks {
  return bind(
    'click',
    e => {
      const id =
<<<<<<< HEAD
        (e.target as HTMLElement).getAttribute('data-id') ||
        ((e.target as HTMLElement).parentNode as HTMLElement).getAttribute('data-id');
      if (id === 'custom') {
        ctrl.leavePool();
        ctrl.showSetupModal('hook');
      } else if (id) ctrl.clickPool(id);
=======
        (e.target as HTMLElement).dataset['id'] ||
        ((e.target as HTMLElement).parentNode as HTMLElement).dataset['id'];
      if (id === 'custom') ctrl.setupCtrl.openModal('hook');
      else if (id) ctrl.clickPool(id);
>>>>>>> 89d8726e
    },
    ctrl.redraw,
  );
}

export function render(ctrl: LobbyController) {
  const member = ctrl.poolMember;
  return ctrl.pools
    .map(pool => {
      const active = !!member && member.id === pool.id,
        transp = !!member && !active;
      return h('div', { class: { active, transp: !active && transp }, attrs: { 'data-id': pool.id } }, [
        h('div.clock', `${pool.lim}+${pool.inc}`),
        active && member!.range && !ctrl.opts.hideRatings
          ? h('div.range', member.range.replace('-', '–'))
          : h('div.perf', pool.perf),
        active ? spinner() : null,
      ]);
    })
    .concat(
      h(
        'div.custom',
        { class: { transp: !!member }, attrs: { 'data-id': 'custom' } },
        ctrl.trans.noarg('custom'),
      ),
    );
}<|MERGE_RESOLUTION|>--- conflicted
+++ resolved
@@ -8,19 +8,12 @@
     'click',
     e => {
       const id =
-<<<<<<< HEAD
-        (e.target as HTMLElement).getAttribute('data-id') ||
-        ((e.target as HTMLElement).parentNode as HTMLElement).getAttribute('data-id');
+        (e.target as HTMLElement).dataset['id'] ||
+        ((e.target as HTMLElement).parentNode as HTMLElement).dataset['id'];
       if (id === 'custom') {
         ctrl.leavePool();
         ctrl.showSetupModal('hook');
       } else if (id) ctrl.clickPool(id);
-=======
-        (e.target as HTMLElement).dataset['id'] ||
-        ((e.target as HTMLElement).parentNode as HTMLElement).dataset['id'];
-      if (id === 'custom') ctrl.setupCtrl.openModal('hook');
-      else if (id) ctrl.clickPool(id);
->>>>>>> 89d8726e
     },
     ctrl.redraw,
   );
