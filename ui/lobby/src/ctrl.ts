import { numberFormat } from 'common/number';
import variantConfirm from './variant';
import * as hookRepo from './hookRepo';
import * as seekRepo from './seekRepo';
import { make as makeStores, Stores } from './store';
import * as xhr from './xhr';
import * as poolRangeStorage from './poolRangeStorage';
import { LobbyOpts, LobbyData, Tab, Mode, Sort, Hook, Seek, Pool, PoolMember, LobbyMe } from './interfaces';
import { ParentCtrl, SetupConstraints, GameType, GameSetup, SetupCtrl } from 'gameSetup';
import LobbySocket from './socket';
import Filter from './filter';
<<<<<<< HEAD
=======
import SetupController from './setupCtrl';
import disableDarkBoard from './disableDarkBoard';
>>>>>>> f2c99c99

export default class LobbyController implements ParentCtrl {
  data: LobbyData;
  playban: any;
  me?: LobbyMe;
  socket: LobbySocket;
  stores: Stores;
  tab: Tab;
  mode: Mode;
  sort: Sort;
  stepHooks: Hook[] = [];
  stepping = false;
  redirecting = false;
  poolMember?: PoolMember;
  trans: Trans;
  pools: Pool[];
  filter: Filter;
  setupCtrl: SetupCtrl;

  private poolInStorage: LichessStorage;
  private flushHooksTimeout?: number;
  private alreadyWatching: string[] = [];

  constructor(
    readonly opts: LobbyOpts,
    readonly redraw: () => void,
  ) {
    this.data = opts.data;
    this.data.hooks = [];
    this.me = opts.data.me;
    this.pools = opts.pools;
    this.playban = opts.playban;
    this.filter = new Filter(lichess.storage.make('lobby.filter'), this);
    this.redraw = redraw;

    hookRepo.initAll(this);
    seekRepo.initAll(this);
    this.socket = new LobbySocket(opts.socketSend, this);

    this.stores = makeStores(this.me?.username.toLowerCase());
    this.tab = this.me?.isBot ? 'now_playing' : this.stores.tab.get();
    this.mode = this.stores.mode.get();
    this.sort = this.stores.sort.get();
    this.trans = opts.trans;

    this.locationHashSetupModal();
    this.poolInStorage = lichess.storage.make('lobby.pool-in');
    this.poolInStorage.listen(_ => {
      // when another tab joins a pool
      this.leavePool();
      redraw();
    });
    this.flushHooksSchedule();

    this.startWatching();

    if (this.playban) {
      if (this.playban.remainingSeconds < 86400)
        setTimeout(lichess.reload, this.playban.remainingSeconds * 1000);
    } else {
      setInterval(() => {
        if (this.poolMember) this.poolIn();
        else if (this.tab === 'real_time' && !this.data.hooks.length) this.socket.realTimeIn();
      }, 10 * 1000);
      this.joinPoolFromLocationHash();
    }

    lichess.pubsub.on('socket.open', () => {
      if (this.tab === 'real_time') {
        this.data.hooks = [];
        this.socket.realTimeIn();
      } else if (this.tab === 'pools' && this.poolMember) this.poolIn();
      disableDarkBoard();
    });
    window.addEventListener('beforeunload', () => this.leavePool());
  }

  spreadPlayersNumber?: (nb: number) => void;
  spreadGamesNumber?: (nb: number) => void;
  initNumberSpreader = (elm: HTMLAnchorElement, nbSteps: number, initialCount: number) => {
    let previous = initialCount;
    let timeouts: number[] = [];
    const display = (prev: number, cur: number, it: number) => {
      elm.textContent = numberFormat(Math.round((prev * (nbSteps - 1 - it) + cur * (it + 1)) / nbSteps));
    };
    return (nb: number) => {
      if (!nb && nb !== 0) return;
      timeouts.forEach(clearTimeout);
      timeouts = [];
      const interv = Math.abs(lichess.socket.pingInterval() / nbSteps);
      const prev = previous || nb;
      previous = nb;
      for (let i = 0; i < nbSteps; i++)
        timeouts.push(setTimeout(() => display(prev, nb, i), Math.round(i * interv)));
    };
  };

  private doFlushHooks() {
    this.stepHooks = this.data.hooks.slice(0);
    if (this.tab === 'real_time') this.redraw();
  }

  flushHooks = (now: boolean) => {
    if (this.flushHooksTimeout) clearTimeout(this.flushHooksTimeout);
    if (now) this.doFlushHooks();
    else {
      this.stepping = true;
      if (this.tab === 'real_time') this.redraw();
      setTimeout(() => {
        this.stepping = false;
        this.doFlushHooks();
      }, 500);
    }
    this.flushHooksTimeout = this.flushHooksSchedule();
  };

  private flushHooksSchedule = (): number => setTimeout(this.flushHooks, 8000);

  setTab = (tab: Tab) => {
    if (tab !== this.tab) {
      if (tab === 'seeks') xhr.seeks().then(this.setSeeks);
      else if (tab === 'real_time') this.socket.realTimeIn();
      else if (this.tab === 'real_time') {
        this.socket.realTimeOut();
        this.data.hooks = [];
      }
      this.tab = this.stores.tab.set(tab);
    }
    this.filter.open = false;
  };

  setMode = (mode: Mode) => {
    this.mode = this.stores.mode.set(mode);
    this.filter.open = false;
  };

  setSort = (sort: Sort) => {
    this.sort = this.stores.sort.set(sort);
  };

  onSetFilter = () => {
    this.flushHooks(true);
    if (this.tab !== 'real_time') this.redraw();
  };

  clickHook = (id: string) => {
    const hook = hookRepo.find(this, id);
    if (!hook || hook.disabled || this.stepping || this.redirecting) return;
    if (hook.action === 'cancel' || variantConfirm(hook.variant)) this.socket.send(hook.action, hook.id);
  };

  clickSeek = (id: string) => {
    const seek = seekRepo.find(this, id);
    if (!seek || this.redirecting) return;
    if (seek.action === 'cancelSeek' || variantConfirm(seek.variant)) this.socket.send(seek.action, seek.id);
  };

  setSeeks = (seeks: Seek[]) => {
    this.data.seeks = seeks;
    seekRepo.initAll(this);
    this.redraw();
  };

  clickPool = (id: string) => {
    if (!this.me) {
      xhr.anonPoolSeek(this.pools.find(p => p.id == id)!);
      this.setTab('real_time');
    } else if (this.poolMember && this.poolMember.id === id) this.leavePool();
    else this.enterPool({ id });
    this.redraw();
  };

  enterPool = (member: PoolMember) => {
    poolRangeStorage.set(this.me, member);
    this.setTab('pools');
    this.poolMember = member;
    this.poolIn();
  };

  leavePool = () => {
    if (!this.poolMember) return;
    this.socket.poolOut(this.poolMember);
    this.poolMember = undefined;
  };

  poolIn = () => {
    if (!this.poolMember) return;
    this.poolInStorage.fire();
    this.socket.poolIn(this.poolMember);
  };

  acquire = ({ id, gameType, color, variant, timeMode, gameMode, range }: GameSetup) => {
    const pool =
      color == 'random' &&
      gameType === 'hook' &&
      variant == 'standard' &&
      gameMode == 'rated' &&
      timeMode == 'realTime' &&
      this.pools.find(p => p.id === id)
        ? {
            id,
            range: range,
          }
        : null;
    if (!pool && gameType === 'hook') this.setTab(timeMode === 'realTime' ? 'real_time' : 'seeks');
    if (pool) this.enterPool(pool);
    return pool !== null;
  };

  hasOngoingRealTimeGame = () =>
    !!this.data.nowPlaying.find(nowPlaying => nowPlaying.isMyTurn && nowPlaying.speed !== 'correspondence');

  gameActivity = (gameId: string) => {
    if (this.data.nowPlaying.find(p => p.gameId === gameId))
      xhr.nowPlaying().then(povs => {
        this.data.nowPlaying = povs;
        this.startWatching();
        this.redraw();
      });
  };

  private startWatching() {
    const newIds = this.data.nowPlaying.map(p => p.gameId).filter(id => !this.alreadyWatching.includes(id));
    if (newIds.length) {
      setTimeout(() => this.socket.send('startWatching', newIds.join(' ')), 2000);
      newIds.forEach(id => this.alreadyWatching.push(id));
    }
  }

  setRedirecting = () => {
    this.redirecting = true;
    setTimeout(() => {
      this.redirecting = false;
      this.redraw();
    }, 4000);
    this.redraw();
  };

  awake = () => {
    switch (this.tab) {
      case 'real_time':
        this.data.hooks = [];
        this.socket.realTimeIn();
        break;
      case 'seeks':
        xhr.seeks().then(this.setSeeks);
        break;
    }
  };

  get user() {
    return this.me?.username.toLowerCase();
  }

  get ratingMap() {
    return this.data.ratingMap ? this.data.ratingMap : undefined;
  }

  hasPool = (id: string) => this.pools.some(p => p.id === id);

  showSetupModal = async (gameType: GameType, opts?: SetupConstraints, friendUser?: string) => {
    if (!this.setupCtrl) this.setupCtrl = await lichess.loadEsm<SetupCtrl>('gameSetup', { init: this });
    this.leavePool();
    this.setupCtrl.openModal(gameType, opts, friendUser);
  };

  private locationHashSetupModal = () => {
    const locationHash = location.hash.replace('#', '');
    if (!['ai', 'friend', 'hook', 'local'].includes(locationHash)) return;

    let friendUser;
    const forceOptions: SetupConstraints = {};
    const urlParams = new URLSearchParams(location.search);
    if (locationHash === 'hook') {
      if (urlParams.get('time') === 'realTime') {
        this.tab = 'real_time';
        forceOptions.timeMode = 'realTime';
      } else if (urlParams.get('time') === 'correspondence') {
        this.tab = 'seeks';
        forceOptions.timeMode = 'correspondence';
      }
    } else if (urlParams.get('fen')) {
      forceOptions.fen = urlParams.get('fen')!;
      forceOptions.variant = 'fromPosition';
    } else {
      friendUser = urlParams.get('user')!;
    }
    this.showSetupModal(locationHash as GameType, forceOptions, friendUser);
    history.replaceState(null, '', '/');
  };

  // after click on round "new opponent" button
  // also handles onboardink link for anon users
  private joinPoolFromLocationHash = () => {
    if (location.hash.startsWith('#pool/')) {
      const regex = /^#pool\/(\d+\+\d+)(?:\/(.+))?$/,
        match = regex.exec(location.hash),
        member: any = { id: match![1], blocking: match![2] },
        range = poolRangeStorage.get(this.me, member.id);
      if (range) member.range = range;
      if (match) {
        this.setTab('pools');
        if (this.me) this.enterPool(member);
        else setTimeout(() => this.clickPool(member.id), 1500);
        history.replaceState(null, '', '/');
      }
    }
  };
}<|MERGE_RESOLUTION|>--- conflicted
+++ resolved
@@ -9,11 +9,8 @@
 import { ParentCtrl, SetupConstraints, GameType, GameSetup, SetupCtrl } from 'gameSetup';
 import LobbySocket from './socket';
 import Filter from './filter';
-<<<<<<< HEAD
-=======
-import SetupController from './setupCtrl';
+//import SetupController from './setupCtrl';
 import disableDarkBoard from './disableDarkBoard';
->>>>>>> f2c99c99
 
 export default class LobbyController implements ParentCtrl {
   data: LobbyData;
