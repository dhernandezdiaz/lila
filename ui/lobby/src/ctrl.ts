import { numberFormat } from 'common/number';
import variantConfirm from './variant';
import * as hookRepo from './hookRepo';
import * as seekRepo from './seekRepo';
import { make as makeStores, Stores } from './store';
import * as xhr from './xhr';
import * as poolRangeStorage from './poolRangeStorage';
import {
  ParentCtrl,
  LobbyOpts,
  LobbyData,
  Tab,
  Mode,
  Sort,
  Hook,
  Seek,
  Pool,
  PoolMember,
  GameType,
  GameSetup,
  SetupConstraints,
  LobbyMe,
} from './interfaces';
import { SetupCtrl } from './setupCtrl';
import LobbySocket from './socket';
import Filter from './filter';

export default class LobbyController implements ParentCtrl {
  data: LobbyData;
  playban: any;
  me?: LobbyMe;
  socket: LobbySocket;
  stores: Stores;
  tab: Tab;
  mode: Mode;
  sort: Sort;
  stepHooks: Hook[] = [];
  stepping = false;
  redirecting = false;
  poolMember?: PoolMember;
  trans: Trans;
  pools: Pool[];
  filter: Filter;
  setupCtrl = new SetupCtrl(this);

  private poolInStorage: LichessStorage;
  private flushHooksTimeout?: number;
  private alreadyWatching: string[] = [];

  constructor(
    readonly opts: LobbyOpts,
    readonly redraw: () => void,
  ) {
    this.data = opts.data;
    this.data.hooks = [];
    this.me = opts.data.me;
    this.pools = opts.pools;
    this.playban = opts.playban;
    this.filter = new Filter(site.storage.make('lobby.filter'), this);
    this.redraw = redraw;

    hookRepo.initAll(this);
    seekRepo.initAll(this);
    this.socket = new LobbySocket(opts.socketSend, this);

    this.stores = makeStores(this.me?.username.toLowerCase());
    if (!this.me?.isBot && this.stores.tab.get() == 'now_playing' && this.data.nbNowPlaying == 0) {
      this.stores.tab.set('pools');
    }
    this.tab = this.me?.isBot ? 'now_playing' : this.stores.tab.get();
    this.mode = this.stores.mode.get();
    this.sort = this.stores.sort.get();
    this.trans = opts.trans;

<<<<<<< HEAD
    const { gameType, forceOptions, friendUser } = this.parseUrlParams();
    if (gameType) this.showSetupModal(gameType, forceOptions, friendUser);
    history.replaceState(null, '', '/');
=======
    const locationHash = location.hash.replace('#', '');
    if (['ai', 'friend', 'hook'].includes(locationHash)) {
      const forceOptions: ForceSetupOptions = {};
      const urlParams = new URLSearchParams(location.search);
      const friendUser = urlParams.get('user') ?? undefined;
      const minutesPerSide = urlParams.get('minutesPerSide');
      const increment = urlParams.get('increment');

      if (minutesPerSide) {
        forceOptions.time = parseInt(minutesPerSide);
      }

      if (increment) {
        forceOptions.increment = parseInt(increment);
      }

      if (locationHash === 'hook') {
        if (urlParams.get('time') === 'realTime') {
          this.tab = 'real_time';
          forceOptions.timeMode = 'realTime';
        } else if (urlParams.get('time') === 'correspondence') {
          this.tab = 'seeks';
          forceOptions.timeMode = 'correspondence';
        }
      } else if (urlParams.get('fen')) {
        forceOptions.fen = urlParams.get('fen')!;
        forceOptions.variant = 'fromPosition';
      }

      site.dialog.ready.then(() => {
        this.setupCtrl.openModal(locationHash as GameType, forceOptions, friendUser);
        redraw();
      });
      history.replaceState(null, '', '/');
    }
>>>>>>> f83610df

    this.poolInStorage = site.storage.make('lobby.pool-in');
    this.poolInStorage.listen(_ => {
      // when another tab joins a pool
      this.leavePool();
      redraw();
    });
    this.flushHooksSchedule();

    this.startWatching();

    if (this.playban) {
      if (this.playban.remainingSeconds < 86400)
        setTimeout(site.reload, this.playban.remainingSeconds * 1000);
    } else {
      setInterval(() => {
        if (this.poolMember) this.poolIn();
        else if (this.tab === 'real_time' && !this.data.hooks.length) this.socket.realTimeIn();
      }, 10 * 1000);
      this.joinPoolFromLocationHash();
    }
    //this.setupCtrl = new SetupCtrl(this);
    site.pubsub.on('socket.open', () => {
      if (this.tab === 'real_time') {
        this.data.hooks = [];
        this.socket.realTimeIn();
      } else if (this.tab === 'pools' && this.poolMember) this.poolIn();
    });

    window.addEventListener('beforeunload', () => this.leavePool());
  }

  spreadPlayersNumber?: (nb: number) => void;
  spreadGamesNumber?: (nb: number) => void;
  initNumberSpreader = (elm: HTMLAnchorElement, nbSteps: number, initialCount: number) => {
    let previous = initialCount;
    let timeouts: number[] = [];
    const display = (prev: number, cur: number, it: number) => {
      elm.textContent = numberFormat(Math.round((prev * (nbSteps - 1 - it) + cur * (it + 1)) / nbSteps));
    };
    return (nb: number) => {
      if (!nb && nb !== 0) return;
      timeouts.forEach(clearTimeout);
      timeouts = [];
      const interv = Math.abs(site.socket.pingInterval() / nbSteps);
      const prev = previous || nb;
      previous = nb;
      for (let i = 0; i < nbSteps; i++)
        timeouts.push(setTimeout(() => display(prev, nb, i), Math.round(i * interv)));
    };
  };

  private doFlushHooks() {
    this.stepHooks = this.data.hooks.slice(0);
    if (this.tab === 'real_time') this.redraw();
  }

  flushHooks = (now: boolean) => {
    if (this.flushHooksTimeout) clearTimeout(this.flushHooksTimeout);
    if (now) this.doFlushHooks();
    else {
      this.stepping = true;
      if (this.tab === 'real_time') this.redraw();
      setTimeout(() => {
        this.stepping = false;
        this.doFlushHooks();
      }, 500);
    }
    this.flushHooksTimeout = this.flushHooksSchedule();
  };

  private flushHooksSchedule = (): number => setTimeout(this.flushHooks, 8000);

  setTab = (tab: Tab) => {
    if (tab !== this.tab) {
      if (tab === 'seeks') xhr.seeks().then(this.setSeeks);
      else if (tab === 'real_time') this.socket.realTimeIn();
      else if (this.tab === 'real_time') {
        this.socket.realTimeOut();
        this.data.hooks = [];
      }
      this.tab = this.stores.tab.set(tab);
    }
    this.filter.open = false;
  };

  setMode = (mode: Mode) => {
    this.mode = this.stores.mode.set(mode);
    this.filter.open = false;
  };

  setSort = (sort: Sort) => {
    this.sort = this.stores.sort.set(sort);
  };

  onSetFilter = () => {
    this.flushHooks(true);
    if (this.tab !== 'real_time') this.redraw();
  };

  clickHook = (id: string) => {
    const hook = hookRepo.find(this, id);
    if (!hook || hook.disabled || this.stepping || this.redirecting) return;
    if (hook.action === 'cancel' || variantConfirm(hook.variant)) this.socket.send(hook.action, hook.id);
  };

  clickSeek = (id: string) => {
    const seek = seekRepo.find(this, id);
    if (!seek || this.redirecting) return;
    if (seek.action === 'cancelSeek' || variantConfirm(seek.variant)) this.socket.send(seek.action, seek.id);
  };

  setSeeks = (seeks: Seek[]) => {
    this.data.seeks = seeks;
    seekRepo.initAll(this);
    this.redraw();
  };

  clickPool = (id: string) => {
    if (!this.me) {
      xhr.anonPoolSeek(this.pools.find(p => p.id == id)!);
      this.setTab('real_time');
    } else if (this.poolMember && this.poolMember.id === id) this.leavePool();
    else this.enterPool({ id });
    this.redraw();
  };

  enterPool = (member: PoolMember) => {
    poolRangeStorage.set(this.me, member);
    this.setTab('pools');
    this.poolMember = member;
    this.poolIn();
  };

  leavePool = () => {
    if (!this.poolMember) return;
    this.socket.poolOut(this.poolMember);
    this.poolMember = undefined;
  };

  poolIn = () => {
    if (!this.poolMember) return;
    this.poolInStorage.fire();
    this.socket.poolIn(this.poolMember);
  };

  acquire = ({ id, gameType, color, variant, timeMode, gameMode, range }: GameSetup) => {
    const pool =
      color == 'random' &&
      gameType === 'hook' &&
      variant == 'standard' &&
      gameMode == 'rated' &&
      timeMode == 'realTime' &&
      this.pools.find(p => p.id === id)
        ? {
            id,
            range: range,
          }
        : null;
    if (!pool && gameType === 'hook') this.setTab(timeMode === 'realTime' ? 'real_time' : 'seeks');
    if (pool) this.enterPool(pool);
    return pool !== null;
  };

  hasOngoingRealTimeGame = () =>
    !!this.data.nowPlaying.find(nowPlaying => nowPlaying.isMyTurn && nowPlaying.speed !== 'correspondence');

  gameActivity = (gameId: string) => {
    if (this.data.nowPlaying.find(p => p.gameId === gameId))
      xhr.nowPlaying().then(povs => {
        this.data.nowPlaying = povs;
        this.startWatching();
        this.redraw();
      });
  };

  private startWatching() {
    const newIds = this.data.nowPlaying.map(p => p.gameId).filter(id => !this.alreadyWatching.includes(id));
    if (newIds.length) {
      setTimeout(() => this.socket.send('startWatching', newIds.join(' ')), 2000);
      newIds.forEach(id => this.alreadyWatching.push(id));
    }
  }

  setRedirecting = () => {
    this.redirecting = true;
    setTimeout(() => {
      this.redirecting = false;
      this.redraw();
    }, 4000);
    this.redraw();
  };

  awake = () => {
    switch (this.tab) {
      case 'real_time':
        this.data.hooks = [];
        this.socket.realTimeIn();
        break;
      case 'seeks':
        xhr.seeks().then(this.setSeeks);
        break;
    }
  };

  get user() {
    return this.me?.username.toLowerCase();
  }

  get ratingMap() {
    return this.data.ratingMap ? this.data.ratingMap : undefined;
  }

  hasPool = (id: string) => this.pools.some(p => p.id === id);

  showSetupModal = async (gameType: GameType, opts?: SetupConstraints, friendUser?: string) => {
    this.leavePool();
    this.setupCtrl.initModal(gameType, opts, friendUser);
    this.redraw();
  };

  private parseUrlParams = () => {
    const locationHash = location.hash.replace('#', '');
    if (!['ai', 'friend', 'hook', 'local'].includes(locationHash)) return {};

    const gameType = locationHash as GameType;
    let friendUser: string | undefined;
    const forceOptions: SetupConstraints = {};
    const urlParams = new URLSearchParams(location.search);
    if (locationHash === 'hook') {
      if (urlParams.get('time') === 'realTime') {
        this.tab = 'real_time';
        forceOptions.timeMode = 'realTime';
      } else if (urlParams.get('time') === 'correspondence') {
        this.tab = 'seeks';
        forceOptions.timeMode = 'correspondence';
      }
    } else if (urlParams.get('fen')) {
      forceOptions.fen = urlParams.get('fen')!;
      forceOptions.variant = 'fromPosition';
    } else {
      friendUser = urlParams.get('user')!;
    }
    return { gameType, forceOptions, friendUser };
  };

  // after click on round "new opponent" button
  // also handles onboardink link for anon users
  private joinPoolFromLocationHash = () => {
    if (location.hash.startsWith('#pool/')) {
      const regex = /^#pool\/(\d+\+\d+)(?:\/(.+))?$/,
        match = regex.exec(location.hash),
        member: any = { id: match![1], blocking: match![2] },
        range = poolRangeStorage.get(this.me, member.id);
      if (range) member.range = range;
      if (match) {
        this.setTab('pools');
        if (this.me) this.enterPool(member);
        else setTimeout(() => this.clickPool(member.id), 1500);
        history.replaceState(null, '', '/');
      }
    }
  };
}<|MERGE_RESOLUTION|>--- conflicted
+++ resolved
@@ -72,47 +72,9 @@
     this.sort = this.stores.sort.get();
     this.trans = opts.trans;
 
-<<<<<<< HEAD
     const { gameType, forceOptions, friendUser } = this.parseUrlParams();
     if (gameType) this.showSetupModal(gameType, forceOptions, friendUser);
     history.replaceState(null, '', '/');
-=======
-    const locationHash = location.hash.replace('#', '');
-    if (['ai', 'friend', 'hook'].includes(locationHash)) {
-      const forceOptions: ForceSetupOptions = {};
-      const urlParams = new URLSearchParams(location.search);
-      const friendUser = urlParams.get('user') ?? undefined;
-      const minutesPerSide = urlParams.get('minutesPerSide');
-      const increment = urlParams.get('increment');
-
-      if (minutesPerSide) {
-        forceOptions.time = parseInt(minutesPerSide);
-      }
-
-      if (increment) {
-        forceOptions.increment = parseInt(increment);
-      }
-
-      if (locationHash === 'hook') {
-        if (urlParams.get('time') === 'realTime') {
-          this.tab = 'real_time';
-          forceOptions.timeMode = 'realTime';
-        } else if (urlParams.get('time') === 'correspondence') {
-          this.tab = 'seeks';
-          forceOptions.timeMode = 'correspondence';
-        }
-      } else if (urlParams.get('fen')) {
-        forceOptions.fen = urlParams.get('fen')!;
-        forceOptions.variant = 'fromPosition';
-      }
-
-      site.dialog.ready.then(() => {
-        this.setupCtrl.openModal(locationHash as GameType, forceOptions, friendUser);
-        redraw();
-      });
-      history.replaceState(null, '', '/');
-    }
->>>>>>> f83610df
 
     this.poolInStorage = site.storage.make('lobby.pool-in');
     this.poolInStorage.listen(_ => {
@@ -342,6 +304,16 @@
     let friendUser: string | undefined;
     const forceOptions: SetupConstraints = {};
     const urlParams = new URLSearchParams(location.search);
+    const minutesPerSide = urlParams.get('minutesPerSide');
+    const increment = urlParams.get('increment');
+
+    if (minutesPerSide) {
+      forceOptions.time = parseInt(minutesPerSide);
+    }
+
+    if (increment) {
+      forceOptions.increment = parseInt(increment);
+    }
     if (locationHash === 'hook') {
       if (urlParams.get('time') === 'realTime') {
         this.tab = 'real_time';
