--- conflicted
+++ resolved
@@ -139,17 +139,12 @@
   days: number;
 }
 
-export interface ForceSetupOptions {
-  variant?: VariantKey;
-  fen?: string;
-  timeMode?: TimeMode;
-<<<<<<< HEAD
-}
-
 export interface SetupConstraints {
   variant?: VariantKey;
   fen?: string;
   timeMode?: TimeMode;
+  time?: number;
+  increment?: number;
 }
 
 export interface GameSetup {
@@ -170,8 +165,4 @@
   acquire?: (candidate: GameSetup) => boolean;
   trans: Trans;
   opts: { showRatings: boolean };
-=======
-  time?: number;
-  increment?: number;
->>>>>>> f83610df
 }