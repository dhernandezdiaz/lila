import { storage } from 'common/storage';

const variantConfirms = {
  chess960:
    "This is a Chess960 game!\n\nThe starting position of the pieces on the players' home ranks is randomized.",
  kingOfTheHill:
    'This is a King of the Hill game!\n\nThe game can be won by bringing the king to the center.',
  threeCheck: 'This is a Three-check game!\n\nThe game can be won by checking the opponent three times.',
  antichess:
    'This is an Antichess game!\n\nIf you can take a piece, you must. The game can be won by losing all your pieces, or by being stalemated.',
  atomic:
    "This is an Atomic chess game!\n\nCapturing a piece causes an explosion, taking out your piece and surrounding non-pawns. Win by mating or exploding your opponent's king.",
  horde:
    'This is a Horde chess game!\nBlack must take all White pawns to win. White must checkmate the Black king.',
  racingKings:
    'This is a Racing Kings game!\n\nPlayers must race their kings to the eighth rank. Checks are not allowed.',
  crazyhouse:
    'This is a Crazyhouse game!\n\nEvery time a piece is captured, the capturing player gets a piece of the same type and of their color in their pocket.',
};

const storageKey = (key: string) => 'lobby.variant.' + key;

export default function(variant?: string) {
  return (
    !variant ||
<<<<<<< HEAD
    Object.keys(variantConfirms).every(function(key: keyof typeof variantConfirms) {
      if (variant === key && !site.storage.get(storageKey(key))) {
=======
    Object.keys(variantConfirms).every(function (key: keyof typeof variantConfirms) {
      if (variant === key && !storage.get(storageKey(key))) {
>>>>>>> 6c30814f
        const c = confirm(variantConfirms[key]);
        if (c) storage.set(storageKey(key), '1');
        return c;
      } else return true;
    })
  );
}<|MERGE_RESOLUTION|>--- conflicted
+++ resolved
@@ -23,13 +23,8 @@
 export default function(variant?: string) {
   return (
     !variant ||
-<<<<<<< HEAD
     Object.keys(variantConfirms).every(function(key: keyof typeof variantConfirms) {
-      if (variant === key && !site.storage.get(storageKey(key))) {
-=======
-    Object.keys(variantConfirms).every(function (key: keyof typeof variantConfirms) {
       if (variant === key && !storage.get(storageKey(key))) {
->>>>>>> 6c30814f
         const c = confirm(variantConfirms[key]);
         if (c) storage.set(storageKey(key), '1');
         return c;
