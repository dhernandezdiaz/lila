#!/bin/sh -e

<<<<<<< HEAD
commit="3865fbb96c5c539e95340dcf12236db394f0ffe9"
=======
commit=5b684ed8c7de938268200717b22ba48120715b40
>>>>>>> 4d8b7046

lifat_dir="${LIFAT_DIR:-lifat}"
mkdir -p "$lifat_dir"
lifat_commit_dir=$(realpath "$lifat_dir")/lifat-$commit

echo "LIFAT $lifat_dir $commit to $lifat_commit_dir"

mkdir -p "$lifat_dir"

if [ ! -d "$lifat_commit_dir" ]; then
	git init "$lifat_commit_dir"
	cd "$lifat_commit_dir"
	git remote add origin https://github.com/lichess-org/lifat
	git fetch --depth 1 origin "$commit"
	git checkout --detach "$commit"
	git log -n 1 --pretty="oneline" >"commit.txt"
	cd -
fi

ln -sfn "$lifat_commit_dir" "public/lifat"

cat "$lifat_commit_dir/commit.txt"
<|MERGE_RESOLUTION|>--- conflicted
+++ resolved
@@ -1,16 +1,10 @@
 #!/bin/sh -e
 
-<<<<<<< HEAD
-commit="3865fbb96c5c539e95340dcf12236db394f0ffe9"
-=======
 commit=5b684ed8c7de938268200717b22ba48120715b40
->>>>>>> 4d8b7046
 
 lifat_dir="${LIFAT_DIR:-lifat}"
 mkdir -p "$lifat_dir"
 lifat_commit_dir=$(realpath "$lifat_dir")/lifat-$commit
-
-echo "LIFAT $lifat_dir $commit to $lifat_commit_dir"
 
 mkdir -p "$lifat_dir"
 
@@ -20,10 +14,10 @@
 	git remote add origin https://github.com/lichess-org/lifat
 	git fetch --depth 1 origin "$commit"
 	git checkout --detach "$commit"
-	git log -n 1 --pretty="oneline" >"commit.txt"
+	git log -n 1 --pretty="oneline" > "commit.txt"
 	cd -
 fi
 
 ln -sfn "$lifat_commit_dir" "public/lifat"
 
-cat "$lifat_commit_dir/commit.txt"
+cat "$lifat_commit_dir/commit.txt"