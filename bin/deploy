#!/usr/bin/python3

"""Deploy lila server and assets from GitHub workflow runs"""

import argparse
import sys
import os
import os.path
import pickle
import shlex
import subprocess
import time
import textwrap
import contextlib
import datetime

try:
    import requests
except ImportError:
    print("Need requests:")
    print("* Arch: pacman -S python-requests")
    print("* Debian: apt install python3-requests")
    print("* Pip: pip install requests")
    print()
    raise

try:
    import git
except ImportError:
    print("Need GitPython:")
    print("* Arch: pacman -S python-gitpython")
    print("* Debian: apt install python3-git")
    print("* Pip: pip install GitPython")
    print()
    raise


ASSETS_FILES = [
    ".github/workflows/assets.yml",
    "public",
    "ui",
    "package.json",
    "pnpm-lock.yaml",
    "bin/download-lifat",
]

SERVER_FILES = [
    ".github/workflows/server.yml",
    "app",
    "conf",
    "modules",
    "project",
    "translation",
    "build.sbt",
    "lila",
    "conf/application.conf.default",
    ".sbtopts.default",
]

ASSETS_BUILD_URL = "https://api.github.com/repos/lichess-org/lila/actions/workflows/assets.yml/runs?per_page=100"

SERVER_BUILD_URL = "https://api.github.com/repos/lichess-org/lila/actions/workflows/server.yml/runs?per_page=100"

ARTIFACT_DIR = "/home/lichess-artifacts"


def curl_cli(command, *, url="https://lichess.org/run/cli", token_file=".lila-cli"):
    return f"curl --fail -X POST --data {shlex.quote(command)} {shlex.quote(url)} -H @{token_file}"


def asset_profile(ssh, *,
                  deploy_dir="/home/lichess-deploy",
                  post=curl_cli("change asset version"),
                  stage=False,
                  user="lichess"):
    return {
        "ssh": ssh,
        "deploy_dir": deploy_dir,
        "files": ASSETS_FILES,
        "workflow_url": ASSETS_BUILD_URL,
        "artifact_name": "lila-assets",
        "symlinks": [],
        "post": post,
        "stage": stage,
        "user": user
    }

def server_profile(ssh, *,
                   deploy_dir="/home/lichess-deploy",
                   post="systemctl restart lichess",
                   stage=False,
                   user="lichess",
                   symlinks=["lib", "bin"]):
    return {
        "ssh": ssh,
        "deploy_dir": deploy_dir,
        "files": SERVER_FILES,
        "workflow_url": SERVER_BUILD_URL,
        "artifact_name": "lila-server",
        "symlinks": symlinks,
        "post": post,
        "stage": stage,
        "user": user,
    }

PROFILES = {
<<<<<<< HEAD
    "http3-assets": asset_profile(
        "root@http3.lichess.ovh",
        post=curl_cli("change asset version", url="https://lichess.dev/run/cli"),
        stage=True,
    ),
    "http3-server": server_profile(
        "root@http3.lichess.ovh", post="systemctl restart lichess-stage", stage=True
    ),
    "snafu-assets": asset_profile(
        "root@snafu.lichess.ovh",
        post=curl_cli("change asset version", url="https://lichess.dev/run/cli"),
        stage=True,
    ),
    "snafu-server": server_profile(
        "root@snafu.lichess.ovh", post="systemctl restart lichess-stage", stage=True
    ),
    "testy-assets": asset_profile(
        "root@snafu.lichess.ovh",
        deploy_dir="/home/testy/deploy",
        post=curl_cli(
            "change asset version",
            url="https://testy.lichess.dev/run/cli",
            token_file="/home/testy/.testy-cli",
        ),
        stage=True,
        user="testy",
    ),
    "testy-server": server_profile(
        "root@snafu.lichess.ovh",
        deploy_dir="/home/testy/deploy",
        post="systemctl restart testy",
        stage=True,
        user="testy",
        symlinks=None,
    ),
=======
    "http3-assets": asset_profile("root@http3.lichess.ovh", post=curl_cli("change asset version", url="https://lichess.dev/run/cli"), stage=True),
    "http3-server": server_profile("root@http3.lichess.ovh", post="systemctl restart lichess-stage", stage=True),
    "snafu-assets": asset_profile("root@snafu.lichess.ovh", post=curl_cli("change asset version", url="https://lichess.dev/run/cli"), stage=True),
    "snafu-server": server_profile("root@snafu.lichess.ovh", post="systemctl restart lichess-stage", stage=True),
    "testy-assets": asset_profile("root@snafu.lichess.ovh", deploy_dir="/home/testy/deploy", post=curl_cli("change asset version", url="https://testy.lichess.dev/run/cli", token_file="/home/testy/.testy-cli"), stage=True, user="testy"),
    "testy-server": server_profile("root@snafu.lichess.ovh", deploy_dir="/home/testy/deploy", post="systemctl restart testy", stage=True, user="testy", symlinks=None),
>>>>>>> d53720a6
    "manta-server": server_profile("root@manta.lichess.ovh", deploy_dir="/home/lichess"),
    "manta-assets": asset_profile("root@manta.lichess.ovh", deploy_dir="/home/lichess"),
}

class DeployError(Exception):
    pass


class ConfigError(Exception):
    pass


def hash_files(tree, files):
    return tuple(tree[path].hexsha for path in files)


def find_commits(commit, files, wanted_hash):
    try:
        if hash_files(commit.tree, files) != wanted_hash:
            return
    except KeyError:
        return

    yield commit.hexsha

    for parent in commit.parents:
        yield from find_commits(parent, files, wanted_hash)


@contextlib.contextmanager
def workflow_run_db(repo):
    with open(os.path.join(repo.common_dir, "workflow_runs.pickle"), "ab+") as f:
        try:
            f.seek(0)
            db = pickle.load(f)
        except EOFError:
            print("Created workflow run database.")
            db = {}

        yield db

        f.seek(0)
        f.truncate()
        pickle.dump(db, f)
        print("Saved workflow run database.")


def update_workflow_run_db(db, session, workflow_url, *, silent=False):
    if not silent:
        print("Updating workflow runs ...")
    url = workflow_url
    new = 0
    synced = False
    while not synced:
        if not silent:
            print(f"- {url}")
        res = session.get(url)
        if res.status_code != 200:
            print(f"Unexpected response: {res.status_code} {res.text}")
            break

        for run in res.json()["workflow_runs"]:
            if run["id"] in db and db[run["id"]]["status"] == "completed":
                synced = True
            else:
                new += 1
            run["_workflow_url"] = workflow_url
            db[run["id"]] = run

        if "next" not in res.links:
            break
        url = res.links["last"]["url"]

    if not silent:
        print(f"Added/updated {new} workflow run(s).")
    return new


def find_workflow_run(repo, session, workflow_url, wanted_commits, *, stage):
    with workflow_run_db(repo) as db:
        print("Searching workflow runs ...")
        backoff = 1
        fresh = False
        while True:
            found = None
            pending = False

            for run in db.values():
                if run["head_commit"]["id"] not in wanted_commits or run["_workflow_url"] != workflow_url:
                    continue

                if run["event"] == "pull_request" and not stage:
                    # Not accepted in production, because pull request builds
                    # do not have access to the secret store. Hence no ab.
                    print(f"- {run['html_url']} PULL REQUEST (no ab)")
                elif run["status"] != "completed":
                    print(f"- {run['html_url']} PENDING (waiting {backoff}s)")
                    pending = True
                elif run["conclusion"] != "success":
                    print(f"- {run['html_url']} FAILED.")
                else:
                    print(f"- {run['html_url']} succeeded.")
                    if found is None:
                        found = run

            if found:
                print(f"Selected {found['html_url']}.")
                return found

            if not fresh:
                fresh = True
                if update_workflow_run_db(db, session, workflow_url):
                    continue

            if pending:
                time.sleep(backoff)
                backoff = min(backoff * 2, 30)
                update_workflow_run_db(db, session, workflow_url, silent=True)
                continue

            raise DeployError("Did not find successful matching workflow run.")


def artifact_url(session, run, name):
    for artifact in session.get(run["artifacts_url"]).json()["artifacts"]:
        if artifact["name"] == name:
            if artifact["expired"]:
                raise DeployError("Artifact expired.")

            # Will redirect to URL containing a short-lived authorization
            # token.
            resolved = session.head(artifact["archive_download_url"], allow_redirects=False)
            resolved.raise_for_status()
            return resolved.headers["Location"]

    raise DeployError(f"Did not find artifact {name}.")


def tmux(ssh, script, *, dry_run=False):
    command = f"/bin/sh -e -c {shlex.quote(';'.join(script))};/bin/bash"
    outer_command = f"/bin/sh -c {shlex.quote(command)}"
    shell_command = ["mosh", ssh, "--", "tmux", "new-session", "-A", "-s", "ci-deploy", outer_command]
    if dry_run:
        print(shlex.join(shell_command))
        return 0
    else:
        return subprocess.call(shell_command, stdout=sys.stdout, stdin=sys.stdin)


def deploy_script(profile, session, run, url):
    ua_header = f"User-Agent: {session.headers['User-Agent']}"
    deploy_dir = profile["deploy_dir"]
    user_group = f"{profile['user']}:{profile['user']}"
    artifact_unzipped = f"{ARTIFACT_DIR}/{profile['artifact_name']}-{run['id']:d}"
    artifact_zip = f"{artifact_unzipped}.zip"
    deploy_prompt = f"read -n 1 -p {shlex.quote('PRESS ENTER TO RUN: ' + profile['post'])}"

    commands = [
        "echo \\# Downloading ...",
        f"mkdir -p {ARTIFACT_DIR}",
        f"mkdir -p {deploy_dir}/logs",
        f"[ -f {artifact_zip} ] || wget --header={shlex.quote(ua_header)} --no-clobber -O {artifact_zip} {shlex.quote(url)}",
        "echo",
        "echo \\# Unpacking ...",
        f"unzip -q -o {artifact_zip} -d {artifact_unzipped}",
        f"mkdir -p {artifact_unzipped}/d",
        f"tar -xf {artifact_unzipped}/*.tar.zst -C {artifact_unzipped}/d",
        f"cat {artifact_unzipped}/d/commit.txt",
        "echo",
        f"echo \\# chown -R {user_group} {artifact_unzipped}",
        f"chown -R {user_group} {artifact_unzipped}",
        "echo",
    ]

    if profile["artifact_name"] == "lila-assets":
        assets_dir = f"{deploy_dir}/public"
        lifat_dir = f"{assets_dir}/lifat"
        timestamp = datetime.datetime.now().strftime("%Y-%m-%d-at-%H-%M-%S")
        commands += [
            "echo \\# Preparing lifat ...",
            f"(cd {artifact_unzipped}/d && if [ -x ./download-lifat ]; then LIFAT_DIR={lifat_dir} ./download-lifat; chown -R {user_group} {lifat_dir}; fi)",
            "echo \\# Copying assets ...",
            f"mkdir -p {assets_dir}/compiled",
            f"if [ -f {assets_dir}/compiled/manifest.prod.json ]; then mv -f {assets_dir}/compiled/manifest.prod.json {assets_dir}/compiled/manifest-{timestamp}.prod.json; fi",
            f"rsync -a {artifact_unzipped}/d/public/ {assets_dir}/",
            f"rm -rf {artifact_unzipped}",
        ]
    elif not profile.get("symlinks"):
        # testy runs in podman and cannot escape a volume mapping via symlink. so we just shuffle things around
        # rather than copying
        commands += [
            f"rm -rf {deploy_dir}/bin~ {deploy_dir}/lib~",
            f"mv -f {deploy_dir}/bin {deploy_dir}/bin~",
            f"mv -f {deploy_dir}/lib {deploy_dir}/lib~",
            f"mv -f {artifact_unzipped}/d/bin {deploy_dir}/bin",
            f"mv -f {artifact_unzipped}/d/lib {deploy_dir}/lib",
            f"chmod -f +x {deploy_dir}/bin/lila || true",
        ]
    else:
        commands += [
            f'echo "{artifact_unzipped}/d/{symlink} -> {deploy_dir}/{symlink}"; ln -f --no-target-directory -s {artifact_unzipped}/d/{symlink} {deploy_dir}/{symlink}'
            for symlink in profile["symlinks"]
        ] + [f"chmod -f +x {deploy_dir}/bin/lila || true"]

    return commands + [
        f"chown -R {user_group} {deploy_dir}",
        f"echo \"SSH: {profile['ssh']}\"",
        f"echo {shlex.quote('Running: ' + profile['post'])}" if profile["stage"] else f"/bin/bash -c {shlex.quote(deploy_prompt)}",
        profile["post"],
        "echo",
        f"echo \\# Done.",
    ]


def deploy(profile, repo, commit, github_api_token, dry_run):
    print("# Preparing deploy ...")

    session = requests.Session()
    session.headers["Authorization"] = f"token {github_api_token}"
    session.headers["User-Agent"] = "lichess-org/lila"

    try:
        wanted_hash = hash_files(commit.tree, profile["files"])
    except KeyError:
        raise DeployError("Commit is missing a required file.")

    wanted_commits = set(find_commits(commit, profile["files"], wanted_hash))
    print(f"Found {len(wanted_commits)} matching commits.")

    run = find_workflow_run(repo, session, profile["workflow_url"], wanted_commits, stage=profile["stage"])
    url = artifact_url(session, run, profile["artifact_name"])

    print(f"Deploying {url} to {profile['ssh']}...")
    return tmux(profile["ssh"], deploy_script(profile, session, run, url), dry_run=dry_run)


def main():
    # Parse command line arguments.
    parser = argparse.ArgumentParser(description=__doc__)
    parser.add_argument("profile", choices=PROFILES.keys())
    parser.add_argument("--dry-run", action="store_true")
    group = parser.add_mutually_exclusive_group()
    group.add_argument("--commit", "-c")

    # With optional tab completion.
    try:
        import argcomplete
    except ImportError:
        pass
    else:
        argcomplete.autocomplete(parser)
    args = parser.parse_args()

    # Read GITHUB_API_TOKEN.
    try:
        github_api_token = os.environ["GITHUB_API_TOKEN"]
    except KeyError:
        raise ConfigError(textwrap.dedent("""\
            Need environment variable GITHUB_API_TOKEN.
            * Create token on https://github.com/settings/tokens/new
            * Required scope: public_repo"""))

    # Repository and wanted commit.
    repo = git.Repo(search_parent_directories=True)
    if args.commit is None:
        if repo.is_dirty():
            raise ConfigError("Repo is dirty. Run with --commit HEAD to ignore.")
        commit = repo.head.commit
    else:
        try:
            commit = repo.commit(args.commit)
        except git.exc.BadName as err:
            raise ConfigError(err)

    return deploy(PROFILES[args.profile], repo, commit, github_api_token, args.dry_run)


if __name__ == "__main__":
    try:
        main()
    except ConfigError as err:
        print(err)
        sys.exit(128)
    except DeployError as err:
        print(err)
        sys.exit(1)<|MERGE_RESOLUTION|>--- conflicted
+++ resolved
@@ -104,50 +104,12 @@
     }
 
 PROFILES = {
-<<<<<<< HEAD
-    "http3-assets": asset_profile(
-        "root@http3.lichess.ovh",
-        post=curl_cli("change asset version", url="https://lichess.dev/run/cli"),
-        stage=True,
-    ),
-    "http3-server": server_profile(
-        "root@http3.lichess.ovh", post="systemctl restart lichess-stage", stage=True
-    ),
-    "snafu-assets": asset_profile(
-        "root@snafu.lichess.ovh",
-        post=curl_cli("change asset version", url="https://lichess.dev/run/cli"),
-        stage=True,
-    ),
-    "snafu-server": server_profile(
-        "root@snafu.lichess.ovh", post="systemctl restart lichess-stage", stage=True
-    ),
-    "testy-assets": asset_profile(
-        "root@snafu.lichess.ovh",
-        deploy_dir="/home/testy/deploy",
-        post=curl_cli(
-            "change asset version",
-            url="https://testy.lichess.dev/run/cli",
-            token_file="/home/testy/.testy-cli",
-        ),
-        stage=True,
-        user="testy",
-    ),
-    "testy-server": server_profile(
-        "root@snafu.lichess.ovh",
-        deploy_dir="/home/testy/deploy",
-        post="systemctl restart testy",
-        stage=True,
-        user="testy",
-        symlinks=None,
-    ),
-=======
     "http3-assets": asset_profile("root@http3.lichess.ovh", post=curl_cli("change asset version", url="https://lichess.dev/run/cli"), stage=True),
     "http3-server": server_profile("root@http3.lichess.ovh", post="systemctl restart lichess-stage", stage=True),
     "snafu-assets": asset_profile("root@snafu.lichess.ovh", post=curl_cli("change asset version", url="https://lichess.dev/run/cli"), stage=True),
     "snafu-server": server_profile("root@snafu.lichess.ovh", post="systemctl restart lichess-stage", stage=True),
     "testy-assets": asset_profile("root@snafu.lichess.ovh", deploy_dir="/home/testy/deploy", post=curl_cli("change asset version", url="https://testy.lichess.dev/run/cli", token_file="/home/testy/.testy-cli"), stage=True, user="testy"),
     "testy-server": server_profile("root@snafu.lichess.ovh", deploy_dir="/home/testy/deploy", post="systemctl restart testy", stage=True, user="testy", symlinks=None),
->>>>>>> d53720a6
     "manta-server": server_profile("root@manta.lichess.ovh", deploy_dir="/home/lichess"),
     "manta-assets": asset_profile("root@manta.lichess.ovh", deploy_dir="/home/lichess"),
 }
