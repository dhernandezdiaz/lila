#!/bin/bash

journalctl --user -fu lila -o cat | grep -E -v fishnet &
JOURNALCTL_PID=$!

# l=/ui-build
<<<<<<< HEAD
tmux new-session -d -s muxlog1234 \
  'journalctl --user -fu lila -o cat | grep -E -v fishnet & ui/build -cdwl=/ui-build & wait; exec bash' \; \
  attach-session -d -t muxlog1234 \;
=======
"$(dirname "${BASH_SOURCE[0]:-$0}")/../ui/build" -${1:-'wd'} &
UI_BUILD_PID=$!

cleanup() {
  kill $JOURNALCTL_PID $UI_BUILD_PID 2>/dev/null || true
}
trap cleanup EXIT SIGINT SIGTERM

wait $JOURNALCTL_PID $UI_BUILD_PID
>>>>>>> 69b61f5d
<|MERGE_RESOLUTION|>--- conflicted
+++ resolved
@@ -4,11 +4,6 @@
 JOURNALCTL_PID=$!
 
 # l=/ui-build
-<<<<<<< HEAD
-tmux new-session -d -s muxlog1234 \
-  'journalctl --user -fu lila -o cat | grep -E -v fishnet & ui/build -cdwl=/ui-build & wait; exec bash' \; \
-  attach-session -d -t muxlog1234 \;
-=======
 "$(dirname "${BASH_SOURCE[0]:-$0}")/../ui/build" -${1:-'wd'} &
 UI_BUILD_PID=$!
 
@@ -17,5 +12,4 @@
 }
 trap cleanup EXIT SIGINT SIGTERM
 
-wait $JOURNALCTL_PID $UI_BUILD_PID
->>>>>>> 69b61f5d
+wait $JOURNALCTL_PID $UI_BUILD_PID