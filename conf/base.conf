--- conflicted
+++ resolved
@@ -9,11 +9,7 @@
   ip = "5.196.91.160"
   asset {
     domain = ${net.domain}
-<<<<<<< HEAD
-    version = 841
-=======
     version = 835
->>>>>>> dc081238
   }
 }
 play {
