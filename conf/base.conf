mongodb {
  uri = "mongodb://127.0.0.1:27017/lichess"
  mongo-async-driver = {}
}
net {
  domain = "lichess.org"
  protocol = "http://"
  base_url = ${net.protocol}${net.domain}
  ip = "5.196.91.160"
  asset {
    domain = ${net.domain}
<<<<<<< HEAD
    version = 833
=======
    version = 838
>>>>>>> ec33ca25
  }
}
play {
  server {
    netty {
      # The maximum length of the initial line. This effectively restricts the maximum length of a URL that the server will
      # accept, the initial line consists of the method (3-7 characters), the URL, and the HTTP version (8 characters),
      # including typical whitespace, the maximum URL length will be this number - 18.
      maxInitialLineLength = 2048 # 4096

      # The maximum length of the HTTP headers. The most common effect of this is a restriction in cookie length, including
      # number of cookies and size of cookie values.
      maxHeaderSize = 4096 # 8192
    }
  }
  i18n {
    langs=[en,fr,ru,de,tr,sr,lv,bs,da,es,ro,it,fi,uk,pt,pl,nl,vi,sv,cs,sk,hu,ca,sl,az,nn,eo,tp,el,fp,lt,nb,et,hy,af,hi,ar,zh,gl,hr,mk,id,ja,bg,th,fa,he,mr,mn,cy,gd,ga,sq,be,ka,sw,ps,is,kk,io,gu,fo,eu,bn,id,la,jv,ky,pi,as,le,ta,sa,ml,kn,ko,mg,kb,zu,ur,yo,tl,fy,jb]
  }
  http {
    session {
      cookieName = "lila2"
      maxAge = 365 days
    }
  }
  ws {
    useragent = ${net.base_url}
    compressionEnabled = true
    timeout {
      connection = 5 seconds
      idle = 5 minutes
      request = 5 minutes
    }
  }
  crypto {
    secret="CiebwjgIM9cHQ;I?Xk:sfqDJ;BhIe:jsL?r=?IPF[saf>s^r0]?0grUq4>q?5mP^"
  }
}
app {
  scheduler {
    disabled = ${ai.server-only}
    debug = false
  }
  renderer.name = "renderer"
  router.name = "router"
  web_path = "public"
  casual_only = false
}
api {
  token = secret
}
cli {
  username = "thibault"
}
chessground {
  animation {
    duration = 250 ms
  }
}
editor {
  animation.duration = ${chessground.animation.duration}
}
accessibility {
  blind {
    cookie {
      name = "mBzamRgfXgRBSnXB"
      salt = "WWcTbz5xxaHU4d96"
      max_age = 31536000 # one year
    }
  }
}
prismic {
  api_url = "https://lichess.cdn.prismic.io/api"
}
blog {
  prismic {
    api_url = ${prismic.api_url}
    collection = blog
  }
  notify {
    delay = 20 minutes
    sender = "lichess-blog"
  }
  last_post_cache.ttl = 10 minutes
  rss {
    email = "lichess.contact@gmail.com"
  }
}
qa {
  collection {
    question = qa_question
    answer = qa_answer
  }
  notifier.sender = lichess-qa
}
donation {
  collection.donation = donation
  monthly_goal = 65700
  server_donors = [ drazak, jaldus, intenex, thibault ]
}
chat {
  collection.chat = chat
  max_lines = 50
  net.domain = ${net.domain}
  actor.name = chat
}
puzzle {
  mongodb {
    uri = "mongodb://127.0.0.1:27017/lichess"
    mongo-async-driver = {}
  }
  collection {
    puzzle = puzzle
    attempt = puzzle_attempt
  }
  api.token = ${api.token}
  selector {
    anon_min_rating = 30
    max_attempts = 10000
  }
  animation.duration = ${chessground.animation.duration}
  png.exec_path = "submodules/boardcreator"
}
coordinate {
  collection {
    score = coordinate_score
  }
}
opening {
  collection {
    opening = opening
    attempt = opening_attempt
    name = opening_name
  }
  selector {
    tolerance = {
      step = 160
      max = 1000
    }
    modulo = 20000
  }
  animation.duration = ${chessground.animation.duration}
  api.token = ${api.token}
}
video {
  collection {
    video = video
    view = video_view
  }
  sheet {
    url = "https://spreadsheets.google.com/feeds/list/1qYU1XhvC8TlBggXEkjI481ieNGyYGmMTy97A9iboyrM/2/public/values?alt=json"
    delay = 3 hour
  }
  youtube {
    url = "https://www.googleapis.com/youtube/v3/videos"
    api_key = ""
    max = 50
    delay = 20 minutes
  }
}
search {
  enabled = false
  writeable = true
  endpoint = "http://localhost:9673"
}
team {
  collection{
    team = team
    member = team_member
    request = team_request
  }
  notifier.sender = lichess-team
  paginator.max_per_page = 15
  paginator.max_user_per_page = 24
}
teamSearch {
  index = team
  paginator.max_per_page = ${team.paginator.max_per_page}
  actor.name = team-search
}
relation {
  collection {
    relation = relation
  }
  actor {
    name = relation-actor
    notify_freq = 2 seconds
  }
  limit {
    follow = 300
    block = 500
  }
}
pref {
  collection.pref = pref
  cache.ttl = 30 minutes
}
bookmark {
  collection.bookmark = bookmark
  paginator.max_per_page = ${game.paginator.max_per_page}
  actor.name = bookmark
}
analyse {
  collection.analysis = analysis2
  net.domain = ${net.domain}
  cached.nb.ttl = ${game.cached.nb.ttl}
  paginator.max_per_page = ${game.paginator.max_per_page}
  actor.name = analyser
}
geoip {
  file = ""
  cache_ttl = 1 hour
}
security {
  collection.security = security
  flood.duration = 60 seconds
  firewall {
    enabled=true
    cached.ips.ttl = 10 minutes
    cookie {
      enabled = false
      name=fEKHA4zI74ZrZrom
    }
    collection.firewall = firewall
  }
  geoip = ${geoip}
  password_reset {
    mailgun = ${mailgun}
    secret = "???"
  }
  email_confirm {
    enabled = false
    mailgun = ${mailgun}
    secret = "???"
  }
  tor {
    provider_url = "https://check.torproject.org/cgi-bin/TorBulkExitList.py?ip="${net.ip}"&port=80"
    refresh_delay = 1 hour
  }
  disposable_email {
    provider_url = "https://raw.githubusercontent.com/ornicar/disposable-email-domains/master/index.json"
    refresh_delay = 10 minutes
  }
  recaptcha = ${recaptcha}
  whois {
    key = "matewithknightandbishop"
  }
}
recaptcha {
  endpoint = "https://www.google.com/recaptcha/api/siteverify"
  public_key = "6LeMhwsTAAAAAElD4KwTo_IUmqIXqx7hkSLLaNSP"
  private_key = ""
}
shutup {
  collection.shutup = shutup
  actor.name = shutup
}
playban {
  collection.playban = playban
}
worldMap {
  geoip = ${geoip}
}
perfStat {
  collection.perf_stat = "perf_stat"
}
push {
  collection.device = push_device
  google {
    url = "https://android.googleapis.com/gcm/send"
    key = ""
  }
}
mod {
  collection {
    modlog = modlog
    player_assessment = player_assessment
    boosting = boosting
    gaming_history = mod_gaming_history
  }
  boosting.nb_games_to_mark = 5
  boosting.ratio_games_to_mark = 0.01
  actor.name = mod
}
report {
  collection.report = report
  actor.name = report
}
i18n {
  web_path.relative = ${app.web_path}/trans
  file_path.relative = "conf"
  upstream.url_pattern = "http://en.lichess.org/translation/fetch/%d"
  hide_calls.cookie {
    name="hide_i18n_calls"
    max_age=604800 # one week
  }
  collection.translation = translation
  request_handler.protocol = ${net.protocol}
  context.git {
    url = "git://github.com/ornicar/lila.wiki.git"
    file = "translation_context.md"
  }
  cdn_domain = ${net.asset.domain}
  call.threshold = 4500
}
detectlanguage.api {
  url = "http://ws.detectlanguage.com/0.2/detect"
  key = "???"
}
mailgun {
  api {
    url = "???"
    key = "???"
  }
  sender = "lichess.org <noreply@mail.lichess.org>"
  base_url = ${net.base_url}
}
monitor {
  actor.name = monitor-actor
  socket.name = monitor-socket
  socket.uid.ttl = ${site.socket.uid.ttl}
  channel.move_lat = monitor-move-lat
}
lobby {
  message.ttl = 30 seconds
  orphan_hook.ttl = 5 seconds
  socket {
    name = lobby-socket
    uid.ttl = ${site.socket.uid.ttl}
  }
  actor.name = lobby-actor
  net.domain = ${net.domain}
  broom_period = 1 second
  resync_ids_period = 20 seconds
  collection.seek = seek
  collection.seek_archive = seek_archive
  seek {
    max_per_page = 14
    max_per_user = 5
  }
}
timeline {
  collection {
    unsub = timeline_unsub
    entry = timeline_entry
  }
  user {
    display_max = 12
    actor.name = user-timeline
  }
}
game {
  cached.nb.ttl = 1 hour
  paginator.max_per_page = 9
  collection {
    game = game5
    crosstable = crosstable
  }
  js_path {
    raw = public/javascripts/big.js
    compiled = public/compiled/big.js
  }
  actor.name = game-actor
  captcher {
    name = captcher
    duration = 7 seconds
  }
  net.base_url = ${net.base_url}
  uci_memo.ttl = 2 minutes
  pdf.exec_path = "submodules/pdfexporter"
  png.exec_path = "submodules/boardcreator"
}
tv {
  featured {
    select = 3 seconds
  }
  streaming {
    search = 20 seconds
    google.api_key = ""
    keyword = "lichess.org"
  }
}
gameSearch {
  index = game
  paginator.max_per_page = ${game.paginator.max_per_page}
  actor.name = game-search
}
round {
  active.ttl = 30 seconds
  uid.timeout = 10 seconds
  finisher.lock.timeout = 20 seconds
  animation.duration = ${chessground.animation.duration}
  moretime = 15 seconds
  casual_only = ${app.casual_only}
  player {
    disconnect.timeout = 90 seconds
    ragequit.timeout = 10 seconds
  }
  socket {
    name = round-socket
    timeout = 30 seconds
  }
  actor.map.name = round-map
  collection {
    note = game_note
    history = round_history
    forecast = forecast
  }
  net.domain = ${net.domain}
}
tournament {
  collection {
    tournament = tournament2
    player = tournament_player
    pairing = tournament_pairing
    leaderboard = tournament_leaderboard
  }
  history.message.ttl = 30 seconds
  uid.timeout = 7 seconds # small to avoid missed events
  socket {
    name = tournament-socket
    timeout = 2 minutes
  }
  organizer.name = tournament-organizer
  reminder.name = tournament-reminder
  sequencer {
    map_name = tournament-sequencers
    timeout = 10 minutes
  }
  pairing.delay = 3.1 seconds
  created.cache.ttl = 2 seconds
  leaderboard.cache.ttl = 1 hour
  ranking.cache.ttl = 1 hour
  net.domain = ${net.domain}
}
simul {
  collection {
    simul = simul
  }
  sequencer {
    map_name = simul-sequencers
    timeout = 10 minutes
  }
  socket {
    name = simul-socket
    timeout = 5 minutes
  }
  created.cache.ttl = 2 seconds
  history.message.ttl = 30 seconds
  uid.timeout = 7 seconds # small to avoid missed events
  actor.name = simul
}
forum {
  topic.max_per_page = 10
  post.max_per_page = 10
  recent {
    ttl = 1 hour
    nb = 20
  }
  collection {
    categ = f_categ
    topic = f_topic
    post = f_post
  }
  public_categ_ids = [
    general-chess-discussion
    game-analysis
    lichess-feedback
    off-topic-discussion
  ]
  actor.name = forum
}
forumSearch {
  index = forum
  paginator.max_per_page = 10
  actor.name = forum-search
}
message {
  thread.max_per_page = 30
  collection.thread = m_thread
  actor.name = message
  lichess_senders = [
    lichess
    ${blog.notify.sender}
    ${qa.notifier.sender}
    ${team.notifier.sender}
  ]
}
memo {
  collection {
    cache = cache
  }
}
setup {
  friend.memo.ttl = 1 day
  casual_only = ${app.casual_only}
  collection {
    user_config = config
    anon_config = config_anon
  }
}
challenge {
  collection.challenge = challenge
  max_per_user = 20
  socket {
    name = challenge-socket
    timeout = 1 minute
  }
  history.message.ttl = 40 seconds
  uid.timeout = 7 seconds
}
site {
  socket {
    name = site-socket
    uid.ttl = 10 seconds
  }
}
user {
  paginator.max_per_page = 40
  cached.nb.ttl = 10 minutes
  online.ttl = 7 seconds
  collection {
    user = user4
    note = note
    trophy = trophy
  }
}
history {
  collection.history = history3
  cached.rating_chart.ttl = 1 hour
}
ai {
  exec_path = "local/Stockfish/src/stockfish"
  hash_size = 64
  threads = 1
  instances = 2
  debug = false
  endpoint = ${net.base_url}/ai
  callback_url = ${net.protocol}en.${net.domain}/%/post-analysis
  server-only = false
  play {
    movetime = 500 ms
    timeout = 5 seconds
  }
  analyse {
    max_plies = 200
    movetime = 1500 ms
  }
  collection.ai_perf = "ai_perf"
  ai_perf.cache_ttl = 5 seconds
  actor.name = ai
}
application {
  global="lila.app.Global"
}
wiki {
  collection.page = wiki
  git.url = "git://github.com/ornicar/lichess.wiki.git"
  markdown_path = "/usr/bin/markdown"
}
importer {
  delay = 50 milliseconds
}
mobile.app.version = "1.3.0"
insight {
  mongodb {
    uri = "mongodb://127.0.0.1:27017/lichess-insight"
    mongo-async-driver = {}
  }
  collection {
    entry = insight
    user_cache = insight_user_cache
  }
}
simulation {
  enabled = false
  players = 300
  watchers = 200
}
slack {
  incoming {
    url = ""
    default_channel = deputy
  }
}
hub {
  actor {
    game {
      actor = ${game.actor.name}
      search = ${gameSearch.actor.name}
    }
    renderer = ${app.renderer.name}
    captcher = ${game.captcher.name}
    forum {
      actor = ${forum.actor.name}
      search = ${forumSearch.actor.name}
    }
    team {
      search = ${teamSearch.actor.name}
    }
    messenger = ${message.actor.name}
    router = ${app.router.name}
    ai = ${ai.actor.name}
    monitor = ${monitor.actor.name}
    tournament.organizer = ${tournament.organizer.name}
    timeline {
      user = ${timeline.user.actor.name}
    }
    bookmark = ${bookmark.actor.name}
    round {
      map = ${round.actor.map.name}
    }
    lobby = ${lobby.actor.name}
    relation = ${relation.actor.name}
    report = ${report.actor.name}
    shutup = ${shutup.actor.name}
    mod = ${mod.actor.name}
    chat = ${chat.actor.name}
    analyser = ${analyse.actor.name}
    move_broadcast = ${socket.move_broadcast.name}
    user_register = ${socket.user_register.name}
    simul = ${simul.actor.name}
  }
  socket {
    lobby = ${lobby.socket.name}
    monitor = ${monitor.socket.name}
    site = ${site.socket.name}
    round = ${round.socket.name}
    tournament = ${tournament.socket.name}
    simul = ${simul.socket.name}
    challenge = ${challenge.socket.name}
    hub = ${socket.hub.name}
  }
  channel {
    move_lat = ${monitor.channel.move_lat}
  }
}

socket {
  hub.name = socket.hub
  move_broadcast.name = socket.move-broadcast
  user_register.name = socket.user-register
  population.name = socket.population
}

dbplugin = disabled
ehcacheplugin = disabled

akka {
  loggers = ["akka.event.slf4j.Slf4jLogger"]
  loglevel = INFO
  stdout-loglevel = INFO
  log-config-on-start = off
  log-dead-letters-during-shutdown = off
}
forcedev = false<|MERGE_RESOLUTION|>--- conflicted
+++ resolved
@@ -9,11 +9,7 @@
   ip = "5.196.91.160"
   asset {
     domain = ${net.domain}
-<<<<<<< HEAD
-    version = 833
-=======
-    version = 838
->>>>>>> ec33ca25
+    version = 839
   }
 }
 play {
