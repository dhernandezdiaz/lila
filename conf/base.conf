--- conflicted
+++ resolved
@@ -388,12 +388,7 @@
   actor.name = fishnet
   analysis.nodes = 1300000 # sf 16.1
   move.plies = 300
-<<<<<<< HEAD
-  # move.delay = 0 seconds - specify in application.conf to override delay calculation
-  client_min_version = "2.1.3"
-=======
   client_min_version = "2.7.0"
->>>>>>> 89d8726e
   explorerEndpoint = ${explorer.endpoint}
 }
 externalEngine {
