--- conflicted
+++ resolved
@@ -45,20 +45,12 @@
 GET   /tournament/reload                      controllers.Tournament.homeReload
 GET   /tournament/new                         controllers.Tournament.form
 POST  /tournament/new                         controllers.Tournament.create
-<<<<<<< HEAD
-GET   /tournament/$id<[\\w\\-]{8}>              controllers.Tournament.show(id: String) 
-GET   /tournament/$id<[\\w\\-]{8}>/socket       controllers.Tournament.websocket(id: String)
-POST  /tournament/$id<[\\w\\-]{8}>/join         controllers.Tournament.join(id: String)
-POST  /tournament/$id<[\\w\\-]{8}>/withdraw     controllers.Tournament.withdraw(id: String)
-GET   /tournament/$id<[\\w\\-]{8}>/reload       controllers.Tournament.reload(id: String)
-=======
 GET   /tournament/$id<[\w\-]{8}>              controllers.Tournament.show(id: String) 
 GET   /tournament/$id<[\w\-]{8}>/socket       controllers.Tournament.websocket(id: String)
 POST  /tournament/$id<[\w\-]{8}>/join         controllers.Tournament.join(id: String)
 POST  /tournament/$id<[\w\-]{8}>/withdraw     controllers.Tournament.withdraw(id: String)
 GET   /tournament/$id<[\w\-]{8}>/reload       controllers.Tournament.reload(id: String)
 POST  /tournament/$id<[\w\-]{8}>/early-start  controllers.Tournament.earlyStart(id: String)
->>>>>>> b0e7900f
 GET   /tournament/faq                         controllers.Tournament.faq 
 
 # Team
